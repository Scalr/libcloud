--- conflicted
+++ resolved
@@ -1,29 +1,14 @@
 language: python
 sudo: false
-<<<<<<< HEAD
-# Add or remove version for match with Travis support
-python:
-    - 2.6
-    - 2.7
-    - 3.3
-    - 3.4
-    - 3.5
-    - 3.6
-    - pypy
-    - pypy3
-os:
-  - linux
-=======
 dist: trusty
 os: linux
->>>>>>> a1f9897c
 
 # Note: graphviz is needed for grapgs embedded in the docs
 addons:
   apt:
     packages:
       - graphviz
-      - libvirt-bin
+      - libvirt-dev
 
 matrix:
   fast_finish: true
@@ -58,11 +43,11 @@
           packages:
             - graphviz
             - gcc
-            - libvirt-bin
+            - libvirt-dev
       # Trigger ReadTheDocs build on docs builder
       after_success:
-<<<<<<< HEAD
-        - ./contrib/trigger_rtd_build.py 8284
+        - pip3 install requests
+        - python3 ./contrib/trigger_rtd_build.py 8284
   # For now allow failures of all the builds which use lxml
   allow_failures:
     - env: ENV=coverage
@@ -71,10 +56,6 @@
     - env:
       python: pypy
       # Trigger ReadTheDocs build
-=======
-        - pip3 install requests
-        - python3 ./contrib/trigger_rtd_build.py 8284
->>>>>>> a1f9897c
 
 install:
   - pip install --upgrade "pip==9.0.1"
