--- conflicted
+++ resolved
@@ -1,9 +1,5 @@
 [tox]
-<<<<<<< HEAD
-envlist = py{2.6,2.7,pypy,pypy3,3.3,3.4,3.5,3.6},checks,lint,pylint,integration,coverage
-=======
 envlist = py{2.7,pypy,pypy3,3.4,3.5,3.6,3.7},checks,lint,pylint,integration,coverage
->>>>>>> a1f9897c
 
 [testenv]
 passenv = TRAVIS TRAVIS_JOB_ID TRAVIS_BRANCH
@@ -11,17 +7,15 @@
     -r{toxinidir}/requirements-tests.txt
     pyopenssl
     lockfile
-    py{2.6,2.7}: paramiko
-    py{2.6}: unittest2
+    libvirt-python==4.0.0
+    py2.7: paramiko
 commands = cp libcloud/test/secrets.py-dist libcloud/test/secrets.py
            python setup.py test
 basepython =
-    py2.6: python2.6
     {py2.7,checks,lint,pylint,coverage}: python2.7
     docs: python3.5
     pypypy: pypy
     pypypy3: pypy3
-    py3.3: python3.3
     py3.4: python3.4
     py3.5: python3.5
     py3.6: python3.6
@@ -35,18 +29,14 @@
            python -m unittest discover libcloud/test
 
 [testenv:docs]
-<<<<<<< HEAD
-deps = sphinx
-       pysphere
-=======
 deps = pysphere
        pyopenssl
->>>>>>> a1f9897c
        backports.ssl_match_hostname
        lockfile
        rstcheck
 changedir = docs
-commands = rstcheck --report warning ../CHANGES.rst
+commands = pip install sphinx~=1.6.0
+           rstcheck --report warning ../CHANGES.rst
            python ../contrib/generate_provider_feature_matrix_table.py
            sphinx-apidoc -d 4 ../libcloud/ -o apidocs/
            /bin/bash -c "ls apidocs/modules.rst && (grep orphan apidocs/modules.rst || sed -i '1i :orphan:\n' apidocs/modules.rst) || (exit 0)"
@@ -55,25 +45,16 @@
 [testenv:docs-travis]
 # Note: We don't build API docs on Travis since it causes build failures because
 # those API docs files are not included anywhere.
-<<<<<<< HEAD
-deps = sphinx
-       pysphere
-=======
 deps = pysphere
        pyopenssl
->>>>>>> a1f9897c
        backports.ssl_match_hostname
        lockfile
        rstcheck
 changedir = docs
-<<<<<<< HEAD
-commands = rstcheck --report warning ../CHANGES.rst
-=======
 commands = pip install sphinx~=1.6.0
            rstcheck --report warning ../README.rst
            rstcheck --report warning ../CHANGES.rst
            rstcheck --report warning ../CONTRIBUTING.rst
->>>>>>> a1f9897c
            python ../contrib/generate_provider_feature_matrix_table.py
            /bin/bash -c "ls apidocs/modules.rst && (grep orphan apidocs/modules.rst || sed -i '1i :orphan:\n' apidocs/modules.rst) || (exit 0)"
            sphinx-build -W -b html -d {envtmpdir}/doctrees . _build/html
@@ -109,14 +90,10 @@
            flake8 integration/
            flake8 --ignore=E402,E902 docs/examples/
            flake8 --ignore=E402,E902 --max-line-length=160 contrib/
-<<<<<<< HEAD
-           python -mjson.tool libcloud/data/pricing.json
-=======
            python -mjson.tool libcloud/data/pricing.json /dev/null
            rstcheck --report warning README.rst
            rstcheck --report warning CHANGES.rst
            rstcheck --report warning CONTRIBUTING.rst
->>>>>>> a1f9897c
 
 [testenv:checks]
 commands = bash ./scripts/check_file_names.sh
@@ -129,13 +106,10 @@
 [testenv:coverage]
 deps =
     -r{toxinidir}/requirements-tests.txt
-<<<<<<< HEAD
-=======
     pyopenssl
     python-dateutil
     libvirt-python==4.0.0
     lockfile
->>>>>>> a1f9897c
 set-env =
 commands = cp libcloud/test/secrets.py-dist libcloud/test/secrets.py
            coverage run --source=libcloud setup.py test
@@ -144,12 +118,9 @@
 passenv = TOXENV CI TRAVIS TRAVIS_*
 deps =
     -r{toxinidir}/requirements-tests.txt
-<<<<<<< HEAD
-=======
     pyopenssl
     libvirt-python==4.0.0
     lockfile
->>>>>>> a1f9897c
 set-env =
 commands = cp libcloud/test/secrets.py-dist libcloud/test/secrets.py
            coverage run --source=libcloud setup.py test
