# Licensed to the Apache Software Foundation (ASF) under one or more
# contributor license agreements.  See the NOTICE file distributed with
# this work for additional information regarding copyright ownership.
# The ASF licenses this file to You under the Apache License, Version 2.0
# (the "License"); you may not use this file except in compliance with
# the License.  You may obtain a copy of the License at
#
#     http://www.apache.org/licenses/LICENSE-2.0
#
# Unless required by applicable law or agreed to in writing, software
# distributed under the License is distributed on an "AS IS" BASIS,
# WITHOUT WARRANTIES OR CONDITIONS OF ANY KIND, either express or implied.
# See the License for the specific language governing permissions and
# limitations under the License.

from __future__ import with_statement

import collections
import os
import sys
from datetime import datetime
from libcloud.utils.iso8601 import UTC

from libcloud.utils.py3 import httplib

from libcloud.compute.drivers.ec2 import EC2NodeDriver
from libcloud.compute.drivers.ec2 import EC2PlacementGroup
from libcloud.compute.drivers.ec2 import NimbusNodeDriver, EucNodeDriver
from libcloud.compute.drivers.ec2 import OutscaleSASNodeDriver
from libcloud.compute.drivers.ec2 import IdempotentParamError
from libcloud.compute.drivers.ec2 import REGION_DETAILS, VALID_EC2_REGIONS
from libcloud.compute.drivers.ec2 import ExEC2AvailabilityZone
from libcloud.compute.drivers.ec2 import EC2NetworkSubnet
from libcloud.compute.base import Node, NodeImage, NodeSize, NodeLocation
from libcloud.compute.base import StorageVolume, VolumeSnapshot
from libcloud.compute.types import KeyPairDoesNotExistError, StorageVolumeState, \
    VolumeSnapshotState

from libcloud.test import MockHttp, LibcloudTestCase
from libcloud.test.compute import TestCaseMixin
from libcloud.test.file_fixtures import ComputeFileFixtures

from libcloud.test import unittest
from libcloud.test.secrets import EC2_PARAMS


null_fingerprint = '00:00:00:00:00:00:00:00:00:00:00:00:00:00:00:' + \
                   '00:00:00:00:00'


class BaseEC2Tests(LibcloudTestCase):

    def test_instantiate_driver_valid_regions(self):
        regions = REGION_DETAILS.keys()
        regions = [d for d in regions if d != 'nimbus' and d != 'cn-north-1']

        region_endpoints = [
            EC2NodeDriver(*EC2_PARAMS, **{'region': region}).connection.host for region in regions
        ]

        # Verify that each driver doesn't get the same API host endpoint
        self.assertEqual(len(region_endpoints),
                         len(set(region_endpoints)),
                         "Multiple Region Drivers were given the same API endpoint")

    def test_instantiate_driver_invalid_regions(self):
        for region in ['invalid', 'nimbus']:
            try:
                EC2NodeDriver(*EC2_PARAMS, **{'region': region})
            except ValueError:
                pass
            else:
                self.fail('Invalid region, but exception was not thrown')

    def test_list_sizes_valid_regions(self):
        unsupported_regions = list()

        for region in VALID_EC2_REGIONS:
<<<<<<< HEAD
            if region == 'cn-north-1':
                continue  # reason: SCALRCORE-7105
=======
            no_pricing = region in ['cn-north-1']
>>>>>>> 99e7fc91
            driver = EC2NodeDriver(*EC2_PARAMS, **{'region': region})
            try:
                sizes = driver.list_sizes()
                if no_pricing:
                    self.assertTrue(all([s.price is None for s in sizes]))
            except:
                unsupported_regions.append(region)

        if unsupported_regions:
            self.fail('Cannot list sizes from ec2 regions: %s' % unsupported_regions)


class EC2Tests(LibcloudTestCase, TestCaseMixin):
    image_name = 'ec2-public-images/fedora-8-i386-base-v1.04.manifest.xml'
    region = 'us-east-1'

    def setUp(self):
        EC2MockHttp.test = self
        EC2NodeDriver.connectionCls.conn_class = EC2MockHttp
        EC2MockHttp.use_param = 'Action'
        EC2MockHttp.type = None

        self.driver = EC2NodeDriver(*EC2_PARAMS,
                                    **{'region': self.region})

    def test_instantiate_driver_with_token(self):
        token = 'temporary_credentials_token'
        driver = EC2NodeDriver(*EC2_PARAMS, **{'region': self.region, 'token': token})
        self.assertTrue(hasattr(driver, 'token'), 'Driver has no attribute token')
        self.assertEquals(token, driver.token, "Driver token does not match with provided token")

    def test_driver_with_token_signature_version(self):
        token = 'temporary_credentials_token'
        driver = EC2NodeDriver(*EC2_PARAMS, **{'region': self.region, 'token': token})
        kwargs = driver._ex_connection_class_kwargs()
        self.assertIn('signature_version', kwargs)
        self.assertEquals('4', kwargs['signature_version'], 'Signature version is not 4 with temporary credentials')

    def test_create_node(self):
        image = NodeImage(id='ami-be3adfd7',
                          name=self.image_name,
                          driver=self.driver)
        size = NodeSize('m1.small', 'Small Instance', None, None, None, None,
                        driver=self.driver)
        node = self.driver.create_node(name='foo', image=image, size=size)
        self.assertEqual(node.id, 'i-2ba64342')
        self.assertEqual(node.name, 'foo')
        self.assertEqual(node.extra['tags']['Name'], 'foo')
        self.assertEqual(len(node.extra['tags']), 1)

    def test_create_node_with_ex_mincount(self):
        image = NodeImage(id='ami-be3adfd7',
                          name=self.image_name,
                          driver=self.driver)
        size = NodeSize('m1.small', 'Small Instance', None, None, None, None,
                        driver=self.driver)
        node = self.driver.create_node(name='foo', image=image, size=size,
                                       ex_mincount=1, ex_maxcount=10)
        self.assertEqual(node.id, 'i-2ba64342')
        self.assertEqual(node.name, 'foo')
        self.assertEqual(node.extra['tags']['Name'], 'foo')
        self.assertEqual(len(node.extra['tags']), 1)

    def test_create_node_with_ex_assign_public_ip(self):
        # assertions are done in _create_ex_assign_public_ip_RunInstances
        EC2MockHttp.type = 'create_ex_assign_public_ip'
        image = NodeImage(id='ami-11111111',
                          name=self.image_name,
                          driver=self.driver)
        size = NodeSize('m1.small', 'Small Instance', None, None, None, None,
                        driver=self.driver)
        subnet = EC2NetworkSubnet('subnet-11111111', "test_subnet", "pending")
        self.driver.create_node(
            name='foo',
            image=image,
            size=size,
            ex_subnet=subnet,
            ex_security_group_ids=[
                'sg-11111111'
            ],
            ex_assign_public_ip=True,
        )

    def test_create_node_with_ex_terminate_on_shutdown(self):
        EC2MockHttp.type = 'create_ex_terminate_on_shutdown'
        image = NodeImage(id='ami-be3adfd7',
                          name=self.image_name,
                          driver=self.driver)
        size = NodeSize('m1.small', 'Small Instance', None, None, None, None,
                        driver=self.driver)

        # The important part about the test is asserted inside
        # EC2MockHttp._create_ex_terminate_on_shutdown
        self.driver.create_node(name='foo', image=image, size=size, ex_terminate_on_shutdown=True)

    def test_create_node_with_metadata(self):
        image = NodeImage(id='ami-be3adfd7',
                          name=self.image_name,
                          driver=self.driver)
        size = NodeSize('m1.small', 'Small Instance', None, None, None, None,
                        driver=self.driver)
        node = self.driver.create_node(name='foo',
                                       image=image,
                                       size=size,
                                       ex_metadata={'Bar': 'baz', 'Num': '42'})
        self.assertEqual(node.name, 'foo')
        self.assertEqual(node.extra['tags']['Name'], 'foo')
        self.assertEqual(node.extra['tags']['Bar'], 'baz')
        self.assertEqual(node.extra['tags']['Num'], '42')
        self.assertEqual(len(node.extra['tags']), 3)

    def test_create_node_idempotent(self):
        EC2MockHttp.type = 'idempotent'
        image = NodeImage(id='ami-be3adfd7',
                          name=self.image_name,
                          driver=self.driver)
        size = NodeSize('m1.small', 'Small Instance', None, None, None, None,
                        driver=self.driver)
        token = 'testclienttoken'
        node = self.driver.create_node(name='foo', image=image, size=size,
                                       ex_clienttoken=token)
        self.assertEqual(node.id, 'i-2ba64342')
        self.assertEqual(node.extra['client_token'], token)

        # from: http://docs.amazonwebservices.com/AWSEC2/latest/DeveloperGuide/index.html?Run_Instance_Idempotency.html
        #    If you repeat the request with the same client token, but change
        #    another request parameter, Amazon EC2 returns an
        #    IdempotentParameterMismatch error.
        # In our case, changing the parameter doesn't actually matter since we
        # are forcing the error response fixture.
        EC2MockHttp.type = 'idempotent_mismatch'

        idem_error = None
        # different count
        try:
            self.driver.create_node(name='foo', image=image, size=size,
                                    ex_mincount='2', ex_maxcount='2',
                                    ex_clienttoken=token)
        except IdempotentParamError:
            e = sys.exc_info()[1]
            idem_error = e
        self.assertTrue(idem_error is not None)

    def test_create_node_no_availability_zone(self):
        image = NodeImage(id='ami-be3adfd7',
                          name=self.image_name,
                          driver=self.driver)
        size = NodeSize('m1.small', 'Small Instance', None, None, None, None,
                        driver=self.driver)
        node = self.driver.create_node(name='foo', image=image, size=size)
        location = NodeLocation(0, 'Amazon US N. Virginia', 'US', self.driver)
        self.assertEqual(node.id, 'i-2ba64342')
        node = self.driver.create_node(name='foo', image=image, size=size,
                                       location=location)
        self.assertEqual(node.id, 'i-2ba64342')
        self.assertEqual(node.name, 'foo')

    def test_list_nodes(self):
        node = self.driver.list_nodes()[0]
        public_ips = sorted(node.public_ips)
        self.assertEqual(node.id, 'i-4382922a')
        self.assertEqual(node.name, node.id)
        self.assertEqual(len(node.public_ips), 2)

        self.assertEqual(node.extra['launch_time'], '2013-12-02T11:58:11.000Z')
        self.assertEqual(node.created_at, datetime(2013, 12, 2, 11, 58, 11, tzinfo=UTC))

        self.assertTrue('instance_type' in node.extra)
        self.assertEqual(node.extra['availability'], 'us-east-1d')
        self.assertEqual(node.extra['key_name'], 'fauxkey')
        self.assertEqual(node.extra['monitoring'], 'disabled')
        self.assertEqual(node.extra['image_id'], 'ami-3215fe5a')
        self.assertEqual(len(node.extra['groups']), 2)
        self.assertEqual(len(node.extra['block_device_mapping']), 1)
        self.assertEqual(node.extra['block_device_mapping'][0]['device_name'], '/dev/sda1')
        self.assertEqual(node.extra['block_device_mapping'][0]['ebs']['volume_id'], 'vol-5e312311')
        self.assertTrue(node.extra['block_device_mapping'][0]['ebs']['delete'])
        self.assertEqual(node.extra['block_device_mapping'][0]['ebs']['status'], 'attached')
        self.assertEqual(node.extra['block_device_mapping'][0]['ebs']['attach_time'],
                         datetime(2013, 4, 9, 18, 1, 1, tzinfo=UTC))
        self.assertEqual(public_ips[0], '1.2.3.4')

        nodes = self.driver.list_nodes(ex_node_ids=['i-4382922a',
                                                    'i-8474834a'])
        ret_node1 = nodes[0]
        ret_node2 = nodes[1]

        self.assertEqual(ret_node1.id, 'i-4382922a')
        self.assertEqual(ret_node2.id, 'i-8474834a')
        self.assertEqual(ret_node2.name, 'Test Server 2')
        self.assertEqual(ret_node2.extra['subnet_id'], 'subnet-5fd9d412')
        self.assertEqual(ret_node2.extra['vpc_id'], 'vpc-61dcd30e')
        self.assertEqual(ret_node2.extra['tags']['Group'], 'VPC Test')

        self.assertEqual(ret_node1.extra['launch_time'], '2013-12-02T11:58:11.000Z')
        self.assertEqual(ret_node1.created_at, datetime(2013, 12, 2, 11, 58, 11, tzinfo=UTC))
        self.assertEqual(ret_node2.extra['launch_time'], '2013-12-02T15:58:29.000Z')
        self.assertEqual(ret_node2.created_at, datetime(2013, 12, 2, 15, 58, 29, tzinfo=UTC))

        self.assertIn('instance_type', ret_node1.extra)
        self.assertIn('instance_type', ret_node2.extra)

    def test_ex_list_reserved_nodes(self):
        node = self.driver.ex_list_reserved_nodes()[0]
        self.assertEqual(node.id, '93bbbca2-c500-49d0-9ede-9d8737400498')
        self.assertEqual(node.state, 'active')
        self.assertEqual(node.extra['instance_type'], 't1.micro')
        self.assertEqual(node.extra['availability'], 'us-east-1b')
        self.assertEqual(node.extra['start'], '2013-06-18T12:07:53.161Z')
        self.assertEqual(node.extra['end'], '2014-06-18T12:07:53.161Z')
        self.assertEqual(node.extra['duration'], 31536000)
        self.assertEqual(node.extra['usage_price'], 0.012)
        self.assertEqual(node.extra['fixed_price'], 23.0)
        self.assertEqual(node.extra['instance_count'], 1)
        self.assertEqual(node.extra['description'], 'Linux/UNIX')
        self.assertEqual(node.extra['instance_tenancy'], 'default')
        self.assertEqual(node.extra['currency_code'], 'USD')
        self.assertEqual(node.extra['offering_type'], 'Light Utilization')

    def test_list_location(self):
        locations = self.driver.list_locations()
        self.assertTrue(len(locations) > 0)
        self.assertEqual(locations[0].name, 'eu-west-1a')
        self.assertTrue(locations[0].availability_zone is not None)
        self.assertTrue(isinstance(locations[0].availability_zone,
                                   ExEC2AvailabilityZone))

    def test_list_security_groups(self):
        groups = self.driver.ex_list_security_groups()
        self.assertEqual(groups, ['WebServers', 'RangedPortsBySource'])

    def test_ex_delete_security_group_by_id(self):
        group_id = 'sg-443d0a12'
        retValue = self.driver.ex_delete_security_group_by_id(group_id)
        self.assertTrue(retValue)

    def test_delete_security_group_by_name(self):
        group_name = 'WebServers'
        retValue = self.driver.ex_delete_security_group_by_name(group_name)
        self.assertTrue(retValue)

    def test_ex_delete_security_group(self):
        name = 'WebServers'
        retValue = self.driver.ex_delete_security_group(name)
        self.assertTrue(retValue)

    def test_authorize_security_group(self):
        resp = self.driver.ex_authorize_security_group('TestGroup', '22', '22',
                                                       '0.0.0.0/0')
        self.assertTrue(resp)

    def test_authorize_security_group_ingress(self):
        ranges = ['1.1.1.1/32', '2.2.2.2/32']
        resp = self.driver.ex_authorize_security_group_ingress('sg-42916629', 22, 22, cidr_ips=ranges)
        self.assertTrue(resp)
        groups = [{'group_id': 'sg-949265ff'}]
        resp = self.driver.ex_authorize_security_group_ingress('sg-42916629', 22, 23, group_pairs=groups)
        self.assertTrue(resp)

    def test_authorize_security_group_egress(self):
        ranges = ['1.1.1.1/32', '2.2.2.2/32']
        resp = self.driver.ex_authorize_security_group_ingress('sg-42916629', 22, 22, cidr_ips=ranges)
        self.assertTrue(resp)
        groups = [{'group_id': 'sg-949265ff'}]
        resp = self.driver.ex_authorize_security_group_ingress('sg-42916629', 22, 22, group_pairs=groups)
        self.assertTrue(resp)

    def test_revoke_security_group_ingress(self):
        ranges = ['1.1.1.1/32', '2.2.2.2/32']
        resp = self.driver.ex_authorize_security_group_ingress('sg-42916629', 22, 22, cidr_ips=ranges)
        self.assertTrue(resp)
        groups = [{'group_id': 'sg-949265ff'}]
        resp = self.driver.ex_authorize_security_group_ingress('sg-42916629', 22, 22, group_pairs=groups)
        self.assertTrue(resp)

    def test_revoke_security_group_egress(self):
        ranges = ['1.1.1.1/32', '2.2.2.2/32']
        resp = self.driver.ex_authorize_security_group_ingress('sg-42916629', 22, 22, cidr_ips=ranges)
        self.assertTrue(resp)
        groups = [{'group_id': 'sg-949265ff'}]
        resp = self.driver.ex_authorize_security_group_ingress('sg-42916629', 22, 22, group_pairs=groups)
        self.assertTrue(resp)

    def test_reboot_node(self):
        node = Node('i-4382922a', None, None, None, None, self.driver)
        ret = self.driver.reboot_node(node)
        self.assertTrue(ret)

    def test_ex_start_node(self):
        node = Node('i-4382922a', None, None, None, None, self.driver)
        ret = self.driver.ex_start_node(node)
        self.assertTrue(ret)

    def test_ex_stop_node(self):
        node = Node('i-4382922a', None, None, None, None, self.driver)
        ret = self.driver.ex_stop_node(node)
        self.assertTrue(ret)

    def test_ex_create_node_with_ex_blockdevicemappings(self):
        EC2MockHttp.type = 'create_ex_blockdevicemappings'

        image = NodeImage(id='ami-be3adfd7',
                          name=self.image_name,
                          driver=self.driver)
        size = NodeSize('m1.small', 'Small Instance', None, None, None, None,
                        driver=self.driver)
        mappings = [
            {'DeviceName': '/dev/sda1', 'Ebs.VolumeSize': 10},
            {'DeviceName': '/dev/sdb', 'VirtualName': 'ephemeral0'},
            {'DeviceName': '/dev/sdc', 'VirtualName': 'ephemeral1'}
        ]
        node = self.driver.create_node(name='foo', image=image, size=size,
                                       ex_blockdevicemappings=mappings)
        self.assertEqual(node.id, 'i-2ba64342')

    def test_ex_create_node_with_ex_blockdevicemappings_attribute_error(self):
        EC2MockHttp.type = 'create_ex_blockdevicemappings'

        image = NodeImage(id='ami-be3adfd7',
                          name=self.image_name,
                          driver=self.driver)
        size = NodeSize('m1.small', 'Small Instance', None, None, None, None,
                        driver=self.driver)

        mappings = 'this should be a list'
        self.assertRaises(AttributeError, self.driver.create_node, name='foo',
                          image=image, size=size,
                          ex_blockdevicemappings=mappings)

        mappings = ['this should be a dict']
        self.assertRaises(AttributeError, self.driver.create_node, name='foo',
                          image=image, size=size,
                          ex_blockdevicemappings=mappings)

    def test_destroy_node(self):
        node = Node('i-4382922a', None, None, None, None, self.driver)
        ret = self.driver.destroy_node(node)
        self.assertTrue(ret)

    def test_list_sizes(self):
        region_old = self.driver.region_name

        names = [
            ('ec2_us_east', 'us-east-1'),
            ('ec2_us_west', 'us-west-1'),
            ('ec2_us_west', 'us-west-2'),
            ('ec2_eu_west', 'eu-west-1'),
            ('ec2_ap_southeast', 'ap-southeast-1'),
            ('ec2_ap_northeast', 'ap-northeast-1'),
            ('ec2_ap_southeast_2', 'ap-southeast-2'),
            ('ec2_ap_south_1', 'ap-south-1')
        ]

        for api_name, region_name in names:
            self.driver.api_name = api_name
            self.driver.region_name = region_name
            sizes = self.driver.list_sizes()

            ids = [s.id for s in sizes]

            if region_name not in ['ap-south-1']:
                self.assertTrue('t1.micro' in ids)
                self.assertTrue('m1.small' in ids)
                self.assertTrue('m1.large' in ids)
                self.assertTrue('m1.xlarge' in ids)
                self.assertTrue('c1.medium' in ids)
                self.assertTrue('c1.xlarge' in ids)
                self.assertTrue('m2.xlarge' in ids)
                self.assertTrue('m2.2xlarge' in ids)
                self.assertTrue('m2.4xlarge' in ids)

            if region_name == 'us-east-1':
                self.assertEqual(len(sizes), 72)
                self.assertTrue('cg1.4xlarge' in ids)
                self.assertTrue('cc2.8xlarge' in ids)
                self.assertTrue('cr1.8xlarge' in ids)
                self.assertTrue('x1.32xlarge' in ids)
            elif region_name == 'us-west-1':
                self.assertEqual(len(sizes), 61)
            if region_name == 'us-west-2':
                self.assertEqual(len(sizes), 73)
            elif region_name == 'ap-southeast-1':
                self.assertEqual(len(sizes), 59)
            elif region_name == 'ap-southeast-2':
                self.assertEqual(len(sizes), 63)
            elif region_name == 'eu-west-1':
                self.assertEqual(len(sizes), 70)
            elif region_name == 'ap-south-1':
                self.assertEqual(len(sizes), 41)

        self.driver.region_name = region_old

    def test_ex_create_node_with_ex_iam_profile(self):
        iamProfile = {
            'id': 'AIDGPMS9RO4H3FEXAMPLE',
            'name': 'Foo',
            'arn': 'arn:aws:iam:...'
        }

        image = NodeImage(id='ami-be3adfd7',
                          name=self.image_name,
                          driver=self.driver)
        size = NodeSize('m1.small', 'Small Instance', None, None, None, None,
                        driver=self.driver)

        EC2MockHttp.type = None
        node1 = self.driver.create_node(name='foo', image=image, size=size)
        EC2MockHttp.type = 'ex_iam_profile'
        node2 = self.driver.create_node(name='bar', image=image, size=size,
                                        ex_iam_profile=iamProfile['name'])
        node3 = self.driver.create_node(name='bar', image=image, size=size,
                                        ex_iam_profile=iamProfile['arn'])

        self.assertFalse(node1.extra['iam_profile'])
        self.assertEqual(node2.extra['iam_profile'], iamProfile['id'])
        self.assertEqual(node3.extra['iam_profile'], iamProfile['id'])

    def test_list_images(self):
        images = self.driver.list_images()

        self.assertEqual(len(images), 2)
        location = '123456788908/Test Image'
        self.assertEqual(images[0].id, 'ami-57ba933a')
        self.assertEqual(images[0].name, 'Test Image')
        self.assertEqual(images[0].extra['image_location'], location)
        self.assertEqual(images[0].extra['architecture'], 'x86_64')
        self.assertEqual(len(images[0].extra['block_device_mapping']), 2)
        ephemeral = images[0].extra['block_device_mapping'][1]['virtual_name']
        self.assertEqual(ephemeral, 'ephemeral0')
        billing_product1 = images[0].extra['billing_products'][0]
        self.assertEqual(billing_product1, 'ab-5dh78019')

        location = '123456788908/Test Image 2'
        self.assertEqual(images[1].id, 'ami-85b2a8ae')
        self.assertEqual(images[1].name, 'Test Image 2')
        self.assertEqual(images[1].extra['image_location'], location)
        self.assertEqual(images[1].extra['architecture'], 'x86_64')
        size = images[1].extra['block_device_mapping'][0]['ebs']['volume_size']
        billing_product2 = images[1].extra['billing_products'][0]
        self.assertEqual(billing_product2, 'as-6dr90319')
        self.assertEqual(size, 20)

    def test_list_images_with_image_ids(self):
        EC2MockHttp.type = 'ex_imageids'
        images = self.driver.list_images(ex_image_ids=['ami-57ba933a'])

        self.assertEqual(len(images), 1)
        self.assertEqual(images[0].name, 'Test Image')

    def test_list_images_with_executable_by(self):
        images = self.driver.list_images(ex_executableby='self')

        self.assertEqual(len(images), 2)

    def test_get_image(self):
        image = self.driver.get_image('ami-57ba933a')
        self.assertEqual(image.id, 'ami-57ba933a')
        self.assertEqual(image.name, 'Test Image')
        self.assertEqual(image.extra['architecture'], 'x86_64')
        self.assertEqual(len(image.extra['block_device_mapping']), 2)
        self.assertEqual(image.extra['billing_products'][0], 'ab-5dh78019')

    def test_copy_image(self):
        image = self.driver.list_images()[0]
        resp = self.driver.copy_image(image, 'us-east-1',
                                      name='Faux Image',
                                      description='Test Image Copy')
        self.assertEqual(resp.id, 'ami-4db38224')

    def test_create_image(self):
        node = self.driver.list_nodes()[0]

        mapping = [{'VirtualName': None,
                    'Ebs': {'VolumeSize': 10,
                            'VolumeType': 'standard',
                            'DeleteOnTermination': 'true'},
                    'DeviceName': '/dev/sda1'}]

        resp = self.driver.create_image(node,
                                        'New Image',
                                        description='New EBS Image',
                                        block_device_mapping=mapping)
        self.assertEqual(resp.id, 'ami-e9b38280')

    def test_create_image_no_mapping(self):
        node = self.driver.list_nodes()[0]

        resp = self.driver.create_image(node,
                                        'New Image',
                                        description='New EBS Image')
        self.assertEqual(resp.id, 'ami-e9b38280')

    def delete_image(self):
        images = self.driver.list_images()
        image = images[0]

        resp = self.driver.delete_image(image)
        self.assertTrue(resp)

    def ex_register_image(self):
        mapping = [{'DeviceName': '/dev/sda1',
                    'Ebs': {'SnapshotId': 'snap-5ade3e4e'}}]
        image = self.driver.ex_register_image(name='Test Image',
                                              root_device_name='/dev/sda1',
                                              description='My Image',
                                              architecture='x86_64',
                                              block_device_mapping=mapping,
                                              ena_support=True,
                                              billing_products=['ab-5dh78019'],
                                              sriov_net_support='simple')
        self.assertEqual(image.id, 'ami-57c2fb3e')

    def test_ex_import_snapshot(self):
        disk_container = [{'Description': 'Dummy import snapshot task',
                           'Format': 'raw',
                           'UserBucket': {'S3Bucket': 'dummy-bucket', 'S3Key': 'dummy-key'}}]

        snap = self.driver.ex_import_snapshot(disk_container=disk_container)
        self.assertEqual(snap.id, 'snap-0ea83e8a87e138f39')

    def test_wait_for_import_snapshot_completion(self):
        snap = self.driver._wait_for_import_snapshot_completion(
            import_task_id='import-snap-fhdysyq6')
        self.assertEqual(snap.id, 'snap-0ea83e8a87e138f39')

    def test_timeout_wait_for_import_snapshot_completion(self):
        import_task_id = 'import-snap-fhdysyq6'
        EC2MockHttp.type = 'timeout'
        with self.assertRaises(Exception) as context:
            self.driver._wait_for_import_snapshot_completion(
                import_task_id=import_task_id, timeout=0.01, interval=0.001)
        self.assertEqual('Timeout while waiting for import task Id %s'
                         % import_task_id, str(context.exception))

    def test_ex_describe_import_snapshot_tasks(self):
        snap = self.driver.ex_describe_import_snapshot_tasks(
            import_task_id='import-snap-fh7y6i6w<')

        self.assertEqual(snap.snapshotId, 'snap-0ea83e8a87e138f39')
        self.assertEqual(snap.status, 'completed')

    def test_ex_list_availability_zones(self):
        availability_zones = self.driver.ex_list_availability_zones()
        availability_zone = availability_zones[0]
        self.assertTrue(len(availability_zones) > 0)
        self.assertEqual(availability_zone.name, 'eu-west-1a')
        self.assertEqual(availability_zone.zone_state, 'available')
        self.assertEqual(availability_zone.region_name, 'eu-west-1')

    def test_list_keypairs(self):
        keypairs = self.driver.list_key_pairs()

        self.assertEqual(len(keypairs), 1)
        self.assertEqual(keypairs[0].name, 'gsg-keypair')
        self.assertEqual(keypairs[0].fingerprint, null_fingerprint)

        # Test old deprecated method
        keypairs = self.driver.ex_list_keypairs()

        self.assertEqual(len(keypairs), 1)
        self.assertEqual(keypairs[0]['keyName'], 'gsg-keypair')
        self.assertEqual(keypairs[0]['keyFingerprint'], null_fingerprint)

    def test_get_key_pair(self):
        EC2MockHttp.type = 'get_one'

        key_pair = self.driver.get_key_pair(name='gsg-keypair')
        self.assertEqual(key_pair.name, 'gsg-keypair')

    def test_get_key_pair_does_not_exist(self):
        EC2MockHttp.type = 'doesnt_exist'

        self.assertRaises(KeyPairDoesNotExistError, self.driver.get_key_pair,
                          name='test-key-pair')

    def test_create_key_pair(self):
        key_pair = self.driver.create_key_pair(name='test-keypair')

        fingerprint = ('1f:51:ae:28:bf:89:e9:d8:1f:25:5d'
                       ':37:2d:7d:b8:ca:9f:f5:f1:6f')

        self.assertEqual(key_pair.name, 'my-key-pair')
        self.assertEqual(key_pair.fingerprint, fingerprint)
        self.assertTrue(key_pair.private_key is not None)

        # Test old and deprecated method
        key_pair = self.driver.ex_create_keypair(name='test-keypair')
        self.assertEqual(key_pair['keyFingerprint'], fingerprint)
        self.assertTrue(key_pair['keyMaterial'] is not None)

    def test_ex_describe_all_keypairs(self):
        keys = self.driver.ex_describe_all_keypairs()
        self.assertEqual(keys, ['gsg-keypair'])

    def test_list_key_pairs(self):
        keypair1 = self.driver.list_key_pairs()[0]

        self.assertEqual(keypair1.name, 'gsg-keypair')
        self.assertEqual(keypair1.fingerprint, null_fingerprint)

        # Test backward compatibility
        keypair2 = self.driver.ex_describe_keypairs('gsg-keypair')

        self.assertEqual(keypair2['keyName'], 'gsg-keypair')
        self.assertEqual(keypair2['keyFingerprint'], null_fingerprint)

    def test_delete_key_pair(self):
        keypair = self.driver.list_key_pairs()[0]
        success = self.driver.delete_key_pair(keypair)

        self.assertTrue(success)

        # Test old and deprecated method
        resp = self.driver.ex_delete_keypair('gsg-keypair')
        self.assertTrue(resp)

    def test_ex_describe_tags(self):
        node = Node('i-4382922a', None, None, None, None, self.driver)
        tags = self.driver.ex_describe_tags(resource=node)

        self.assertEqual(len(tags), 3)
        self.assertTrue('tag' in tags)
        self.assertTrue('owner' in tags)
        self.assertTrue('stack' in tags)

    def test_import_key_pair_from_string(self):
        path = os.path.join(os.path.dirname(__file__), 'fixtures', 'misc',
                            'dummy_rsa.pub')

        with open(path, 'r') as fp:
            key_material = fp.read()

        key = self.driver.import_key_pair_from_string(name='keypair',
                                                      key_material=key_material)
        self.assertEqual(key.name, 'keypair')
        self.assertEqual(key.fingerprint, null_fingerprint)

        # Test old and deprecated method
        key = self.driver.ex_import_keypair_from_string('keypair',
                                                        key_material)
        self.assertEqual(key['keyName'], 'keypair')
        self.assertEqual(key['keyFingerprint'], null_fingerprint)

    def test_import_key_pair_from_file(self):
        path = os.path.join(os.path.dirname(__file__), 'fixtures', 'misc',
                            'dummy_rsa.pub')

        key = self.driver.import_key_pair_from_file('keypair', path)
        self.assertEqual(key.name, 'keypair')
        self.assertEqual(key.fingerprint, null_fingerprint)

        # Test old and deprecated method
        key = self.driver.ex_import_keypair('keypair', path)
        self.assertEqual(key['keyName'], 'keypair')
        self.assertEqual(key['keyFingerprint'], null_fingerprint)

    def test_ex_create_tags(self):
        node = Node('i-4382922a', None, None, None, None, self.driver)
        self.driver.ex_create_tags(node, {'sample': 'tag'})

    def test_ex_delete_tags(self):
        node = Node('i-4382922a', None, None, None, None, self.driver)
        self.driver.ex_delete_tags(node, {'sample': 'tag'})

    def test_ex_delete_tags2(self):
        node = Node('i-4382922a', None, None, None, None, self.driver)
        self.driver.ex_create_tags(node, {'sample': 'another tag'})
        self.driver.ex_delete_tags(node, {'sample': None})

    def test_ex_describe_addresses_for_node(self):
        node1 = Node('i-4382922a', None, None, None, None, self.driver)
        ip_addresses1 = self.driver.ex_describe_addresses_for_node(node1)
        node2 = Node('i-4382922b', None, None, None, None, self.driver)
        ip_addresses2 = sorted(
            self.driver.ex_describe_addresses_for_node(node2))
        node3 = Node('i-4382922g', None, None, None, None, self.driver)
        ip_addresses3 = sorted(
            self.driver.ex_describe_addresses_for_node(node3))

        self.assertEqual(len(ip_addresses1), 1)
        self.assertEqual(ip_addresses1[0], '1.2.3.4')

        self.assertEqual(len(ip_addresses2), 2)
        self.assertEqual(ip_addresses2[0], '1.2.3.5')
        self.assertEqual(ip_addresses2[1], '1.2.3.6')

        self.assertEqual(len(ip_addresses3), 0)

    def test_ex_describe_addresses(self):
        node1 = Node('i-4382922a', None, None, None, None, self.driver)
        node2 = Node('i-4382922g', None, None, None, None, self.driver)
        nodes_elastic_ips1 = self.driver.ex_describe_addresses([node1])
        nodes_elastic_ips2 = self.driver.ex_describe_addresses([node2])

        self.assertEqual(len(nodes_elastic_ips1), 1)
        self.assertTrue(node1.id in nodes_elastic_ips1)
        self.assertEqual(nodes_elastic_ips1[node1.id], ['1.2.3.4'])

        self.assertEqual(len(nodes_elastic_ips2), 1)
        self.assertTrue(node2.id in nodes_elastic_ips2)
        self.assertEqual(nodes_elastic_ips2[node2.id], [])

    def test_ex_describe_all_addresses(self):
        EC2MockHttp.type = 'all_addresses'
        elastic_ips1 = self.driver.ex_describe_all_addresses()
        elastic_ips2 = self.driver.ex_describe_all_addresses(
            only_associated=True)
        self.assertEqual('1.2.3.7', elastic_ips1[3].ip)
        self.assertEqual('vpc', elastic_ips1[3].domain)
        self.assertEqual('eipalloc-992a5cf8', elastic_ips1[3].extra['allocation_id'])

        self.assertEqual(len(elastic_ips2), 2)
        self.assertEqual('1.2.3.5', elastic_ips2[1].ip)
        self.assertEqual('vpc', elastic_ips2[1].domain)

    def test_ex_allocate_address(self):
        elastic_ip = self.driver.ex_allocate_address()
        self.assertEqual('192.0.2.1', elastic_ip.ip)
        self.assertEqual('standard', elastic_ip.domain)
        EC2MockHttp.type = 'vpc'
        elastic_ip = self.driver.ex_allocate_address(domain='vpc')
        self.assertEqual('192.0.2.2', elastic_ip.ip)
        self.assertEqual('vpc', elastic_ip.domain)
        self.assertEqual('eipalloc-666d7f04', elastic_ip.extra['allocation_id'])

    def test_ex_release_address(self):
        EC2MockHttp.type = 'all_addresses'
        elastic_ips = self.driver.ex_describe_all_addresses()
        EC2MockHttp.type = ''
        ret = self.driver.ex_release_address(elastic_ips[2])
        self.assertTrue(ret)
        ret = self.driver.ex_release_address(elastic_ips[0], domain='vpc')
        self.assertTrue(ret)
        self.assertRaises(AttributeError,
                          self.driver.ex_release_address,
                          elastic_ips[0],
                          domain='bogus')

    def test_ex_associate_address_with_node(self):
        node = Node('i-4382922a', None, None, None, None, self.driver)
        EC2MockHttp.type = 'all_addresses'
        elastic_ips = self.driver.ex_describe_all_addresses()
        EC2MockHttp.type = ''
        ret1 = self.driver.ex_associate_address_with_node(
            node, elastic_ips[2])
        ret2 = self.driver.ex_associate_addresses(
            node, elastic_ips[2])
        self.assertEqual(None, ret1)
        self.assertEqual(None, ret2)
        EC2MockHttp.type = 'vpc'
        ret3 = self.driver.ex_associate_address_with_node(
            node, elastic_ips[3], domain='vpc')
        ret4 = self.driver.ex_associate_addresses(
            node, elastic_ips[3], domain='vpc')
        self.assertEqual('eipassoc-167a8073', ret3)
        self.assertEqual('eipassoc-167a8073', ret4)
        self.assertRaises(AttributeError,
                          self.driver.ex_associate_address_with_node,
                          node,
                          elastic_ips[1],
                          domain='bogus')

    def test_ex_disassociate_address(self):
        EC2MockHttp.type = 'all_addresses'
        elastic_ips = self.driver.ex_describe_all_addresses()
        EC2MockHttp.type = ''
        ret = self.driver.ex_disassociate_address(elastic_ips[2])
        self.assertTrue(ret)
        # Test a VPC disassociation
        ret = self.driver.ex_disassociate_address(elastic_ips[1],
                                                  domain='vpc')
        self.assertTrue(ret)
        self.assertRaises(AttributeError,
                          self.driver.ex_disassociate_address,
                          elastic_ips[1],
                          domain='bogus')

    def test_ex_change_node_size_same_size(self):
        size = NodeSize('m1.small', 'Small Instance',
                        None, None, None, None, driver=self.driver)
        node = Node('i-4382922a', None, None, None, None, self.driver,
                    extra={'instancetype': 'm1.small'})

        try:
            self.driver.ex_change_node_size(node=node, new_size=size)
        except ValueError:
            pass
        else:
            self.fail('Same size was passed, but an exception was not thrown')

    def test_ex_change_node_size(self):
        size = NodeSize('m1.large', 'Small Instance',
                        None, None, None, None, driver=self.driver)
        node = Node('i-4382922a', None, None, None, None, self.driver,
                    extra={'instancetype': 'm1.small'})

        result = self.driver.ex_change_node_size(node=node, new_size=size)
        self.assertTrue(result)

    def test_list_volumes(self):
        volumes = self.driver.list_volumes()

        self.assertEqual(len(volumes), 3)

        self.assertEqual('vol-10ae5e2b', volumes[0].id)
        self.assertEqual(1, volumes[0].size)
        self.assertEqual('available', volumes[0].extra['state'])
        self.assertEqual(StorageVolumeState.AVAILABLE, volumes[0].state)

        self.assertEqual('vol-v24bfh75', volumes[1].id)
        self.assertEqual(11, volumes[1].size)
        self.assertIsNone(volumes[1].extra['snapshot_id'])
        self.assertEqual('in-use', volumes[1].extra['state'])
        self.assertEqual(StorageVolumeState.INUSE, volumes[1].state)

        self.assertEqual('vol-b6c851ec', volumes[2].id)
        self.assertEqual(8, volumes[2].size)
        self.assertEqual('some-unknown-status', volumes[2].extra['state'])
        self.assertEqual('i-d334b4b3', volumes[2].extra['instance_id'])
        self.assertEqual('/dev/sda1', volumes[2].extra['device'])
        self.assertEqual('snap-30d37269', volumes[2].extra['snapshot_id'])
        self.assertEqual(StorageVolumeState.UNKNOWN, volumes[2].state)

    def test_create_volume(self):
        volume = self.driver.create_volume(
            size=10,
            name='volume-name',
            location=self.driver.list_locations()[0])

        self.assertEqual(10, volume.size)
        self.assertEqual('volume-name', volume.name)
        self.assertEqual('creating', volume.extra['state'])
        self.assertTrue(isinstance(volume.extra['create_time'], datetime))
        self.assertEqual(False, volume.extra['encrypted'])
        self.assertLatestUrlContainsQueryParams({
            'TagSpecification.0.ResourceType': 'volume',
            'TagSpecification.0.Tag.0.Key': 'Name',
            'TagSpecification.0.Tag.0.Value': 'volume-name',
        })

        # create volume without required keyword argument
        self.assertRaises(
            ValueError, self.driver.create_volume,
            size=10, name='volume-name')

    def test_create_encrypted_volume(self):
        volume = self.driver.create_volume(
            size=10,
            name='volume-name',
            location=self.driver.list_locations()[0],
            ex_encrypted=True,
            ex_kms_key_id='1234')

        self.assertEqual(10, volume.size)
        self.assertEqual('volume-name', volume.name)
        self.assertEqual('creating', volume.extra['state'])
        self.assertTrue(isinstance(volume.extra['create_time'], datetime))
        self.assertEqual(True, volume.extra['encrypted'])
        self.assertLatestUrlContainsQueryParams({
            'Encrypted': '1',
            'KmsKeyId': '1234'
        })

    def test_create_volume_with_tags(self):
        self.driver.create_volume(
            size=10,
            name='volume-name',
            location=self.driver.list_locations()[0],
            ex_tags=collections.OrderedDict([
                ('tag1', 'value1'),
                ('tag2', 'value2')
            ]))

        self.assertLatestUrlContainsQueryParams({
            'TagSpecification.0.ResourceType': 'volume',
            'TagSpecification.0.Tag.0.Key': 'Name',
            'TagSpecification.0.Tag.0.Value': 'volume-name',
            'TagSpecification.0.Tag.1.Key': 'tag1',
            'TagSpecification.0.Tag.1.Value': 'value1',
            'TagSpecification.0.Tag.2.Key': 'tag2',
            'TagSpecification.0.Tag.2.Value': 'value2',
        })

    def test_destroy_volume(self):
        vol = StorageVolume(id='vol-4282672b', name='test',
                            state=StorageVolumeState.AVAILABLE,
                            size=10, driver=self.driver)

        ret_value = self.driver.destroy_volume(vol)
        self.assertTrue(ret_value)

    def test_attach(self):
        vol = StorageVolume(id='vol-4282672b', name='test',
                            size=10, state=StorageVolumeState.AVAILABLE,
                            driver=self.driver)

        node = Node('i-4382922a', None, None, None, None, self.driver)
        ret_value = self.driver.attach_volume(node, vol, '/dev/sdh')

        self.assertTrue(ret_value)

    def test_detach(self):
        vol = StorageVolume(id='vol-4282672b', name='test',
                            state=StorageVolumeState.INUSE,
                            size=10, driver=self.driver)

        ret_value = self.driver.detach_volume(vol)
        self.assertTrue(ret_value)

    def test_create_volume_snapshot(self):
        vol = StorageVolume(id='vol-4282672b', name='test',
                            state=StorageVolumeState.AVAILABLE,
                            size=10, driver=self.driver)
        snap = self.driver.create_volume_snapshot(
            vol, 'Test snapshot')
        self.assertEqual('snap-a7cb2hd9', snap.id)
        self.assertEqual(vol.size, snap.size)
        self.assertEqual('Test snapshot', snap.extra['name'])
        self.assertEqual(vol.id, snap.extra['volume_id'])
        self.assertEqual('pending', snap.extra['state'])
        self.assertEqual(VolumeSnapshotState.CREATING, snap.state)
        # 2013-08-15T16:22:30.000Z
        self.assertEqual(datetime(2013, 8, 15, 16, 22, 30, tzinfo=UTC), snap.created)

    def test_list_snapshots(self):
        snaps = self.driver.list_snapshots()

        self.assertEqual(len(snaps), 3)

        self.assertEqual('snap-428abd35', snaps[0].id)
        self.assertEqual(VolumeSnapshotState.CREATING, snaps[0].state)
        self.assertEqual('vol-e020df80', snaps[0].extra['volume_id'])
        self.assertEqual(30, snaps[0].size)
        self.assertEqual('Daily Backup', snaps[0].extra['description'])

        self.assertEqual('snap-18349159', snaps[1].id)
        self.assertEqual('DB Backup 1', snaps[1].name)
        self.assertEqual(VolumeSnapshotState.AVAILABLE, snaps[1].state)
        self.assertEqual('vol-b5a2c1v9', snaps[1].extra['volume_id'])
        self.assertEqual(15, snaps[1].size)
        self.assertEqual('Weekly backup', snaps[1].extra['description'])
        self.assertEqual('DB Backup 1', snaps[1].extra['name'])

    def test_list_volume_snapshots(self):
        volume = self.driver.list_volumes()[0]
        assert volume.id == 'vol-10ae5e2b'

        snapshots = self.driver.list_volume_snapshots(volume)
        self.assertEqual(len(snapshots), 1)
        self.assertEqual(snapshots[0].id, 'snap-18349160')

    def test_destroy_snapshot(self):
        snap = VolumeSnapshot(id='snap-428abd35', size=10, driver=self.driver)
        resp = snap.destroy()
        self.assertTrue(resp)

    def test_ex_modify_image_attribute(self):
        images = self.driver.list_images()
        image = images[0]

        data = {'LaunchPermission.Add.1.Group': 'all'}
        resp = self.driver.ex_modify_image_attribute(image, data)
        self.assertTrue(resp)

    def test_ex_modify_snapshot_attribute(self):
        snap = VolumeSnapshot(id='snap-1234567890abcdef0',
                              size=10, driver=self.driver)

        data = {'CreateVolumePermission.Add.1.Group': 'all'}
        resp = self.driver.ex_modify_snapshot_attribute(snap, data)
        self.assertTrue(resp)

    def test_create_node_ex_security_groups(self):
        EC2MockHttp.type = 'ex_security_groups'

        image = NodeImage(id='ami-be3adfd7',
                          name=self.image_name,
                          driver=self.driver)
        size = NodeSize('m1.small', 'Small Instance', None, None, None, None,
                        driver=self.driver)

        security_groups = ['group1', 'group2']

        # Old, deprecated argument name
        self.driver.create_node(name='foo', image=image, size=size,
                                ex_securitygroup=security_groups)

        # New argument name
        self.driver.create_node(name='foo', image=image, size=size,
                                ex_security_groups=security_groups)

        # Test old and new arguments are mutually exclusive
        self.assertRaises(ValueError, self.driver.create_node,
                          name='foo', image=image, size=size,
                          ex_securitygroup=security_groups,
                          ex_security_groups=security_groups)

    def test_create_node_ex_security_group_ids(self):
        EC2MockHttp.type = 'ex_security_group_ids'

        image = NodeImage(id='ami-be3adfd7',
                          name=self.image_name,
                          driver=self.driver)
        size = NodeSize('m1.small', 'Small Instance', None, None, None, None,
                        driver=self.driver)

        subnet = EC2NetworkSubnet(12345, "test_subnet", "pending")
        security_groups = ['sg-1aa11a1a', 'sg-2bb22b2b']

        self.driver.create_node(name='foo', image=image, size=size,
                                ex_security_group_ids=security_groups,
                                ex_subnet=subnet)
        self.assertRaises(ValueError, self.driver.create_node,
                          name='foo', image=image, size=size,
                          ex_security_group_ids=security_groups)

    def test_ex_get_metadata_for_node(self):
        image = NodeImage(id='ami-be3adfd7',
                          name=self.image_name,
                          driver=self.driver)
        size = NodeSize('m1.small', 'Small Instance', None, None, None, None,
                        driver=self.driver)
        node = self.driver.create_node(name='foo',
                                       image=image,
                                       size=size,
                                       ex_metadata={'Bar': 'baz', 'Num': '42'})

        metadata = self.driver.ex_get_metadata_for_node(node)
        self.assertEqual(metadata['Name'], 'foo')
        self.assertEqual(metadata['Bar'], 'baz')
        self.assertEqual(metadata['Num'], '42')
        self.assertEqual(len(metadata), 3)

    def test_ex_get_limits(self):
        limits = self.driver.ex_get_limits()

        expected = {'max-instances': 20, 'vpc-max-elastic-ips': 5,
                    'max-elastic-ips': 5}
        self.assertEqual(limits['resource'], expected)

    def test_ex_create_security_group(self):
        group = self.driver.ex_create_security_group("WebServers",
                                                     "Rules to protect web nodes",
                                                     "vpc-143cab4")

        self.assertEqual(group["group_id"], "sg-52e2f530")

    def test_ex_create_placement_groups(self):
        resp = self.driver.ex_create_placement_group("NewPG")
        self.assertTrue(resp)

    def test_ex_delete_placement_groups(self):
        pgs = self.driver.ex_list_placement_groups()
        pg = pgs[0]

        resp = self.driver.ex_delete_placement_group(pg.name)
        self.assertTrue(resp)

    def test_ex_list_placement_groups(self):
        pgs = self.driver.ex_list_placement_groups()
        self.assertEqual(len(pgs), 2)
        self.assertIsInstance(pgs[0], EC2PlacementGroup)

    def test_ex_list_networks(self):
        vpcs = self.driver.ex_list_networks()

        self.assertEqual(len(vpcs), 2)

        self.assertEqual('vpc-532335e1', vpcs[0].id)
        self.assertEqual('vpc-532335e1', vpcs[0].name)
        self.assertEqual('192.168.51.0/24', vpcs[0].cidr_block)
        self.assertEqual('available', vpcs[0].extra['state'])
        self.assertEqual('dopt-7eded312', vpcs[0].extra['dhcp_options_id'])

        self.assertEqual('vpc-62ded30e', vpcs[1].id)
        self.assertEqual('Test VPC', vpcs[1].name)
        self.assertEqual('192.168.52.0/24', vpcs[1].cidr_block)
        self.assertEqual('available', vpcs[1].extra['state'])
        self.assertEqual('dopt-7eded312', vpcs[1].extra['dhcp_options_id'])

    def test_ex_list_networks_network_ids(self):
        EC2MockHttp.type = 'network_ids'
        network_ids = ['vpc-532335e1']

        # We assert in the mock http method
        self.driver.ex_list_networks(network_ids=network_ids)

    def test_ex_list_networks_filters(self):
        EC2MockHttp.type = 'filters'
        filters = {'dhcp-options-id': 'dopt-7eded312',  # matches two networks
                   'cidr': '192.168.51.0/24'}  # matches one network

        # We assert in the mock http method
        self.driver.ex_list_networks(filters=filters)

    def test_ex_create_network(self):
        vpc = self.driver.ex_create_network('192.168.55.0/24',
                                            name='Test VPC',
                                            instance_tenancy='default')

        self.assertEqual('vpc-ad3527cf', vpc.id)
        self.assertEqual('192.168.55.0/24', vpc.cidr_block)
        self.assertEqual('pending', vpc.extra['state'])

    def test_ex_delete_network(self):
        vpcs = self.driver.ex_list_networks()
        vpc = vpcs[0]

        resp = self.driver.ex_delete_network(vpc)
        self.assertTrue(resp)

    def test_ex_list_subnets(self):
        subnets = self.driver.ex_list_subnets()

        self.assertEqual(len(subnets), 2)

        self.assertEqual('subnet-ce0e7ce5', subnets[0].id)
        self.assertEqual('available', subnets[0].state)
        self.assertEqual(123, subnets[0].extra['available_ips'])

        self.assertEqual('subnet-ce0e7ce6', subnets[1].id)
        self.assertEqual('available', subnets[1].state)
        self.assertEqual(59, subnets[1].extra['available_ips'])

    def test_ex_create_subnet(self):
        subnet = self.driver.ex_create_subnet('vpc-532135d1',
                                              '192.168.51.128/26',
                                              'us-east-1b',
                                              name='Test Subnet')

        self.assertEqual('subnet-ce0e7ce6', subnet.id)
        self.assertEqual('pending', subnet.state)
        self.assertEqual('vpc-532135d1', subnet.extra['vpc_id'])

    def test_ex_delete_subnet(self):
        subnet = self.driver.ex_list_subnets()[0]
        resp = self.driver.ex_delete_subnet(subnet=subnet)
        self.assertTrue(resp)

    def test_ex_get_console_output(self):
        node = self.driver.list_nodes()[0]
        resp = self.driver.ex_get_console_output(node)
        self.assertEqual('Test String', resp['output'])

    def test_ex_list_network_interfaces(self):
        interfaces = self.driver.ex_list_network_interfaces()

        self.assertEqual(len(interfaces), 2)

        self.assertEqual('eni-18e6c05e', interfaces[0].id)
        self.assertEqual('in-use', interfaces[0].state)
        self.assertEqual('0e:6e:df:72:78:af',
                         interfaces[0].extra['mac_address'])

        self.assertEqual('eni-83e3c5c5', interfaces[1].id)
        self.assertEqual('in-use', interfaces[1].state)
        self.assertEqual('0e:93:0b:e9:e9:c4',
                         interfaces[1].extra['mac_address'])

    def test_ex_create_network_interface(self):
        subnet = self.driver.ex_list_subnets()[0]
        interface = self.driver.ex_create_network_interface(
            subnet,
            name='Test Interface',
            description='My Test')

        self.assertEqual('eni-2b36086d', interface.id)
        self.assertEqual('pending', interface.state)
        self.assertEqual('0e:bd:49:3e:11:74', interface.extra['mac_address'])

    def test_ex_delete_network_interface(self):
        interface = self.driver.ex_list_network_interfaces()[0]
        resp = self.driver.ex_delete_network_interface(interface)
        self.assertTrue(resp)

    def test_ex_attach_network_interface_to_node(self):
        node = self.driver.list_nodes()[0]
        interface = self.driver.ex_list_network_interfaces()[0]
        resp = self.driver.ex_attach_network_interface_to_node(interface,
                                                               node, 1)
        self.assertTrue(resp)

    def test_ex_detach_network_interface(self):
        resp = self.driver.ex_detach_network_interface('eni-attach-2b588b47')
        self.assertTrue(resp)

    def test_ex_list_internet_gateways(self):
        gateways = self.driver.ex_list_internet_gateways()

        self.assertEqual(len(gateways), 2)

        self.assertEqual('igw-84dd3ae1', gateways[0].id)
        self.assertEqual('igw-7fdae215', gateways[1].id)
        self.assertEqual('available', gateways[1].state)
        self.assertEqual('vpc-62cad41e', gateways[1].vpc_id)

    def test_ex_create_internet_gateway(self):
        gateway = self.driver.ex_create_internet_gateway()

        self.assertEqual('igw-13ac2b36', gateway.id)

    def test_ex_delete_internet_gateway(self):
        gateway = self.driver.ex_list_internet_gateways()[0]
        resp = self.driver.ex_delete_internet_gateway(gateway)
        self.assertTrue(resp)

    def test_ex_attach_internet_gateway(self):
        gateway = self.driver.ex_list_internet_gateways()[0]
        network = self.driver.ex_list_networks()[0]
        resp = self.driver.ex_attach_internet_gateway(gateway, network)
        self.assertTrue(resp)

    def test_ex_detach_internet_gateway(self):
        gateway = self.driver.ex_list_internet_gateways()[0]
        network = self.driver.ex_list_networks()[0]
        resp = self.driver.ex_detach_internet_gateway(gateway, network)
        self.assertTrue(resp)

    def test_ex_modify_volume(self):
        volume = self.driver.list_volumes()[0]
        assert volume.id == 'vol-10ae5e2b'

        params = {'VolumeType': 'io1',
                  'Size': 2,
                  'Iops': 1000}
        volume_modification = self.driver.ex_modify_volume(volume, params)

        self.assertIsNone(volume_modification.end_time)
        self.assertEqual('modifying', volume_modification.modification_state)
        self.assertEqual(300, volume_modification.original_iops)
        self.assertEqual(1, volume_modification.original_size)
        self.assertEqual('gp2', volume_modification.original_volume_type)
        self.assertEqual(0, volume_modification.progress)
        self.assertIsNone(volume_modification.status_message)
        self.assertEqual(1000, volume_modification.target_iops)
        self.assertEqual(2, volume_modification.target_size)
        self.assertEqual('io1', volume_modification.target_volume_type)
        self.assertEqual('vol-10ae5e2b', volume_modification.volume_id)

    def test_ex_describe_volumes_modifications(self):
        modifications = self.driver.ex_describe_volumes_modifications()

        self.assertEqual(len(modifications), 2)

        self.assertIsNone(modifications[0].end_time)
        self.assertEqual('optimizing', modifications[0].modification_state)
        self.assertEqual(100, modifications[0].original_iops)
        self.assertEqual(10, modifications[0].original_size)
        self.assertEqual('gp2', modifications[0].original_volume_type)
        self.assertEqual(3, modifications[0].progress)
        self.assertIsNone(modifications[0].status_message)
        self.assertEqual(10000, modifications[0].target_iops)
        self.assertEqual(2000, modifications[0].target_size)
        self.assertEqual('io1', modifications[0].target_volume_type)
        self.assertEqual('vol-06397e7a0eEXAMPLE', modifications[0].volume_id)

        self.assertEqual('completed', modifications[1].modification_state)
        self.assertEqual(100, modifications[1].original_iops)
        self.assertEqual(8, modifications[1].original_size)
        self.assertEqual('gp2', modifications[1].original_volume_type)
        self.assertEqual(100, modifications[1].progress)
        self.assertIsNone(modifications[1].status_message)
        self.assertEqual(10000, modifications[1].target_iops)
        self.assertEqual(200, modifications[1].target_size)
        self.assertEqual('io1', modifications[1].target_volume_type)
        self.assertEqual('vol-bEXAMPLE', modifications[1].volume_id)


class EC2USWest1Tests(EC2Tests):
    region = 'us-west-1'


class EC2USWest2Tests(EC2Tests):
    region = 'us-west-2'


class EC2EUWestTests(EC2Tests):
    region = 'eu-west-1'


class EC2APSE1Tests(EC2Tests):
    region = 'ap-southeast-1'


class EC2APNETests(EC2Tests):
    region = 'ap-northeast-1'


class EC2APSE2Tests(EC2Tests):
    region = 'ap-southeast-2'


class EC2SAEastTests(EC2Tests):
    region = 'sa-east-1'


class EC2MockHttp(MockHttp):
    fixtures = ComputeFileFixtures('ec2')

    def _DescribeInstances(self, method, url, body, headers):
        body = self.fixtures.load('describe_instances.xml')
        return (httplib.OK, body, {}, httplib.responses[httplib.OK])

    def _DescribeReservedInstances(self, method, url, body, headers):
        body = self.fixtures.load('describe_reserved_instances.xml')
        return (httplib.OK, body, {}, httplib.responses[httplib.OK])

    def _DescribeAvailabilityZones(self, method, url, body, headers):
        body = self.fixtures.load('describe_availability_zones.xml')
        return (httplib.OK, body, {}, httplib.responses[httplib.OK])

    def _RebootInstances(self, method, url, body, headers):
        body = self.fixtures.load('reboot_instances.xml')
        return (httplib.OK, body, {}, httplib.responses[httplib.OK])

    def _StartInstances(self, method, url, body, headers):
        body = self.fixtures.load('start_instances.xml')
        return (httplib.OK, body, {}, httplib.responses[httplib.OK])

    def _StopInstances(self, method, url, body, headers):
        body = self.fixtures.load('stop_instances.xml')
        return (httplib.OK, body, {}, httplib.responses[httplib.OK])

    def _DescribeSecurityGroups(self, method, url, body, headers):
        body = self.fixtures.load('describe_security_groups.xml')
        return (httplib.OK, body, {}, httplib.responses[httplib.OK])

    def _DeleteSecurityGroup(self, method, url, body, headers):
        body = self.fixtures.load('delete_security_group.xml')
        return (httplib.OK, body, {}, httplib.responses[httplib.OK])

    def _AuthorizeSecurityGroupIngress(self, method, url, body, headers):
        body = self.fixtures.load('authorize_security_group_ingress.xml')
        return (httplib.OK, body, {}, httplib.responses[httplib.OK])

    def _DescribeImages(self, method, url, body, headers):
        body = self.fixtures.load('describe_images.xml')
        return (httplib.OK, body, {}, httplib.responses[httplib.OK])

    def _RegisterImages(self, method, url, body, headers):
        body = self.fixtures.load('register_image.xml')
        return (httplib.OK, body, {}, httplib.responses[httplib.OK])

    def _ImportSnapshot(self, method, url, body, headers):
        body = self.fixtures.load('import_snapshot.xml')
        return (httplib.OK, body, {}, httplib.responses[httplib.OK])

    def _DescribeImportSnapshotTasks(self, method, url, body, headers):
        body = self.fixtures.load('describe_import_snapshot_tasks.xml')
        return (httplib.OK, body, {}, httplib.responses[httplib.OK])

    def _timeout_DescribeImportSnapshotTasks(self, method, url, body, headers):
        body = self.fixtures.load('describe_import_snapshot_tasks_active.xml')
        return (httplib.OK, body, {}, httplib.responses[httplib.OK])

    def _ex_imageids_DescribeImages(self, method, url, body, headers):
        body = self.fixtures.load('describe_images_ex_imageids.xml')
        return (httplib.OK, body, {}, httplib.responses[httplib.OK])

    def _RunInstances(self, method, url, body, headers):
        body = self.fixtures.load('run_instances.xml')
        return (httplib.OK, body, {}, httplib.responses[httplib.OK])

    def _create_ex_assign_public_ip_RunInstances(self, method, url, body, headers):
        self.assertUrlContainsQueryParams(url, {
            'NetworkInterface.1.AssociatePublicIpAddress': "true",
            'NetworkInterface.1.DeleteOnTermination': "true",
            'NetworkInterface.1.DeviceIndex': "0",
            'NetworkInterface.1.SubnetId': "subnet-11111111",
            'NetworkInterface.1.SecurityGroupId.1': "sg-11111111",
        })
        body = self.fixtures.load('run_instances_with_subnet_and_security_group.xml')
        return (httplib.OK, body, {}, httplib.responses[httplib.OK])

    def _create_ex_terminate_on_shutdown_RunInstances(self, method, url, body, headers):
        self.assertUrlContainsQueryParams(url, {
            'InstanceInitiatedShutdownBehavior': 'terminate'
        })

        body = self.fixtures.load('run_instances.xml')
        return (httplib.OK, body, {}, httplib.responses[httplib.OK])

    def _ex_security_groups_RunInstances(self, method, url, body, headers):
        self.assertUrlContainsQueryParams(url, {'SecurityGroup.1': 'group1'})
        self.assertUrlContainsQueryParams(url, {'SecurityGroup.2': 'group2'})

        body = self.fixtures.load('run_instances.xml')
        return (httplib.OK, body, {}, httplib.responses[httplib.OK])

    def _ex_security_group_ids_RunInstances(self, method, url, body, headers):
        self.assertUrlContainsQueryParams(url, {'SecurityGroupId.1': 'sg-1aa11a1a'})
        self.assertUrlContainsQueryParams(url, {'SecurityGroupId.2': 'sg-2bb22b2b'})

        body = self.fixtures.load('run_instances.xml')
        return (httplib.OK, body, {}, httplib.responses[httplib.OK])

    def _create_ex_blockdevicemappings_RunInstances(self, method, url, body, headers):
        expected_params = {
            'BlockDeviceMapping.1.DeviceName': '/dev/sda1',
            'BlockDeviceMapping.1.Ebs.VolumeSize': '10',
            'BlockDeviceMapping.2.DeviceName': '/dev/sdb',
            'BlockDeviceMapping.2.VirtualName': 'ephemeral0',
            'BlockDeviceMapping.3.DeviceName': '/dev/sdc',
            'BlockDeviceMapping.3.VirtualName': 'ephemeral1'
        }
        self.assertUrlContainsQueryParams(url, expected_params)

        body = self.fixtures.load('run_instances.xml')
        return (httplib.OK, body, {}, httplib.responses[httplib.OK])

    def _idempotent_RunInstances(self, method, url, body, headers):
        body = self.fixtures.load('run_instances_idem.xml')
        return (httplib.OK, body, {}, httplib.responses[httplib.OK])

    def _idempotent_mismatch_RunInstances(self, method, url, body, headers):
        body = self.fixtures.load('run_instances_idem_mismatch.xml')
        return (httplib.BAD_REQUEST, body, {}, httplib.responses[httplib.BAD_REQUEST])

    def _ex_iam_profile_RunInstances(self, method, url, body, headers):
        body = self.fixtures.load('run_instances_iam_profile.xml')
        return (httplib.OK, body, {}, httplib.responses[httplib.OK])

    def _TerminateInstances(self, method, url, body, headers):
        body = self.fixtures.load('terminate_instances.xml')
        return (httplib.OK, body, {}, httplib.responses[httplib.OK])

    def _DescribeKeyPairs(self, method, url, body, headers):
        body = self.fixtures.load('describe_key_pairs.xml')
        return (httplib.OK, body, {}, httplib.responses[httplib.OK])

    def _get_one_DescribeKeyPairs(self, method, url, body, headers):
        self.assertUrlContainsQueryParams(url, {'KeyName': 'gsg-keypair'})

        body = self.fixtures.load('describe_key_pairs.xml')
        return (httplib.OK, body, {}, httplib.responses[httplib.OK])

    def _doesnt_exist_DescribeKeyPairs(self, method, url, body, headers):
        body = self.fixtures.load('describe_key_pairs_doesnt_exist.xml')
        return (httplib.BAD_REQUEST, body, {},
                httplib.responses[httplib.BAD_REQUEST])

    def _CreateKeyPair(self, method, url, body, headers):
        body = self.fixtures.load('create_key_pair.xml')
        return (httplib.OK, body, {}, httplib.responses[httplib.OK])

    def _ImportKeyPair(self, method, url, body, headers):
        body = self.fixtures.load('import_key_pair.xml')
        return (httplib.OK, body, {}, httplib.responses[httplib.OK])

    def _DescribeTags(self, method, url, body, headers):
        body = self.fixtures.load('describe_tags.xml')
        return (httplib.OK, body, {}, httplib.responses[httplib.OK])

    def _CreateTags(self, method, url, body, headers):
        body = self.fixtures.load('create_tags.xml')
        return (httplib.OK, body, {}, httplib.responses[httplib.OK])

    def _DeleteTags(self, method, url, body, headers):
        body = self.fixtures.load('delete_tags.xml')
        return (httplib.OK, body, {}, httplib.responses[httplib.OK])

    def _DescribeAddresses(self, method, url, body, headers):
        body = self.fixtures.load('describe_addresses_multi.xml')
        return (httplib.OK, body, {}, httplib.responses[httplib.OK])

    def _AllocateAddress(self, method, url, body, headers):
        body = self.fixtures.load('allocate_address.xml')
        return (httplib.OK, body, {}, httplib.responses[httplib.OK])

    def _vpc_AllocateAddress(self, method, url, body, headers):
        body = self.fixtures.load('allocate_vpc_address.xml')
        return (httplib.OK, body, {}, httplib.responses[httplib.OK])

    def _AssociateAddress(self, method, url, body, headers):
        body = self.fixtures.load('associate_address.xml')
        return (httplib.OK, body, {}, httplib.responses[httplib.OK])

    def _vpc_AssociateAddress(self, method, url, body, headers):
        body = self.fixtures.load('associate_vpc_address.xml')
        return (httplib.OK, body, {}, httplib.responses[httplib.OK])

    def _DisassociateAddress(self, method, url, body, headers):
        body = self.fixtures.load('disassociate_address.xml')
        return (httplib.OK, body, {}, httplib.responses[httplib.OK])

    def _ReleaseAddress(self, method, url, body, headers):
        body = self.fixtures.load('release_address.xml')
        return (httplib.OK, body, {}, httplib.responses[httplib.OK])

    def _all_addresses_DescribeAddresses(self, method, url, body, headers):
        body = self.fixtures.load('describe_addresses_all.xml')
        return (httplib.OK, body, {}, httplib.responses[httplib.OK])

    def _WITH_TAGS_DescribeAddresses(self, method, url, body, headers):
        body = self.fixtures.load('describe_addresses_multi.xml')
        return (httplib.OK, body, {}, httplib.responses[httplib.OK])

    def _ModifyInstanceAttribute(self, method, url, body, headers):
        body = self.fixtures.load('modify_instance_attribute.xml')
        return (httplib.OK, body, {}, httplib.responses[httplib.OK])

    def _ModifySnapshotAttribute(self, method, url, body, headers):
        body = self.fixtures.load('modify_snapshot_attribute.xml')
        return (httplib.OK, body, {}, httplib.responses[httplib.OK])

    def _CreateVolume(self, method, url, body, headers):
        if 'KmsKeyId=' in url:
            assert 'Encrypted=1' in url, "If a KmsKeyId is specified, the " \
                                         "Encrypted flag must also be set."
        if 'Encrypted=1' in url:
            body = self.fixtures.load('create_encrypted_volume.xml')
        else:
            body = self.fixtures.load('create_volume.xml')
        return (httplib.OK, body, {}, httplib.responses[httplib.OK])

    def _DeleteVolume(self, method, url, body, headers):
        body = self.fixtures.load('delete_volume.xml')
        return (httplib.OK, body, {}, httplib.responses[httplib.OK])

    def _AttachVolume(self, method, url, body, headers):
        body = self.fixtures.load('attach_volume.xml')
        return (httplib.OK, body, {}, httplib.responses[httplib.OK])

    def _DetachVolume(self, method, url, body, headers):
        body = self.fixtures.load('detach_volume.xml')
        return (httplib.OK, body, {}, httplib.responses[httplib.OK])

    def _DescribeVolumes(self, method, url, body, headers):
        body = self.fixtures.load('describe_volumes.xml')
        return (httplib.OK, body, {}, httplib.responses[httplib.OK])

    def _CreateSnapshot(self, method, url, body, headers):
        body = self.fixtures.load('create_snapshot.xml')
        return (httplib.OK, body, {}, httplib.responses[httplib.OK])

    def _DescribeSnapshots(self, method, url, body, headers):
        body = self.fixtures.load('describe_snapshots.xml')
        return (httplib.OK, body, {}, httplib.responses[httplib.OK])

    def _DeleteSnapshot(self, method, url, body, headers):
        body = self.fixtures.load('delete_snapshot.xml')
        return (httplib.OK, body, {}, httplib.responses[httplib.OK])

    def _CopyImage(self, method, url, body, headers):
        body = self.fixtures.load('copy_image.xml')
        return (httplib.OK, body, {}, httplib.responses[httplib.OK])

    def _CreateImage(self, method, url, body, headers):
        body = self.fixtures.load('create_image.xml')
        return (httplib.OK, body, {}, httplib.responses[httplib.OK])

    def _DeregisterImage(self, method, url, body, headers):
        body = self.fixtures.load('deregister_image.xml')
        return (httplib.OK, body, {}, httplib.responses[httplib.OK])

    def _DeleteKeyPair(self, method, url, body, headers):
        self.assertUrlContainsQueryParams(url, {'KeyName': 'gsg-keypair'})

        body = self.fixtures.load('delete_key_pair.xml')
        return (httplib.OK, body, {}, httplib.responses[httplib.OK])

    def _ModifyImageAttribute(self, method, url, body, headers):
        body = self.fixtures.load('modify_image_attribute.xml')
        return (httplib.OK, body, {}, httplib.responses[httplib.OK])

    def _DescribeAccountAttributes(self, method, url, body, headers):
        body = self.fixtures.load('describe_account_attributes.xml')
        return (httplib.OK, body, {}, httplib.responses[httplib.OK])

    def _CreateSecurityGroup(self, method, url, body, headers):
        body = self.fixtures.load('create_security_group.xml')
        return (httplib.OK, body, {}, httplib.responses[httplib.OK])

    def _DescribeVpcs(self, method, url, body, headers):
        body = self.fixtures.load('describe_vpcs.xml')
        return (httplib.OK, body, {}, httplib.responses[httplib.OK])

    def _network_ids_DescribeVpcs(self, method, url, body, headers):
        expected_params = {
            'VpcId.1': 'vpc-532335e1'
        }
        self.assertUrlContainsQueryParams(url, expected_params)

        body = self.fixtures.load('describe_vpcs.xml')
        return (httplib.OK, body, {}, httplib.responses[httplib.OK])

    def _filters_DescribeVpcs(self, method, url, body, headers):
        expected_params_1 = {
            'Filter.1.Name': 'dhcp-options-id',
            'Filter.1.Value.1': 'dopt-7eded312',
            'Filter.2.Name': 'cidr',
            'Filter.2.Value.1': '192.168.51.0/24'
        }

        expected_params_2 = {
            'Filter.1.Name': 'cidr',
            'Filter.1.Value.1': '192.168.51.0/24',
            'Filter.2.Name': 'dhcp-options-id',
            'Filter.2.Value.1': 'dopt-7eded312'
        }

        try:
            self.assertUrlContainsQueryParams(url, expected_params_1)
        except AssertionError:
            # dict ordering is not guaranteed
            self.assertUrlContainsQueryParams(url, expected_params_2)

        body = self.fixtures.load('describe_vpcs.xml')
        return (httplib.OK, body, {}, httplib.responses[httplib.OK])

    def _CreateVpc(self, method, url, body, headers):
        body = self.fixtures.load('create_vpc.xml')
        return (httplib.OK, body, {}, httplib.responses[httplib.OK])

    def _DeleteVpc(self, method, url, body, headers):
        body = self.fixtures.load('delete_vpc.xml')
        return (httplib.OK, body, {}, httplib.responses[httplib.OK])

    def _DescribeSubnets(self, method, url, body, headers):
        body = self.fixtures.load('describe_subnets.xml')
        return (httplib.OK, body, {}, httplib.responses[httplib.OK])

    def _CreateSubnet(self, method, url, body, headers):
        body = self.fixtures.load('create_subnet.xml')
        return (httplib.OK, body, {}, httplib.responses[httplib.OK])

    def _DeleteSubnet(self, method, url, body, headers):
        body = self.fixtures.load('delete_subnet.xml')
        return (httplib.OK, body, {}, httplib.responses[httplib.OK])

    def _GetConsoleOutput(self, method, url, body, headers):
        body = self.fixtures.load('get_console_output.xml')
        return (httplib.OK, body, {}, httplib.responses[httplib.OK])

    def _DescribeNetworkInterfaces(self, method, url, body, headers):
        body = self.fixtures.load('describe_network_interfaces.xml')
        return (httplib.OK, body, {}, httplib.responses[httplib.OK])

    def _CreateNetworkInterface(self, method, url, body, headers):
        body = self.fixtures.load('create_network_interface.xml')
        return (httplib.OK, body, {}, httplib.responses[httplib.OK])

    def _DeleteNetworkInterface(self, method, url, body, headers):
        body = self.fixtures.load('delete_network_interface.xml')
        return (httplib.OK, body, {}, httplib.responses[httplib.OK])

    def _AttachNetworkInterface(self, method, url, body, headers):
        body = self.fixtures.load('attach_network_interface.xml')
        return (httplib.OK, body, {}, httplib.responses[httplib.OK])

    def _DetachNetworkInterface(self, method, url, body, headers):
        body = self.fixtures.load('detach_network_interface.xml')
        return (httplib.OK, body, {}, httplib.responses[httplib.OK])

    def _DescribeInternetGateways(self, method, url, body, headers):
        body = self.fixtures.load('describe_internet_gateways.xml')
        return (httplib.OK, body, {}, httplib.responses[httplib.OK])

    def _CreateInternetGateway(self, method, url, body, headers):
        body = self.fixtures.load('create_internet_gateway.xml')
        return (httplib.OK, body, {}, httplib.responses[httplib.OK])

    def _DeleteInternetGateway(self, method, url, body, headers):
        body = self.fixtures.load('delete_internet_gateway.xml')
        return (httplib.OK, body, {}, httplib.responses[httplib.OK])

    def _AttachInternetGateway(self, method, url, body, headers):
        body = self.fixtures.load('attach_internet_gateway.xml')
        return (httplib.OK, body, {}, httplib.responses[httplib.OK])

    def _DetachInternetGateway(self, method, url, body, headers):
        body = self.fixtures.load('detach_internet_gateway.xml')
        return (httplib.OK, body, {}, httplib.responses[httplib.OK])

    def _CreatePlacementGroup(self, method, url, body, headers):
        body = self.fixtures.load('create_placement_groups.xml')
        return (httplib.OK, body, {}, httplib.responses[httplib.OK])

    def _DeletePlacementGroup(self, method, url, body, headers):
        body = self.fixtures.load('delete_placement_groups.xml')
        return (httplib.OK, body, {}, httplib.responses[httplib.OK])

    def _DescribePlacementGroups(self, method, url, body, headers):
        body = self.fixtures.load('describe_placement_groups.xml')
        return (httplib.OK, body, {}, httplib.responses[httplib.OK])

    def _ModifyVolume(self, method, url, body, headers):
        body = self.fixtures.load('modify_volume.xml')
        return (httplib.OK, body, {}, httplib.responses[httplib.OK])

    def _DescribeVolumesModifications(self, method, url, body, headers):
        body = self.fixtures.load('describe_volumes_modifications.xml')
        return (httplib.OK, body, {}, httplib.responses[httplib.OK])


class EucMockHttp(EC2MockHttp):
    fixtures = ComputeFileFixtures('ec2')

    def _services_Eucalyptus_DescribeInstances(self, method, url, body,
                                               headers):
        return self._DescribeInstances(method, url, body, headers)

    def _services_Eucalyptus_DescribeImages(self, method, url, body,
                                            headers):
        return self._DescribeImages(method, url, body, headers)

    def _services_Eucalyptus_DescribeAddresses(self, method, url, body,
                                               headers):
        return self._DescribeAddresses(method, url, body, headers)

    def _services_Eucalyptus_RebootInstances(self, method, url, body,
                                             headers):
        return self._RebootInstances(method, url, body, headers)

    def _services_Eucalyptus_TerminateInstances(self, method, url, body,
                                                headers):
        return self._TerminateInstances(method, url, body, headers)

    def _services_Eucalyptus_RunInstances(self, method, url, body,
                                          headers):
        return self._RunInstances(method, url, body, headers)

    def _services_Eucalyptus_DescribeInstanceTypes(self, method, url, body,
                                                   headers):
        body = self.fixtures.load('describe_instance_types.xml')
        return (httplib.OK, body, {}, httplib.responses[httplib.OK])


class NimbusTests(EC2Tests):

    def setUp(self):
        NimbusNodeDriver.connectionCls.conn_class = EC2MockHttp
        EC2MockHttp.use_param = 'Action'
        EC2MockHttp.type = None
        self.driver = NimbusNodeDriver(key=EC2_PARAMS[0], secret=EC2_PARAMS[1],
                                       host='some.nimbuscloud.com')

    def test_ex_describe_addresses_for_node(self):
        # overridden from EC2Tests -- Nimbus doesn't support elastic IPs.
        node = Node('i-4382922a', None, None, None, None, self.driver)
        ip_addresses = self.driver.ex_describe_addresses_for_node(node)
        self.assertEqual(len(ip_addresses), 0)

    def test_ex_describe_addresses(self):
        # overridden from EC2Tests -- Nimbus doesn't support elastic IPs.
        node = Node('i-4382922a', None, None, None, None, self.driver)
        nodes_elastic_ips = self.driver.ex_describe_addresses([node])

        self.assertEqual(len(nodes_elastic_ips), 1)
        self.assertEqual(len(nodes_elastic_ips[node.id]), 0)

    def test_list_sizes(self):
        sizes = self.driver.list_sizes()

        ids = [s.id for s in sizes]
        self.assertTrue('m1.small' in ids)
        self.assertTrue('m1.large' in ids)
        self.assertTrue('m1.xlarge' in ids)

    def test_list_nodes(self):
        # overridden from EC2Tests -- Nimbus doesn't support elastic IPs.
        node = self.driver.list_nodes()[0]
        self.assertExecutedMethodCount(0)
        public_ips = node.public_ips
        self.assertEqual(node.id, 'i-4382922a')
        self.assertEqual(len(node.public_ips), 1)
        self.assertEqual(public_ips[0], '1.2.3.4')
        self.assertEqual(node.extra['tags'], {})

        node = self.driver.list_nodes()[1]
        self.assertExecutedMethodCount(0)
        public_ips = node.public_ips
        self.assertEqual(node.id, 'i-8474834a')
        self.assertEqual(len(node.public_ips), 1)
        self.assertEqual(public_ips[0], '1.2.3.5')
        self.assertEqual(node.extra['tags'],
                         {'Name': 'Test Server 2', 'Group': 'VPC Test'})

    def test_ex_create_tags(self):
        # Nimbus doesn't support creating tags so this one should be a
        # passthrough
        node = self.driver.list_nodes()[0]
        self.driver.ex_create_tags(resource=node, tags={'foo': 'bar'})
        self.assertExecutedMethodCount(0)


class EucTests(LibcloudTestCase, TestCaseMixin):

    def setUp(self):
        EucNodeDriver.connectionCls.conn_class = EucMockHttp
        EC2MockHttp.use_param = 'Action'
        EC2MockHttp.type = None
        self.driver = EucNodeDriver(key=EC2_PARAMS[0], secret=EC2_PARAMS[1],
                                    host='some.eucalyptus.com', api_version='3.4.1')

    def test_list_locations_response(self):
        try:
            self.driver.list_locations()
        except Exception:
            pass
        else:
            self.fail('Exception was not thrown')

    def test_list_location(self):
        pass

    def test_list_sizes(self):
        sizes = self.driver.list_sizes()
        ids = [s.id for s in sizes]
        self.assertEqual(len(ids), 18)
        self.assertTrue('t1.micro' in ids)
        self.assertTrue('m1.medium' in ids)
        self.assertTrue('m3.xlarge' in ids)


class OutscaleTests(EC2Tests):

    def setUp(self):
        OutscaleSASNodeDriver.connectionCls.conn_class = EC2MockHttp
        EC2MockHttp.use_param = 'Action'
        EC2MockHttp.type = None
        self.driver = OutscaleSASNodeDriver(key=EC2_PARAMS[0],
                                            secret=EC2_PARAMS[1],
                                            host='some.outscalecloud.com')

    def test_ex_create_network(self):
        # overridden from EC2Tests -- Outscale don't support instance_tenancy
        vpc = self.driver.ex_create_network('192.168.55.0/24',
                                            name='Test VPC')

        self.assertEqual('vpc-ad3527cf', vpc.id)
        self.assertEqual('192.168.55.0/24', vpc.cidr_block)
        self.assertEqual('pending', vpc.extra['state'])

    def test_ex_copy_image(self):
        # overridden from EC2Tests -- Outscale does not support copying images
        image = self.driver.list_images()[0]
        try:
            self.driver.ex_copy_image('us-east-1', image,
                                      name='Faux Image',
                                      description='Test Image Copy')
        except NotImplementedError:
            pass
        else:
            self.fail('Exception was not thrown')

    def test_ex_get_limits(self):
        # overridden from EC2Tests -- Outscale does not support getting limits
        try:
            self.driver.ex_get_limits()
        except NotImplementedError:
            pass
        else:
            self.fail('Exception was not thrown')

    def test_ex_create_network_interface(self):
        # overridden from EC2Tests -- Outscale don't allow creating interfaces
        subnet = self.driver.ex_list_subnets()[0]
        try:
            self.driver.ex_create_network_interface(
                subnet,
                name='Test Interface',
                description='My Test')
        except NotImplementedError:
            pass
        else:
            self.fail('Exception was not thrown')

    def test_ex_delete_network_interface(self):
        # overridden from EC2Tests -- Outscale don't allow deleting interfaces
        interface = self.driver.ex_list_network_interfaces()[0]
        try:
            self.driver.ex_delete_network_interface(interface)
        except NotImplementedError:
            pass
        else:
            self.fail('Exception was not thrown')

    def test_ex_attach_network_interface_to_node(self):
        # overridden from EC2Tests -- Outscale don't allow attaching interfaces
        node = self.driver.list_nodes()[0]
        interface = self.driver.ex_list_network_interfaces()[0]
        try:
            self.driver.ex_attach_network_interface_to_node(interface, node, 1)
        except NotImplementedError:
            pass
        else:
            self.fail('Exception was not thrown')

    def test_ex_detach_network_interface(self):
        # overridden from EC2Tests -- Outscale don't allow detaching interfaces
        try:
            self.driver.ex_detach_network_interface('eni-attach-2b588b47')
        except NotImplementedError:
            pass
        else:
            self.fail('Exception was not thrown')

    def test_list_sizes(self):
        sizes = self.driver.list_sizes()

        ids = [s.id for s in sizes]
        self.assertTrue('m1.small' in ids)
        self.assertTrue('m1.large' in ids)
        self.assertTrue('m1.xlarge' in ids)


class FCUMockHttp(EC2MockHttp):
    fixtures = ComputeFileFixtures('fcu')

    def _DescribeQuotas(self, method, url, body, headers):
        body = self.fixtures.load('ex_describe_quotas.xml')
        return (httplib.OK, body, {}, httplib.responses[httplib.OK])

    def _DescribeProductTypes(self, method, url, body, headers):
        body = self.fixtures.load('ex_describe_product_types.xml')
        return (httplib.OK, body, {}, httplib.responses[httplib.OK])

    def _DescribeInstanceTypes(self, method, url, body, headers):
        body = self.fixtures.load('ex_describe_instance_types.xml')
        return (httplib.OK, body, {}, httplib.responses[httplib.OK])

    def _GetProductType(self, method, url, body, headers):
        body = self.fixtures.load('ex_get_product_type.xml')
        return (httplib.OK, body, {}, httplib.responses[httplib.OK])

    def _ModifyInstanceKeypair(self, method, url, body, headers):
        body = self.fixtures.load('ex_modify_instance_keypair.xml')
        return (httplib.OK, body, {}, httplib.responses[httplib.OK])


class OutscaleFCUTests(LibcloudTestCase):

    def setUp(self):
        OutscaleSASNodeDriver.connectionCls.conn_class = FCUMockHttp
        EC2MockHttp.use_param = 'Action'
        EC2MockHttp.type = None
        self.driver = OutscaleSASNodeDriver(key=EC2_PARAMS[0],
                                            secret=EC2_PARAMS[1],
                                            host='some.fcucloud.com')

    def test_ex_describe_quotas(self):
        is_truncated, quota = self.driver.ex_describe_quotas()
        self.assertTrue(is_truncated == 'true')
        self.assertTrue('global' in quota.keys())
        self.assertTrue('vpc-00000000' in quota.keys())

    def test_ex_describe_product_types(self):
        product_types = self.driver.ex_describe_product_types()
        pt = {}
        for e in product_types:
            pt[e['productTypeId']] = e['description']
        self.assertTrue('0001' in pt.keys())
        self.assertTrue('MapR' in pt.values())
        self.assertTrue(pt['0002'] == 'Windows')

    def test_ex_describe_instance_instance_types(self):
        instance_types = self.driver.ex_describe_instance_types()
        it = {}
        for e in instance_types:
            it[e['name']] = e['memory']
        self.assertTrue('og4.4xlarge' in it.keys())
        self.assertTrue('oc2.8xlarge' in it.keys())
        self.assertTrue('68718428160' in it.values())
        self.assertTrue(it['m3.large'] == '8050966528')

    def test_ex_get_product_type(self):
        product_type = self.driver.ex_get_product_type('ami-29ab9e54')
        self.assertTrue(product_type['productTypeId'] == '0002')
        self.assertTrue(product_type['description'] == 'Windows')

    def test_ex_modify_instance_keypair(self):
        r = self.driver.ex_modify_instance_keypair('i-57292bc5', 'key_name')
        self.assertTrue(r)


if __name__ == '__main__':
    sys.exit(unittest.main())<|MERGE_RESOLUTION|>--- conflicted
+++ resolved
@@ -76,12 +76,7 @@
         unsupported_regions = list()
 
         for region in VALID_EC2_REGIONS:
-<<<<<<< HEAD
-            if region == 'cn-north-1':
-                continue  # reason: SCALRCORE-7105
-=======
             no_pricing = region in ['cn-north-1']
->>>>>>> 99e7fc91
             driver = EC2NodeDriver(*EC2_PARAMS, **{'region': region})
             try:
                 sizes = driver.list_sizes()
