--- conflicted
+++ resolved
@@ -79,8 +79,6 @@
             {
                 "endpoints": [
                     {
-<<<<<<< HEAD
-=======
                         "region": "RegionOne",
                         "tenantId": "1337",
                         "publicURL": "https://test_endpoint.com/v2/1337",
@@ -147,7 +145,6 @@
             {
                 "endpoints": [
                     {
->>>>>>> a1f9897c
                         "region": "DFW",
                         "tenantId": "613469",
                         "publicURL": "https://dfw.servers.api.rackspacecloud.com/v2/1337",
