--- conflicted
+++ resolved
@@ -1,8 +1,4 @@
-<<<<<<< HEAD
-<DescribeReservedInstancesResponse xmlns="http://ec2.amazonaws.com/doc/2016-09-15/">
-=======
 <DescribeReservedInstancesResponse xmlns="http://ec2.amazonaws.com/doc/2016-11-15/">
->>>>>>> 7ec025e2
   <requestId>56d0fffa-8819-4658-bdd7-548f143a86d2</requestId>
     <reservedInstancesSet>
         <item>
@@ -20,8 +16,6 @@
             <currencyCode>USD</currencyCode>
             <offeringType>Light Utilization</offeringType>
             <recurringCharges/>
-            <offeringClass>standard</offeringClass>
-            <scope>AvailabilityZone</scope>
         </item>
     </reservedInstancesSet>
 </DescribeReservedInstancesResponse>