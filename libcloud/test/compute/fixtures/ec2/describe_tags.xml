--- conflicted
+++ resolved
@@ -1,25 +1,21 @@
-<<<<<<< HEAD
-<DescribeTagsResponse xmlns="http://ec2.amazonaws.com/doc/2016-09-15/">
-=======
 <DescribeTagsResponse xmlns="http://ec2.amazonaws.com/doc/2016-11-15/">
->>>>>>> 7ec025e2
     <requestId>fa7e0e44-df5e-49a0-98d7-5d4d19a29f95</requestId>
     <tagSet>
         <item>
             <resourceId>i-4382922a</resourceId>
-            <resourceType>instance</resourceType>
+         <resourceType>instance</resourceType>
             <key>tag</key>
             <value>test one</value>
         </item>
         <item>
             <resourceId>i-4382922a</resourceId>
-            <resourceType>instance</resourceType>
+         <resourceType>instance</resourceType>
             <key>owner</key>
             <value>libcloud</value>
         </item>
         <item>
             <resourceId>i-4382922a</resourceId>
-            <resourceType>instance</resourceType>
+         <resourceType>instance</resourceType>
             <key>stack</key>
             <value>Production</value>
         </item>
