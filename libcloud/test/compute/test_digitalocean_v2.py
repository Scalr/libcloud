# Licensed to the Apache Software Foundation (ASF) under one or more
# contributor license agreements.  See the NOTICE file distributed with
# this work for additional information regarding copyright ownership.
# The ASF licenses this file to You under the Apache License, Version 2.0
# (the "License"); you may not use this file except in compliance with
# the License.  You may obtain a copy of the License at
#
#     http://www.apache.org/licenses/LICENSE-2.0
#
# Unless required by applicable law or agreed to in writing, software
# distributed under the License is distributed on an "AS IS" BASIS,
# WITHOUT WARRANTIES OR CONDITIONS OF ANY KIND, either express or implied.
# See the License for the specific language governing permissions and
# limitations under the License.
import sys
import unittest

from datetime import datetime
from libcloud.utils.iso8601 import UTC

try:
    import simplejson as json
except ImportError:
    import json  # NOQA

from libcloud.utils.py3 import httplib

from libcloud.common.types import InvalidCredsError
from libcloud.common.digitalocean import DigitalOcean_v1_Error
from libcloud.compute.base import NodeImage
from libcloud.compute.drivers.digitalocean import DigitalOceanNodeDriver

from libcloud.test import LibcloudTestCase, MockHttp
from libcloud.test.file_fixtures import ComputeFileFixtures
from libcloud.test.secrets import DIGITALOCEAN_v1_PARAMS
from libcloud.test.secrets import DIGITALOCEAN_v2_PARAMS


# class DigitalOceanTests(unittest.TestCase, TestCaseMixin):
class DigitalOcean_v2_Tests(LibcloudTestCase):

    def setUp(self):
        DigitalOceanNodeDriver.connectionCls.conn_class = \
            DigitalOceanMockHttp
        DigitalOceanMockHttp.type = None
        self.driver = DigitalOceanNodeDriver(*DIGITALOCEAN_v2_PARAMS)

    def test_v1_Error(self):
        self.assertRaises(DigitalOcean_v1_Error, DigitalOceanNodeDriver,
                          *DIGITALOCEAN_v1_PARAMS, api_version='v1')

    def test_v2_uses_v1_key(self):
        self.assertRaises(InvalidCredsError, DigitalOceanNodeDriver,
                          *DIGITALOCEAN_v1_PARAMS, api_version='v2')

    def test_authentication(self):
        DigitalOceanMockHttp.type = 'UNAUTHORIZED'
        self.assertRaises(InvalidCredsError, self.driver.list_nodes)

    def test_list_images_success(self):
        images = self.driver.list_images()
        self.assertTrue(len(images) >= 1)

        image = images[0]
        self.assertTrue(image.id is not None)
        self.assertTrue(image.name is not None)

    def test_list_sizes_success(self):
        sizes = self.driver.list_sizes()
        self.assertTrue(len(sizes) >= 1)

        size = sizes[0]
        self.assertTrue(size.id is not None)
        self.assertEqual(size.name, '512mb')
        self.assertEqual(size.ram, 512)

        size = sizes[1]
        self.assertTrue(size.id is not None)
        self.assertEqual(size.name, '1gb')
        self.assertEqual(size.ram, 1024)

    def test_list_locations_success(self):
        locations = self.driver.list_locations()
        self.assertTrue(len(locations) >= 1)

        location = locations[0]
        self.assertEqual(location.id, 'nyc1')
        self.assertEqual(location.name, 'New York 1')

    def test_list_nodes_success(self):
        nodes = self.driver.list_nodes()
        self.assertEqual(len(nodes), 1)
        self.assertEqual(nodes[0].name, 'example.com')
        self.assertEqual(nodes[0].public_ips, ['104.236.32.182'])
        self.assertEqual(nodes[0].extra['image']['id'], 6918990)
        self.assertEqual(nodes[0].extra['size_slug'], '512mb')

    def test_list_nodes_fills_created_datetime(self):
        nodes = self.driver.list_nodes()
        self.assertEqual(nodes[0].created_at, datetime(2014, 11, 14, 16, 29, 21, tzinfo=UTC))

    def test_create_node_invalid_size(self):
        image = NodeImage(id='invalid', name=None, driver=self.driver)
        size = self.driver.list_sizes()[0]
        location = self.driver.list_locations()[0]

        DigitalOceanMockHttp.type = 'INVALID_IMAGE'
        expected_msg = \
            r'You specified an invalid image for Droplet creation. \(code: (404|HTTPStatus.NOT_FOUND)\)'
        self.assertRaisesRegexp(Exception, expected_msg,
                                self.driver.create_node,
                                name='test', size=size, image=image,
                                location=location)

    def test_reboot_node_success(self):
        node = self.driver.list_nodes()[0]
        DigitalOceanMockHttp.type = 'REBOOT'
        result = self.driver.reboot_node(node)
        self.assertTrue(result)

    def test_create_image_success(self):
        node = self.driver.list_nodes()[0]
        DigitalOceanMockHttp.type = 'SNAPSHOT'
        result = self.driver.create_image(node, 'My snapshot')
        self.assertTrue(result)

    def test_get_image_success(self):
        image = self.driver.get_image(12345)
        self.assertEqual(image.name, 'My snapshot')
        self.assertEqual(image.id, '12345')
        self.assertEqual(image.extra['distribution'], 'Ubuntu')

    def test_delete_image_success(self):
        image = self.driver.get_image(12345)
        DigitalOceanMockHttp.type = 'DESTROY'
        result = self.driver.delete_image(image)
        self.assertTrue(result)

    def test_ex_power_on_node_success(self):
        node = self.driver.list_nodes()[0]
        DigitalOceanMockHttp.type = 'POWERON'
        result = self.driver.ex_power_on_node(node)
        self.assertTrue(result)

    def test_ex_shutdown_node_success(self):
        node = self.driver.list_nodes()[0]
        DigitalOceanMockHttp.type = 'SHUTDOWN'
        result = self.driver.ex_shutdown_node(node)
        self.assertTrue(result)

    def test_ex_hard_reboot_success(self):
        node = self.driver.list_nodes()[0]
        DigitalOceanMockHttp.type = 'POWERCYCLE'
        result = self.driver.ex_hard_reboot(node)
        self.assertTrue(result)

    def test_destroy_node_success(self):
        node = self.driver.list_nodes()[0]
        DigitalOceanMockHttp.type = 'DESTROY'
        result = self.driver.destroy_node(node)
        self.assertTrue(result)

    def test_ex_change_kernel_success(self):
        node = self.driver.list_nodes()[0]
        DigitalOceanMockHttp.type = 'KERNELCHANGE'
        result = self.driver.ex_change_kernel(node, 7515)
        self.assertTrue(result)

    def test_ex_enable_ipv6_success(self):
        node = self.driver.list_nodes()[0]
        DigitalOceanMockHttp.type = 'ENABLEIPV6'
        result = self.driver.ex_enable_ipv6(node)
        self.assertTrue(result)

    def test_ex_rename_node_success(self):
        node = self.driver.list_nodes()[0]
        DigitalOceanMockHttp.type = 'RENAME'
        result = self.driver.ex_rename_node(node, 'fedora helios')
        self.assertTrue(result)

    def test_list_key_pairs(self):
        keys = self.driver.list_key_pairs()
        self.assertEqual(len(keys), 1)
        self.assertEqual(keys[0].extra['id'], 7717)
        self.assertEqual(keys[0].name, 'test1')
        self.assertEqual(keys[0].public_key,
                         "ssh-rsa AAAAB3NzaC1yc2EAAAADAQABAAAAQQDGk5 example")

    def test_create_key_pair(self):
        DigitalOceanMockHttp.type = 'CREATE'
        key = self.driver.create_key_pair(
            name="test1",
            public_key="ssh-rsa AAAAB3NzaC1yc2EAAAADAQsxRiUKn example"
        )
        self.assertEqual(key.name, "test1")
        self.assertEqual(key.fingerprint,
                         "f5:d1:78:ed:28:72:5f:e1:ac:94:fd:1f:e0:a3:48:6d")

    def test_delete_key_pair(self):
        key = self.driver.list_key_pairs()[0]
        result = self.driver.delete_key_pair(key)
        self.assertTrue(result)

    def test__paginated_request_single_page(self):
        nodes = self.driver._paginated_request('/v2/droplets', 'droplets')
        self.assertEqual(nodes[0]['name'], 'example.com')
        self.assertEqual(nodes[0]['image']['id'], 6918990)
        self.assertEqual(nodes[0]['size_slug'], '512mb')

    def test__paginated_request_two_pages(self):
        DigitalOceanMockHttp.type = 'PAGE_ONE'
        nodes = self.driver._paginated_request('/v2/droplets', 'droplets')
        self.assertEqual(len(nodes), 2)

    def test_list_volumes(self):
        volumes = self.driver.list_volumes()
        self.assertEqual(len(volumes), 1)
        volume = volumes[0]
        self.assertEqual(volume.id, "62766883-2c28-11e6-b8e6-000f53306ae1")
        self.assertEqual(volume.name, "example")
        self.assertEqual(volume.size, 4)
        self.assertEqual(volume.driver, self.driver)

    def test_list_volumes_empty(self):
        DigitalOceanMockHttp.type = 'EMPTY'
        volumes = self.driver.list_volumes()
        self.assertEqual(len(volumes), 0)

    def test_create_volume(self):
        nyc1 = [r for r in self.driver.list_locations() if r.id == 'nyc1'][0]
        DigitalOceanMockHttp.type = 'CREATE'
        volume = self.driver.create_volume(4, 'example', nyc1)
        self.assertEqual(volume.id, "62766883-2c28-11e6-b8e6-000f53306ae1")
        self.assertEqual(volume.name, "example")
        self.assertEqual(volume.size, 4)
        self.assertEqual(volume.driver, self.driver)

    def test_attach_volume(self):
        node = self.driver.list_nodes()[0]
        volume = self.driver.list_volumes()[0]
        DigitalOceanMockHttp.type = 'ATTACH'
        resp = self.driver.attach_volume(node, volume)
        self.assertTrue(resp)

    def test_detach_volume(self):
        volume = self.driver.list_volumes()[0]
        DigitalOceanMockHttp.type = 'DETACH'
        resp = self.driver.detach_volume(volume)
        self.assertTrue(resp)

    def test_destroy_volume(self):
        volume = self.driver.list_volumes()[0]
        DigitalOceanMockHttp.type = 'DESTROY'
        resp = self.driver.destroy_volume(volume)
        self.assertTrue(resp)

    def test_list_volume_snapshots(self):
        volume = self.driver.list_volumes()[0]
        snapshots = self.driver.list_volume_snapshots(volume)
        self.assertEqual(len(snapshots), 3)
        snapshot1, snapshot2, snapshot3 = snapshots
        self.assertEqual(snapshot1.id, "c0def940-9324-11e6-9a56-000f533176b1")
        self.assertEqual(snapshot2.id, "c2036724-9343-11e6-aef4-000f53315a41")
        self.assertEqual(snapshot3.id, "d347e033-9343-11e6-9a56-000f533176b1")

    def test_create_volume_snapshot(self):
        volume = self.driver.list_volumes()[0]
        DigitalOceanMockHttp.type = 'CREATE'
        snapshot = self.driver.create_volume_snapshot(volume, 'test-snapshot')
        self.assertEqual(snapshot.id, "c0def940-9324-11e6-9a56-000f533176b1")
        self.assertEqual(snapshot.name, 'test-snapshot')
        self.assertEqual(volume.driver, self.driver)

    def test_delete_volume_snapshot(self):
        volume = self.driver.list_volumes()[0]
        snapshot = self.driver.list_volume_snapshots(volume)[0]
        DigitalOceanMockHttp.type = 'DELETE'
        result = self.driver.delete_volume_snapshot(snapshot)
        self.assertTrue(result)

<<<<<<< HEAD
=======
    def test_ex_get_node_details(self):
        node = self.driver.ex_get_node_details('3164444')
        self.assertEqual(node.name, 'example.com')
        self.assertEqual(node.public_ips, ['36.123.0.123'])
        self.assertEqual(node.extra['image']['id'], 12089443)
        self.assertEqual(node.extra['size_slug'], '8gb')
        self.assertEqual(len(node.extra['tags']), 2)

    def test_ex_create_floating_ip(self):
        nyc1 = [r for r in self.driver.list_locations() if r.id == 'nyc1'][0]
        floating_ip = self.driver.ex_create_floating_ip(nyc1)

        # Note that this is the ID. There is no real ID for a floating IP at
        # DigitalOcean, but the IP is unique so we can use that instead.
        self.assertEqual(floating_ip.id, '167.138.123.111')
        self.assertEqual(floating_ip.ip_address, '167.138.123.111')
        self.assertEqual(floating_ip.extra['region']['slug'], 'nyc1')
        # The newly created floating IP reserved to a region is not
        # associated with any droplet. See the DigitalOcean API docs
        # how to create a floating IP that is associated with an instance
        # from the start. This API call creates an unattached IP.
        self.assertIsNone(floating_ip.node_id)

    def test_ex_delete_floating_ip(self):
        nyc1 = [r for r in self.driver.list_locations() if r.id == 'nyc1'][0]
        floating_ip = self.driver.ex_create_floating_ip(nyc1)
        ret = self.driver.ex_delete_floating_ip(floating_ip)

        # The API returns 204 NO CONTENT if all is well.
        self.assertTrue(ret)

    def test_floating_ip_can_be_deleted_by_calling_delete_on_floating_ip_object(self):
        nyc1 = [r for r in self.driver.list_locations() if r.id == 'nyc1'][0]
        floating_ip = self.driver.ex_create_floating_ip(nyc1)
        ret = floating_ip.delete()

        self.assertTrue(ret)

    def test_list_floating_ips(self):
        floating_ips = self.driver.ex_list_floating_ips()

        self.assertEqual(len(floating_ips), 2, 'Wrong floating IPs count')

        floating_ip = floating_ips[0]
        self.assertEqual(floating_ip.id, '133.166.122.204')
        self.assertEqual(floating_ip.ip_address, '133.166.122.204')
        self.assertEqual(floating_ip.extra['region']['slug'], 'ams3')
        self.assertEqual(84155775, floating_ip.node_id)

    def test_get_floating_ip(self):
        floating_ip = self.driver.ex_get_floating_ip('133.166.122.204')

        self.assertEqual(floating_ip.id, '133.166.122.204')
        self.assertEqual(floating_ip.ip_address, '133.166.122.204')
        self.assertEqual(floating_ip.extra['region']['slug'], 'ams3')
        self.assertEqual(84155775, floating_ip.node_id)

    def test_ex_attach_floating_ip_to_node(self):
        node = self.driver.list_nodes()[0]
        floating_ip = self.driver.ex_get_floating_ip('133.166.122.204')

        ret = self.driver.ex_attach_floating_ip_to_node(node, floating_ip)

        self.assertTrue(ret)

    def test_ex_detach_floating_ip_from_node(self):
        node = self.driver.list_nodes()[0]
        floating_ip = self.driver.ex_get_floating_ip('154.138.103.175')

        ret = self.driver.ex_detach_floating_ip_from_node(node, floating_ip)

        self.assertTrue(ret)

>>>>>>> a1f9897c

class DigitalOceanMockHttp(MockHttp):
    fixtures = ComputeFileFixtures('digitalocean_v2')

    def _v2_regions(self, method, url, body, headers):
        body = self.fixtures.load('list_locations.json')
        return (httplib.OK, body, {}, httplib.responses[httplib.OK])

    def _v2_images(self, method, url, body, headers):
        body = self.fixtures.load('list_images.json')
        return (httplib.OK, body, {}, httplib.responses[httplib.OK])

    def _v2_sizes(self, method, url, body, headers):
        body = self.fixtures.load('list_sizes.json')
        return (httplib.OK, body, {}, httplib.responses[httplib.OK])

    def _v2_droplets(self, method, url, body, headers):
        body = self.fixtures.load('list_nodes.json')
        return (httplib.OK, body, {}, httplib.responses[httplib.OK])

    def _v2_droplets_3164444(self, method, url, body, headers):
        body = self.fixtures.load('list_node.json')
        return (httplib.OK, body, {}, httplib.responses[httplib.OK])

    def _v2_droplets_INVALID_IMAGE(self, method, url, body, headers):
        body = self.fixtures.load('error_invalid_image.json')
        return (httplib.NOT_FOUND, body, {},
                httplib.responses[httplib.NOT_FOUND])

    def _v2_droplets_3164444_actions_REBOOT(self, method, url, body, headers):
        # reboot_node
        body = self.fixtures.load('reboot_node.json')
        return (httplib.CREATED, body, {}, httplib.responses[httplib.CREATED])

    def _v2_droplets_3164444_DESTROY(self, method, url, body, headers):
        # destroy_node
        return (httplib.NO_CONTENT, body, {},
                httplib.responses[httplib.NO_CONTENT])

    def _v2_droplets_3164444_actions_KERNELCHANGE(self, method, url, body, headers):
        # change_kernel
        body = self.fixtures.load('ex_change_kernel.json')
        return (httplib.CREATED, body, {}, httplib.responses[httplib.CREATED])

    def _v2_droplets_3164444_actions_ENABLEIPV6(self, method, url, body, headers):
        # enable_ipv6
        body = self.fixtures.load('ex_enable_ipv6.json')
        return (httplib.CREATED, body, {}, httplib.responses[httplib.CREATED])

    def _v2_droplets_3164444_actions_RENAME(self, method, url, body, headers):
        # rename_node
        body = self.fixtures.load('ex_rename_node.json')
        return (httplib.CREATED, body, {}, httplib.responses[httplib.CREATED])

    def _v2_droplets_3164444_actions_SNAPSHOT(self, method, url,
                                              body, headers):
        # create_image
        body = self.fixtures.load('create_image.json')
        return (httplib.CREATED, body, {}, httplib.responses[httplib.CREATED])

    def _v2_images_12345(self, method, url, body, headers):
        # get_image
        body = self.fixtures.load('get_image.json')
        return (httplib.OK, body, {}, httplib.responses[httplib.OK])

    def _v2_images_12345_DESTROY(self, method, url, body, headers):
        # delete_image
        return (httplib.NO_CONTENT, body, {},
                httplib.responses[httplib.NO_CONTENT])

    def _v2_droplets_3164444_actions_POWERON(self, method, url, body, headers):
        # ex_power_on_node
        body = self.fixtures.load('ex_power_on_node.json')
        return (httplib.CREATED, body, {}, httplib.responses[httplib.CREATED])

    def _v2_droplets_3164444_actions_SHUTDOWN(self, method, url,
                                              body, headers):
        # ex_shutdown_node
        body = self.fixtures.load('ex_shutdown_node.json')
        return (httplib.CREATED, body, {}, httplib.responses[httplib.CREATED])

    def _v2_droplets_3164444_actions_POWERCYCLE(self, method, url,
                                                body, headers):
        # ex_hard_reboot
        body = self.fixtures.load('ex_hard_reboot.json')
        return (httplib.CREATED, body, {}, httplib.responses[httplib.OK])

    def _v2_account_keys(self, method, url, body, headers):
        body = self.fixtures.load('list_key_pairs.json')
        return (httplib.OK, body, {}, httplib.responses[httplib.OK])

    def _v2_account_keys_7717(self, method, url, body, headers):
        # destroy_ssh_key
        return (httplib.NO_CONTENT, body, {},
                httplib.responses[httplib.NO_CONTENT])

    def _v2_account_keys_CREATE(self, method, url, body, headers):
        # create_ssh_key
        body = self.fixtures.load('create_key_pair.json')
        return (httplib.CREATED, body, {}, httplib.responses[httplib.CREATED])

    def _v2_droplets_UNAUTHORIZED(self, method, url, body, headers):
        body = self.fixtures.load('error.json')
        return (httplib.UNAUTHORIZED, body, {},
                httplib.responses[httplib.UNAUTHORIZED])

    def _v2_droplets_PAGE_ONE(self, method, url, body, headers):
        body = self.fixtures.load('list_nodes_page_1.json')
        return (httplib.OK, body, {}, httplib.responses[httplib.OK])

    def _v2_volumes(self, method, url, body, headers):
        body = self.fixtures.load('list_volumes.json')
        return (httplib.OK, body, {}, httplib.responses[httplib.OK])

    def _v2_volumes_EMPTY(self, method, url, body, headers):
        body = self.fixtures.load('list_volumes_empty.json')
        return (httplib.OK, body, {}, httplib.responses[httplib.OK])

    def _v2_volumes_CREATE(self, method, url, body, headers):
        body = self.fixtures.load('create_volume.json')
        return (httplib.CREATED, body, {}, httplib.responses[httplib.CREATED])

    def _v2_volumes_actions_ATTACH(self, method, url, body, headers):
        body = self.fixtures.load('attach_volume.json')
        return (httplib.ACCEPTED, body, {},
                httplib.responses[httplib.ACCEPTED])

    def _v2_volumes_DETACH(self, method, url, body, headers):
        body = self.fixtures.load('detach_volume.json')
        return (httplib.OK, body, {}, httplib.responses[httplib.OK])

    def _v2_volumes_62766883_2c28_11e6_b8e6_000f53306ae1_DESTROY(self, method,
                                                                 url, body,
                                                                 headers):
        return (httplib.NO_CONTENT, None, {},
                httplib.responses[httplib.NO_CONTENT])

    def _v2_volumes_62766883_2c28_11e6_b8e6_000f53306ae1_snapshots_CREATE(
            self, method, url, body, headers):
        body = self.fixtures.load('create_volume_snapshot.json')
        return (httplib.CREATED, body, {}, httplib.responses[httplib.CREATED])

    def _v2_volumes_62766883_2c28_11e6_b8e6_000f53306ae1_snapshots(
            self, method, url, body, headers):
        body = self.fixtures.load('list_volume_snapshots.json')
        return (httplib.OK, body, {}, httplib.responses[httplib.OK])

    def _v2_snapshots_c0def940_9324_11e6_9a56_000f533176b1_DELETE(
            self, method, url, body, headers):
        return (httplib.NO_CONTENT, None, {},
                httplib.responses[httplib.NO_CONTENT])


if __name__ == '__main__':
    sys.exit(unittest.main())<|MERGE_RESOLUTION|>--- conflicted
+++ resolved
@@ -94,6 +94,7 @@
         self.assertEqual(nodes[0].public_ips, ['104.236.32.182'])
         self.assertEqual(nodes[0].extra['image']['id'], 6918990)
         self.assertEqual(nodes[0].extra['size_slug'], '512mb')
+        self.assertEqual(len(nodes[0].extra['tags']), 2)
 
     def test_list_nodes_fills_created_datetime(self):
         nodes = self.driver.list_nodes()
@@ -152,6 +153,19 @@
         node = self.driver.list_nodes()[0]
         DigitalOceanMockHttp.type = 'POWERCYCLE'
         result = self.driver.ex_hard_reboot(node)
+        self.assertTrue(result)
+
+    def test_ex_rebuild_node_success(self):
+        node = self.driver.list_nodes()[0]
+        DigitalOceanMockHttp.type = 'REBUILD'
+        result = self.driver.ex_rebuild_node(node)
+        self.assertTrue(result)
+
+    def test_ex_resize_node_success(self):
+        node = self.driver.list_nodes()[0]
+        size = self.driver.list_sizes()[0]
+        DigitalOceanMockHttp.type = 'RESIZE'
+        result = self.driver.ex_resize_node(node, size)
         self.assertTrue(result)
 
     def test_destroy_node_success(self):
@@ -278,8 +292,6 @@
         result = self.driver.delete_volume_snapshot(snapshot)
         self.assertTrue(result)
 
-<<<<<<< HEAD
-=======
     def test_ex_get_node_details(self):
         node = self.driver.ex_get_node_details('3164444')
         self.assertEqual(node.name, 'example.com')
@@ -353,7 +365,6 @@
 
         self.assertTrue(ret)
 
->>>>>>> a1f9897c
 
 class DigitalOceanMockHttp(MockHttp):
     fixtures = ComputeFileFixtures('digitalocean_v2')
@@ -441,6 +452,18 @@
         body = self.fixtures.load('ex_hard_reboot.json')
         return (httplib.CREATED, body, {}, httplib.responses[httplib.OK])
 
+    def _v2_droplets_3164444_actions_REBUILD(self, method, url,
+                                             body, headers):
+        # ex_rebuild_node
+        body = self.fixtures.load('ex_rebuild_node.json')
+        return (httplib.CREATED, body, {}, httplib.responses[httplib.OK])
+
+    def _v2_droplets_3164444_actions_RESIZE(self, method, url,
+                                            body, headers):
+        # ex_resize_node
+        body = self.fixtures.load('ex_resize_node.json')
+        return (httplib.CREATED, body, {}, httplib.responses[httplib.OK])
+
     def _v2_account_keys(self, method, url, body, headers):
         body = self.fixtures.load('list_key_pairs.json')
         return (httplib.OK, body, {}, httplib.responses[httplib.OK])
@@ -506,6 +529,37 @@
         return (httplib.NO_CONTENT, None, {},
                 httplib.responses[httplib.NO_CONTENT])
 
+    def _v2_floating_ips(self, method, url, body, headers):
+        if method == 'POST':
+            body = self.fixtures.load('create_floating_ip.json')
+            return (httplib.OK, body, {}, httplib.responses[httplib.OK])
+        elif method == 'GET':
+            body = self.fixtures.load('list_floating_ips.json')
+            return (httplib.OK, body, {}, httplib.responses[httplib.OK])
+        else:
+            raise NotImplementedError()
+
+    def _v2_floating_ips_167_138_123_111(self, method, url, body, headers):
+        if method == 'DELETE':
+            body = ''
+            return (httplib.NO_CONTENT, body, {}, httplib.responses[httplib.NO_CONTENT])
+        else:
+            raise NotImplementedError()
+
+    def _v2_floating_ips_133_166_122_204_actions(self, method, url, body, headers):
+        if method == 'POST':
+            body = self.fixtures.load('attach_floating_ip.json')
+            return (httplib.CREATED, body, {}, httplib.responses[httplib.CREATED])
+        else:
+            raise NotImplementedError()
+
+    def _v2_floating_ips_154_138_103_175_actions(self, method, url, body, headers):
+        if method == 'POST':
+            body = self.fixtures.load('detach_floating_ip.json')
+            return (httplib.CREATED, body, {}, httplib.responses[httplib.CREATED])
+        else:
+            raise NotImplementedError()
+
 
 if __name__ == '__main__':
     sys.exit(unittest.main())