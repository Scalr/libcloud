--- conflicted
+++ resolved
@@ -101,9 +101,7 @@
                     {}, httplib.responses[httplib.OK])
 
 
-RancherContainerDriver.connectionCls.conn_classes = (
-    RancherMockHttp, RancherMockHttp
-)
+RancherContainerDriver.connectionCls.conn_class = RancherMockHttp
 RancherMockHttp.type = None
 RancherMockHttp.use_param = 'a'
 
@@ -171,12 +169,6 @@
 class RancherContainerDriverTestCase(unittest.TestCase):
 
     def setUp(self):
-<<<<<<< HEAD
-=======
-        RancherContainerDriver.connectionCls.conn_class = RancherMockHttp
-        RancherMockHttp.type = None
-        RancherMockHttp.use_param = 'a'
->>>>>>> da4327ae
         self.driver = RancherContainerDriver(*CONTAINER_PARAMS_RANCHER)
 
     # Stacks
