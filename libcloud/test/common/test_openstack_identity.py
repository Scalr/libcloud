# Licensed to the Apache Software Foundation (ASF) under one or more
# contributor license agreements.  See the NOTICE file distributed with
# this work for additional information regarding copyright ownership.
# The ASF licenses this file to You under the Apache License, Version 2.0
# (the "License"); you may not use this file except in compliance with
# the License.  You may obtain a copy of the License at
#
#     http://www.apache.org/licenses/LICENSE-2.0
#
# Unless required by applicable law or agreed to in writing, software
# distributed under the License is distributed on an "AS IS" BASIS,
# WITHOUT WARRANTIES OR CONDITIONS OF ANY KIND, either express or implied.
# See the License for the specific language governing permissions and
# limitations under the License.

import sys
import datetime

try:
    import simplejson as json
except ImportError:
    import json

from mock import Mock

from libcloud.utils.py3 import httplib
from libcloud.common.openstack import OpenStackBaseConnection
from libcloud.common.openstack_identity import AUTH_TOKEN_EXPIRES_GRACE_SECONDS
from libcloud.common.openstack_identity import get_class_for_auth_version
from libcloud.common.openstack_identity import OpenStackServiceCatalog
from libcloud.common.openstack_identity import OpenStackIdentity_2_0_Connection
from libcloud.common.openstack_identity import OpenStackIdentity_3_0_Connection
from libcloud.common.openstack_identity import OpenStackIdentity_3_0_Connection_OIDC_access_token
from libcloud.common.openstack_identity import OpenStackIdentityUser
from libcloud.compute.drivers.openstack import OpenStack_1_0_NodeDriver
from libcloud.common.openstack_identity import OpenStackIdentity_2_0_Connection_VOMS

from libcloud.test import unittest
from libcloud.test import MockHttp
from libcloud.test.secrets import OPENSTACK_PARAMS
from libcloud.test.file_fixtures import ComputeFileFixtures
from libcloud.test.compute.test_openstack import OpenStackMockHttp
from libcloud.test.compute.test_openstack import OpenStack_2_0_MockHttp


class OpenStackIdentityConnectionTestCase(unittest.TestCase):
    def setUp(self):
        OpenStackBaseConnection.auth_url = None
        OpenStackBaseConnection.conn_class = OpenStackMockHttp

    def test_auth_url_is_correctly_assembled(self):
        tuples = [
            ('1.0', OpenStackMockHttp),
            ('1.1', OpenStackMockHttp),
            ('2.0', OpenStack_2_0_MockHttp),
            ('2.0_apikey', OpenStack_2_0_MockHttp),
            ('2.0_password', OpenStack_2_0_MockHttp)
        ]

        APPEND = 0
        NOTAPPEND = 1

        auth_urls = [
            ('https://auth.api.example.com', APPEND, ''),
            ('https://auth.api.example.com/', NOTAPPEND, '/'),
            ('https://auth.api.example.com/foo/bar', NOTAPPEND, '/foo/bar'),
            ('https://auth.api.example.com/foo/bar/', NOTAPPEND, '/foo/bar/')
        ]

        actions = {
            '1.0': '/v1.0',
            '1.1': '/v1.1/auth',
            '2.0': '/v2.0/tokens',
            '2.0_apikey': '/v2.0/tokens',
            '2.0_password': '/v2.0/tokens'
        }

        user_id = OPENSTACK_PARAMS[0]
        key = OPENSTACK_PARAMS[1]

        for (auth_version, mock_http_class) in tuples:
            for (url, should_append_default_path, expected_path) in auth_urls:
                connection = \
                    self._get_mock_connection(mock_http_class=mock_http_class,
                                              auth_url=url)

                auth_url = connection.auth_url
                cls = get_class_for_auth_version(auth_version=auth_version)
                osa = cls(auth_url=auth_url,
                          user_id=user_id,
                          key=key,
                          parent_conn=connection)

                try:
                    osa = osa.authenticate()
                except:
                    pass

                if (should_append_default_path == APPEND):
                    expected_path = actions[auth_version]

                self.assertEqual(osa.action, expected_path)

    def test_basic_authentication(self):
        tuples = [
            ('1.0', OpenStackMockHttp),
            ('1.1', OpenStackMockHttp),
            ('2.0', OpenStack_2_0_MockHttp),
            ('2.0_apikey', OpenStack_2_0_MockHttp),
            ('2.0_password', OpenStack_2_0_MockHttp)
        ]

        user_id = OPENSTACK_PARAMS[0]
        key = OPENSTACK_PARAMS[1]

        for (auth_version, mock_http_class) in tuples:
            connection = \
                self._get_mock_connection(mock_http_class=mock_http_class)
            auth_url = connection.auth_url

            cls = get_class_for_auth_version(auth_version=auth_version)
            osa = cls(auth_url=auth_url, user_id=user_id, key=key,
                      parent_conn=connection)

            self.assertEqual(osa.urls, {})
            self.assertIsNone(osa.auth_token)
            self.assertIsNone(osa.auth_user_info)
            osa = osa.authenticate()

            self.assertTrue(len(osa.urls) >= 1)
            self.assertTrue(osa.auth_token is not None)

            if auth_version in ['1.1', '2.0', '2.0_apikey', '2.0_password']:
                self.assertTrue(osa.auth_token_expires is not None)

            if auth_version in ['2.0', '2.0_apikey', '2.0_password']:
                self.assertTrue(osa.auth_user_info is not None)

    def test_token_expiration_and_force_reauthentication(self):
        user_id = OPENSTACK_PARAMS[0]
        key = OPENSTACK_PARAMS[1]

        connection = self._get_mock_connection(OpenStack_2_0_MockHttp)
        auth_url = connection.auth_url

        yesterday = datetime.datetime.today() - datetime.timedelta(1)
        tomorrow = datetime.datetime.today() + datetime.timedelta(1)

        osa = OpenStackIdentity_2_0_Connection(auth_url=auth_url,
                                               user_id=user_id,
                                               key=key,
                                               parent_conn=connection)

        mocked_auth_method = Mock(wraps=osa._authenticate_2_0_with_body)
        osa._authenticate_2_0_with_body = mocked_auth_method

        # Force re-auth, expired token
        osa.auth_token = None
        osa.auth_token_expires = yesterday
        count = 5

        for i in range(0, count):
            osa.authenticate(force=True)

        self.assertEqual(mocked_auth_method.call_count, count)

        # No force reauth, expired token
        osa.auth_token = None
        osa.auth_token_expires = yesterday

        mocked_auth_method.call_count = 0
        self.assertEqual(mocked_auth_method.call_count, 0)

        for i in range(0, count):
            osa.authenticate(force=False)

        self.assertEqual(mocked_auth_method.call_count, 1)

        # No force reauth, valid / non-expired token
        osa.auth_token = None

        mocked_auth_method.call_count = 0
        self.assertEqual(mocked_auth_method.call_count, 0)

        for i in range(0, count):
            osa.authenticate(force=False)

            if i == 0:
                osa.auth_token_expires = tomorrow

        self.assertEqual(mocked_auth_method.call_count, 1)

        # No force reauth, valid / non-expired token which is about to expire in
        # less than AUTH_TOKEN_EXPIRES_GRACE_SECONDS
        soon = datetime.datetime.utcnow() + \
            datetime.timedelta(seconds=AUTH_TOKEN_EXPIRES_GRACE_SECONDS - 1)
        osa.auth_token = None

        mocked_auth_method.call_count = 0
        self.assertEqual(mocked_auth_method.call_count, 0)

        for i in range(0, count):
            if i == 0:
                osa.auth_token_expires = soon

            osa.authenticate(force=False)

        self.assertEqual(mocked_auth_method.call_count, 1)

    def _get_mock_connection(self, mock_http_class, auth_url=None):
        OpenStackBaseConnection.conn_class = mock_http_class

        if auth_url is None:
            auth_url = "https://auth.api.example.com"

        OpenStackBaseConnection.auth_url = auth_url
        connection = OpenStackBaseConnection(*OPENSTACK_PARAMS)

        connection._ex_force_base_url = "https://www.foo.com"
        connection.driver = OpenStack_1_0_NodeDriver(*OPENSTACK_PARAMS)

        return connection


class OpenStackIdentity_2_0_ConnectionTests(unittest.TestCase):
    def setUp(self):
        mock_cls = OpenStackIdentity_2_0_MockHttp
        mock_cls.type = None
        OpenStackIdentity_2_0_Connection.conn_class = mock_cls

        self.auth_instance = OpenStackIdentity_2_0_Connection(auth_url='http://none',
                                                              user_id='test',
                                                              key='test',
                                                              tenant_name='test')
        self.auth_instance.auth_token = 'mock'

    def test_list_projects(self):
        result = self.auth_instance.list_projects()
        self.assertEqual(len(result), 2)
        self.assertEqual(result[0].id, 'a')
        self.assertEqual(result[0].name, 'test')
        self.assertEqual(result[0].description, 'test project')
        self.assertTrue(result[0].enabled)


class OpenStackIdentity_3_0_ConnectionTests(unittest.TestCase):
    def setUp(self):
        mock_cls = OpenStackIdentity_3_0_MockHttp
        mock_cls.type = None
        OpenStackIdentity_3_0_Connection.conn_class = mock_cls

        self.auth_instance = OpenStackIdentity_3_0_Connection(auth_url='http://none',
                                                              user_id='test',
                                                              key='test',
                                                              tenant_name='test')
        self.auth_instance.auth_token = 'mock'

    def test_token_scope_argument(self):
        # Invalid token_scope value
        expected_msg = 'Invalid value for "token_scope" argument: foo'
        self.assertRaisesRegexp(ValueError, expected_msg,
                                OpenStackIdentity_3_0_Connection,
                                auth_url='http://none',
                                user_id='test',
                                key='test',
                                token_scope='foo')

        # Missing tenant_name
        expected_msg = 'Must provide tenant_name and domain_name argument'
        self.assertRaisesRegexp(ValueError, expected_msg,
                                OpenStackIdentity_3_0_Connection,
                                auth_url='http://none',
                                user_id='test',
                                key='test',
                                token_scope='project')

        # Missing domain_name
        expected_msg = 'Must provide domain_name argument'
        self.assertRaisesRegexp(ValueError, expected_msg,
                                OpenStackIdentity_3_0_Connection,
                                auth_url='http://none',
                                user_id='test',
                                key='test',
                                token_scope='domain',
                                domain_name=None)

        # Scope to project all ok
        OpenStackIdentity_3_0_Connection(auth_url='http://none',
                                         user_id='test',
                                         key='test',
                                         token_scope='project',
                                         tenant_name='test',
                                         domain_name='Default')
        # Scope to domain
        OpenStackIdentity_3_0_Connection(auth_url='http://none',
                                         user_id='test',
                                         key='test',
                                         token_scope='domain',
                                         tenant_name=None,
                                         domain_name='Default')

    def test_authenticate(self):
        auth = OpenStackIdentity_3_0_Connection(auth_url='http://none',
                                                user_id='test_user_id',
                                                key='test_key',
                                                token_scope='project',
                                                tenant_name="test_tenant",
                                                domain_name='test_domain')
        auth.authenticate()

    def test_list_supported_versions(self):
        OpenStackIdentity_3_0_MockHttp.type = 'v3'

        versions = self.auth_instance.list_supported_versions()
        self.assertEqual(len(versions), 2)
        self.assertEqual(versions[0].version, 'v2.0')
        self.assertEqual(versions[0].url,
                         'http://192.168.18.100:5000/v2.0/')
        self.assertEqual(versions[1].version, 'v3.0')
        self.assertEqual(versions[1].url,
                         'http://192.168.18.100:5000/v3/')

    def test_list_domains(self):
        domains = self.auth_instance.list_domains()
        self.assertEqual(len(domains), 1)
        self.assertEqual(domains[0].id, 'default')
        self.assertEqual(domains[0].name, 'Default')
        self.assertTrue(domains[0].enabled)

    def test_list_projects(self):
        projects = self.auth_instance.list_projects()
        self.assertEqual(len(projects), 4)
        self.assertEqual(projects[0].id, 'a')
        self.assertEqual(projects[0].domain_id, 'default')
        self.assertTrue(projects[0].enabled)
        self.assertEqual(projects[0].description, 'Test project')

    def test_list_users(self):
        users = self.auth_instance.list_users()
        self.assertEqual(len(users), 12)
        self.assertEqual(users[0].id, 'a')
        self.assertEqual(users[0].domain_id, 'default')
        self.assertEqual(users[0].enabled, True)
        self.assertEqual(users[0].email, 'openstack-test@localhost')

    def test_list_roles(self):
        roles = self.auth_instance.list_roles()
        self.assertEqual(len(roles), 2)
        self.assertEqual(roles[1].id, 'b')
        self.assertEqual(roles[1].name, 'admin')

    def test_list_user_projects(self):
        user = self.auth_instance.list_users()[0]
        projects = self.auth_instance.list_user_projects(user=user)
        self.assertEqual(len(projects), 0)

    def test_list_user_domain_roles(self):
        user = self.auth_instance.list_users()[0]
        domain = self.auth_instance.list_domains()[0]
        roles = self.auth_instance.list_user_domain_roles(domain=domain,
                                                          user=user)
        self.assertEqual(len(roles), 1)
        self.assertEqual(roles[0].name, 'admin')

    def test_get_domain(self):
        domain = self.auth_instance.get_domain(domain_id='default')
        self.assertEqual(domain.name, 'Default')

    def test_get_user(self):
        user = self.auth_instance.get_user(user_id='a')
        self.assertEqual(user.id, 'a')
        self.assertEqual(user.domain_id, 'default')
        self.assertEqual(user.enabled, True)
        self.assertEqual(user.email, 'openstack-test@localhost')

    def test_get_user_without_email(self):
        user = self.auth_instance.get_user(user_id='b')
        self.assertEqual(user.id, 'b')
        self.assertEqual(user.name, 'userwithoutemail')
        self.assertIsNone(user.email)

    def test_get_user_without_enabled(self):
        user = self.auth_instance.get_user(user_id='c')
        self.assertEqual(user.id, 'c')
        self.assertEqual(user.name, 'userwithoutenabled')
        self.assertIsNone(user.enabled)

    def test_create_user(self):
        user = self.auth_instance.create_user(email='test2@localhost', password='test1',
                                              name='test2', domain_id='default')

        self.assertEqual(user.id, 'c')
        self.assertEqual(user.name, 'test2')

    def test_enable_user(self):
        user = self.auth_instance.list_users()[0]
        result = self.auth_instance.enable_user(user=user)
        self.assertTrue(isinstance(result, OpenStackIdentityUser))

    def test_disable_user(self):
        user = self.auth_instance.list_users()[0]
        result = self.auth_instance.disable_user(user=user)
        self.assertTrue(isinstance(result, OpenStackIdentityUser))

    def test_grant_domain_role_to_user(self):
        domain = self.auth_instance.list_domains()[0]
        role = self.auth_instance.list_roles()[0]
        user = self.auth_instance.list_users()[0]

        result = self.auth_instance.grant_domain_role_to_user(domain=domain,
                                                              role=role,
                                                              user=user)
        self.assertTrue(result)

    def test_revoke_domain_role_from_user(self):
        domain = self.auth_instance.list_domains()[0]
        role = self.auth_instance.list_roles()[0]
        user = self.auth_instance.list_users()[0]

        result = self.auth_instance.revoke_domain_role_from_user(domain=domain,
                                                                 role=role,
                                                                 user=user)
        self.assertTrue(result)

    def test_grant_project_role_to_user(self):
        project = self.auth_instance.list_projects()[0]
        role = self.auth_instance.list_roles()[0]
        user = self.auth_instance.list_users()[0]

        result = self.auth_instance.grant_project_role_to_user(project=project,
                                                               role=role,
                                                               user=user)
        self.assertTrue(result)

    def test_revoke_project_role_from_user(self):
        project = self.auth_instance.list_projects()[0]
        role = self.auth_instance.list_roles()[0]
        user = self.auth_instance.list_users()[0]

        result = self.auth_instance.revoke_project_role_from_user(project=project,
                                                                  role=role,
                                                                  user=user)
        self.assertTrue(result)


class OpenStackIdentity_3_0_Connection_OIDC_access_tokenTests(
        unittest.TestCase):
    def setUp(self):
        mock_cls = OpenStackIdentity_3_0_MockHttp
        mock_cls.type = None
        OpenStackIdentity_3_0_Connection_OIDC_access_token.conn_class = mock_cls

        self.auth_instance = OpenStackIdentity_3_0_Connection_OIDC_access_token(auth_url='http://none',
                                                                                user_id='idp',
                                                                                key='token',
                                                                                tenant_name='oidc',
                                                                                domain_name='test_domain')
        self.auth_instance.auth_token = 'mock'

    def test_authenticate(self):
        auth = OpenStackIdentity_3_0_Connection_OIDC_access_token(auth_url='http://none',
                                                                  user_id='idp',
                                                                  key='token',
                                                                  token_scope='project',
                                                                  tenant_name="oidc",
                                                                  domain_name='test_domain')
        auth.authenticate()


class OpenStackIdentity_2_0_Connection_VOMSTests(unittest.TestCase):
    def setUp(self):
        mock_cls = OpenStackIdentity_2_0_Connection_VOMSMockHttp
        mock_cls.type = None
        OpenStackIdentity_2_0_Connection_VOMS.conn_class = mock_cls

        self.auth_instance = OpenStackIdentity_2_0_Connection_VOMS(auth_url='http://none',
                                                                   user_id=None,
                                                                   key='/tmp/proxy.pem',
                                                                   tenant_name='VO')
        self.auth_instance.auth_token = 'mock'

    def test_authenticate(self):
        auth = OpenStackIdentity_2_0_Connection_VOMS(auth_url='http://none',
                                                     user_id=None,
                                                     key='/tmp/proxy.pem',
                                                     token_scope='test',
                                                     tenant_name="VO")
        auth.authenticate()


class OpenStackServiceCatalogTestCase(unittest.TestCase):
    fixtures = ComputeFileFixtures('openstack')

    def test_parsing_auth_v1_1(self):
        data = self.fixtures.load('_v1_1__auth.json')
        data = json.loads(data)
        service_catalog = data['auth']['serviceCatalog']

        catalog = OpenStackServiceCatalog(service_catalog=service_catalog,
                                          auth_version='1.0')
        entries = catalog.get_entries()
        self.assertEqual(len(entries), 3)

        entry = [e for e in entries if e.service_type == 'cloudFilesCDN'][0]
        self.assertEqual(entry.service_type, 'cloudFilesCDN')
        self.assertIsNone(entry.service_name)
        self.assertEqual(len(entry.endpoints), 2)
        self.assertEqual(entry.endpoints[0].region, 'ORD')
        self.assertEqual(entry.endpoints[0].url,
                         'https://cdn2.clouddrive.com/v1/MossoCloudFS')
        self.assertEqual(entry.endpoints[0].endpoint_type, 'external')
        self.assertEqual(entry.endpoints[1].region, 'LON')
        self.assertEqual(entry.endpoints[1].endpoint_type, 'external')

    def test_parsing_auth_v2(self):
        data = self.fixtures.load('_v2_0__auth.json')
        data = json.loads(data)
        service_catalog = data['access']['serviceCatalog']

        catalog = OpenStackServiceCatalog(service_catalog=service_catalog,
                                          auth_version='2.0')
        entries = catalog.get_entries()
<<<<<<< HEAD
        self.assertEqual(len(entries), 6)
=======
        self.assertEqual(len(entries), 9)
>>>>>>> a1f9897c

        entry = [e for e in entries if e.service_name == 'cloudServers'][0]
        self.assertEqual(entry.service_type, 'compute')
        self.assertEqual(entry.service_name, 'cloudServers')
        self.assertEqual(len(entry.endpoints), 1)
        self.assertIsNone(entry.endpoints[0].region)
        self.assertEqual(entry.endpoints[0].url,
                         'https://servers.api.rackspacecloud.com/v1.0/1337')
        self.assertEqual(entry.endpoints[0].endpoint_type, 'external')

    def test_parsing_auth_v3(self):
        data = self.fixtures.load('_v3__auth.json')
        data = json.loads(data)
        service_catalog = data['token']['catalog']

        catalog = OpenStackServiceCatalog(service_catalog=service_catalog,
                                          auth_version='3.x')
        entries = catalog.get_entries()
        self.assertEqual(len(entries), 6)
        entry = [e for e in entries if e.service_type == 'volume'][0]
        self.assertEqual(entry.service_type, 'volume')
        self.assertIsNone(entry.service_name)
        self.assertEqual(len(entry.endpoints), 3)
        self.assertEqual(entry.endpoints[0].region, 'regionOne')
        self.assertEqual(entry.endpoints[0].endpoint_type, 'external')
        self.assertEqual(entry.endpoints[1].region, 'regionOne')
        self.assertEqual(entry.endpoints[1].endpoint_type, 'admin')
        self.assertEqual(entry.endpoints[2].region, 'regionOne')
        self.assertEqual(entry.endpoints[2].endpoint_type, 'internal')

    def test_get_public_urls(self):
        data = self.fixtures.load('_v2_0__auth.json')
        data = json.loads(data)
        service_catalog = data['access']['serviceCatalog']

        catalog = OpenStackServiceCatalog(service_catalog=service_catalog,
                                          auth_version='2.0')

        public_urls = catalog.get_public_urls(service_type='object-store')
        expected_urls = ['https://storage101.lon1.clouddrive.com/v1/MossoCloudFS_11111-111111111-1111111111-1111111',
                         'https://storage101.ord1.clouddrive.com/v1/MossoCloudFS_11111-111111111-1111111111-1111111']
        self.assertEqual(public_urls, expected_urls)

    def test_get_regions(self):
        data = self.fixtures.load('_v2_0__auth.json')
        data = json.loads(data)
        service_catalog = data['access']['serviceCatalog']

        catalog = OpenStackServiceCatalog(service_catalog=service_catalog,
                                          auth_version='2.0')

        regions = catalog.get_regions(service_type='object-store')
        self.assertEqual(regions, ['LON', 'ORD'])

        regions = catalog.get_regions(service_type='invalid')
        self.assertEqual(regions, [])

    def test_get_service_types(self):
        data = self.fixtures.load('_v2_0__auth.json')
        data = json.loads(data)
        service_catalog = data['access']['serviceCatalog']

        catalog = OpenStackServiceCatalog(service_catalog=service_catalog,
                                          auth_version='2.0')
        service_types = catalog.get_service_types()
<<<<<<< HEAD
        self.assertEqual(service_types, ['compute', 'object-store',
                                         'rax:object-cdn'])
=======
        self.assertEqual(service_types, ['compute', 'image', 'network',
                                         'object-store', 'rax:object-cdn',
                                         'volumev2'])
>>>>>>> a1f9897c

        service_types = catalog.get_service_types(region='ORD')
        self.assertEqual(service_types, ['rax:object-cdn'])

    def test_get_service_names(self):
        data = self.fixtures.load('_v2_0__auth.json')
        data = json.loads(data)
        service_catalog = data['access']['serviceCatalog']

        catalog = OpenStackServiceCatalog(service_catalog=service_catalog,
                                          auth_version='2.0')

        service_names = catalog.get_service_names()
        self.assertEqual(service_names, ['cinderv2', 'cloudFiles',
                                         'cloudFilesCDN', 'cloudServers',
                                         'cloudServersOpenStack',
                                         'cloudServersPreprod',
<<<<<<< HEAD
=======
                                         'glance',
                                         'neutron',
>>>>>>> a1f9897c
                                         'nova'])

        service_names = catalog.get_service_names(service_type='compute')
        self.assertEqual(service_names, ['cloudServers',
                                         'cloudServersOpenStack',
                                         'cloudServersPreprod',
                                         'nova'])


class OpenStackIdentity_2_0_MockHttp(MockHttp):
    fixtures = ComputeFileFixtures('openstack_identity/v2')
    json_content_headers = {'content-type': 'application/json; charset=UTF-8'}

    def _v2_0_tenants(self, method, url, body, headers):
        if method == 'GET':
            body = self.fixtures.load('v2_0_tenants.json')
            return (httplib.OK, body, self.json_content_headers, httplib.responses[httplib.OK])
        raise NotImplementedError()


class OpenStackIdentity_3_0_MockHttp(MockHttp):
    fixtures = ComputeFileFixtures('openstack_identity/v3')
    json_content_headers = {'content-type': 'application/json; charset=UTF-8'}

    def _v3(self, method, url, body, headers):
        if method == 'GET':
            body = self.fixtures.load('v3_versions.json')
            return (httplib.OK, body, self.json_content_headers, httplib.responses[httplib.OK])
        raise NotImplementedError()

    def _v3_domains(self, method, url, body, headers):
        if method == 'GET':
            body = self.fixtures.load('v3_domains.json')
            return (httplib.OK, body, self.json_content_headers, httplib.responses[httplib.OK])
        raise NotImplementedError()

    def _v3_projects(self, method, url, body, headers):
        if method == 'GET':
            body = self.fixtures.load('v3_projects.json')
            return (httplib.OK, body, self.json_content_headers, httplib.responses[httplib.OK])
        raise NotImplementedError()

    def _v3_auth_tokens(self, method, url, body, headers):
        if method == 'POST':
            status = httplib.OK
            data = json.loads(body)
            if 'password' in data['auth']['identity']:
                if data['auth']['identity']['password']['user']['domain']['name'] != 'test_domain' or \
                        data['auth']['scope']['project']['domain']['name'] != 'test_domain':
                    status = httplib.UNAUTHORIZED

            body = ComputeFileFixtures('openstack').load('_v3__auth.json')
            headers = self.json_content_headers.copy()
            headers['x-subject-token'] = '00000000000000000000000000000000'
            return (status, body, headers, httplib.responses[httplib.OK])
        raise NotImplementedError()

    def _v3_users(self, method, url, body, headers):
        if method == 'GET':
            # list users
            body = self.fixtures.load('v3_users.json')
            return (httplib.OK, body, self.json_content_headers, httplib.responses[httplib.OK])
        elif method == 'POST':
            # create user
            body = self.fixtures.load('v3_create_user.json')
            return (httplib.CREATED, body, self.json_content_headers,
                    httplib.responses[httplib.CREATED])
        raise NotImplementedError()

    def _v3_users_a(self, method, url, body, headers):
        if method == 'GET':
            # look up a user
            body = self.fixtures.load('v3_users_a.json')
            return (httplib.OK, body, self.json_content_headers, httplib.responses[httplib.OK])
        if method == 'PATCH':
            # enable / disable user
            body = self.fixtures.load('v3_users_a.json')
            return (httplib.OK, body, self.json_content_headers, httplib.responses[httplib.OK])
        raise NotImplementedError()

    def _v3_users_b(self, method, url, body, headers):
        if method == 'GET':
            # look up a user
            body = self.fixtures.load('v3_users_b.json')
            return (httplib.OK, body, self.json_content_headers, httplib.responses[httplib.OK])
        raise NotImplementedError()

    def _v3_users_c(self, method, url, body, headers):
        if method == 'GET':
            # look up a user
            body = self.fixtures.load('v3_users_c.json')
            return (httplib.OK, body, self.json_content_headers, httplib.responses[httplib.OK])
        raise NotImplementedError()

    def _v3_roles(self, method, url, body, headers):
        if method == 'GET':
            body = self.fixtures.load('v3_roles.json')
            return (httplib.OK, body, self.json_content_headers, httplib.responses[httplib.OK])
        raise NotImplementedError()

    def _v3_domains_default_users_a_roles_a(self, method, url, body, headers):
        if method == 'PUT':
            # grant domain role
            body = ''
            return (httplib.NO_CONTENT, body, self.json_content_headers,
                    httplib.responses[httplib.NO_CONTENT])
        elif method == 'DELETE':
            # revoke domain role
            body = ''
            return (httplib.NO_CONTENT, body, self.json_content_headers,
                    httplib.responses[httplib.NO_CONTENT])
        raise NotImplementedError()

    def _v3_projects_a_users_a_roles_a(self, method, url, body, headers):
        if method == 'PUT':
            # grant project role
            body = ''
            return (httplib.NO_CONTENT, body, self.json_content_headers,
                    httplib.responses[httplib.NO_CONTENT])
        elif method == 'DELETE':
            # revoke project role
            body = ''
            return (httplib.NO_CONTENT, body, self.json_content_headers,
                    httplib.responses[httplib.NO_CONTENT])
        raise NotImplementedError()

    def _v3_domains_default(self, method, url, body, headers):
        if method == 'GET':
            # get domain
            body = self.fixtures.load('v3_domains_default.json')
            return (httplib.OK, body, self.json_content_headers, httplib.responses[httplib.OK])
        raise NotImplementedError()

    def _v3_users_a_projects(self, method, url, body, headers):
        if method == 'GET':
            # get user projects
            body = self.fixtures.load('v3_users_a_projects.json')
            return (httplib.OK, body, self.json_content_headers, httplib.responses[httplib.OK])
        raise NotImplementedError()

    def _v3_domains_default_users_a_roles(self, method, url, body, headers):
        if method == 'GET':
            # get user domain roles
            body = self.fixtures.load('v3_domains_default_users_a_roles.json')
            return (httplib.OK, body, self.json_content_headers, httplib.responses[httplib.OK])
        raise NotImplementedError()

    def _v3_OS_FEDERATION_identity_providers_idp_protocols_oidc_auth(self, method, url, body, headers):
        if method == 'GET':
            headers = self.json_content_headers.copy()
            headers['x-subject-token'] = '00000000000000000000000000000000'
            return (httplib.OK, body, headers, httplib.responses[httplib.OK])
        raise NotImplementedError()

    def _v3_OS_FEDERATION_projects(self, method, url, body, headers):
        if method == 'GET':
            # get user projects
            body = json.dumps({"projects": [{"id": "project_id"}]})
            return (httplib.OK, body, self.json_content_headers, httplib.responses[httplib.OK])
        raise NotImplementedError()


class OpenStackIdentity_2_0_Connection_VOMSMockHttp(MockHttp):
    fixtures = ComputeFileFixtures('openstack_identity/v2')
    json_content_headers = {'content-type': 'application/json; charset=UTF-8'}

    def _v2_0_tokens(self, method, url, body, headers):
        if method == 'POST':
            status = httplib.UNAUTHORIZED
            data = json.loads(body)
            if 'voms' in data['auth'] and data['auth']['voms'] is True:
                status = httplib.OK

            body = ComputeFileFixtures('openstack').load('_v2_0__auth.json')
            headers = self.json_content_headers.copy()
            headers['x-subject-token'] = '00000000000000000000000000000000'
            return (status, body, headers, httplib.responses[httplib.OK])
        raise NotImplementedError()

    def _v2_0_tenants(self, method, url, body, headers):
        if method == 'GET':
            # get user projects
            body = json.dumps({"tenant": [{"name": "tenant_name"}]})
            return (httplib.OK, body, self.json_content_headers, httplib.responses[httplib.OK])
        raise NotImplementedError()

if __name__ == '__main__':
    sys.exit(unittest.main())<|MERGE_RESOLUTION|>--- conflicted
+++ resolved
@@ -443,6 +443,30 @@
         self.assertTrue(result)
 
 
+class OpenStackIdentity_3_0_Connection_OIDC_access_token_federation_projectsTests(
+        unittest.TestCase):
+    def setUp(self):
+        mock_cls = OpenStackIdentity_3_0_federation_projects_MockHttp
+        mock_cls.type = None
+        OpenStackIdentity_3_0_Connection_OIDC_access_token.conn_class = mock_cls
+
+        self.auth_instance = OpenStackIdentity_3_0_Connection_OIDC_access_token(auth_url='http://none',
+                                                                                user_id='idp',
+                                                                                key='token',
+                                                                                tenant_name='oidc',
+                                                                                domain_name='test_domain')
+        self.auth_instance.auth_token = 'mock'
+
+    def test_authenticate(self):
+        auth = OpenStackIdentity_3_0_Connection_OIDC_access_token(auth_url='http://none',
+                                                                  user_id='idp',
+                                                                  key='token',
+                                                                  token_scope='project',
+                                                                  tenant_name="oidc",
+                                                                  domain_name='test_domain')
+        auth.authenticate()
+
+
 class OpenStackIdentity_3_0_Connection_OIDC_access_tokenTests(
         unittest.TestCase):
     def setUp(self):
@@ -520,11 +544,7 @@
         catalog = OpenStackServiceCatalog(service_catalog=service_catalog,
                                           auth_version='2.0')
         entries = catalog.get_entries()
-<<<<<<< HEAD
-        self.assertEqual(len(entries), 6)
-=======
         self.assertEqual(len(entries), 9)
->>>>>>> a1f9897c
 
         entry = [e for e in entries if e.service_name == 'cloudServers'][0]
         self.assertEqual(entry.service_type, 'compute')
@@ -590,14 +610,9 @@
         catalog = OpenStackServiceCatalog(service_catalog=service_catalog,
                                           auth_version='2.0')
         service_types = catalog.get_service_types()
-<<<<<<< HEAD
-        self.assertEqual(service_types, ['compute', 'object-store',
-                                         'rax:object-cdn'])
-=======
         self.assertEqual(service_types, ['compute', 'image', 'network',
                                          'object-store', 'rax:object-cdn',
                                          'volumev2'])
->>>>>>> a1f9897c
 
         service_types = catalog.get_service_types(region='ORD')
         self.assertEqual(service_types, ['rax:object-cdn'])
@@ -615,11 +630,8 @@
                                          'cloudFilesCDN', 'cloudServers',
                                          'cloudServersOpenStack',
                                          'cloudServersPreprod',
-<<<<<<< HEAD
-=======
                                          'glance',
                                          'neutron',
->>>>>>> a1f9897c
                                          'nova'])
 
         service_names = catalog.get_service_names(service_type='compute')
@@ -781,6 +793,29 @@
             return (httplib.OK, body, self.json_content_headers, httplib.responses[httplib.OK])
         raise NotImplementedError()
 
+    def _v3_auth_projects(self, method, url, body, headers):
+        if method == 'GET':
+            # get user projects
+            body = json.dumps({"projects": [{"id": "project_id"}]})
+            return (httplib.OK, body, self.json_content_headers, httplib.responses[httplib.OK])
+        raise NotImplementedError()
+
+
+class OpenStackIdentity_3_0_federation_projects_MockHttp(OpenStackIdentity_3_0_MockHttp):
+    fixtures = ComputeFileFixtures('openstack_identity/v3')
+    json_content_headers = {'content-type': 'application/json; charset=UTF-8'}
+
+    def _v3_OS_FEDERATION_projects(self, method, url, body, headers):
+        if method == 'GET':
+            # get user projects
+            body = json.dumps({"projects": [{"id": "project_id"}]})
+            return (httplib.OK, body, self.json_content_headers, httplib.responses[httplib.OK])
+        raise NotImplementedError()
+
+    def _v3_auth_projects(self, method, url, body, headers):
+        return (httplib.INTERNAL_SERVER_ERROR, body, self.json_content_headers,
+                httplib.responses[httplib.INTERNAL_SERVER_ERROR])
+
 
 class OpenStackIdentity_2_0_Connection_VOMSMockHttp(MockHttp):
     fixtures = ComputeFileFixtures('openstack_identity/v2')
