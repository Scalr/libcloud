--- conflicted
+++ resolved
@@ -90,22 +90,12 @@
 
 try:
     from cryptography.hazmat.backends import default_backend
-<<<<<<< HEAD
-    from cryptography.hazmat.primitives import hashes
-    from cryptography.hazmat.primitives import serialization
-    from cryptography.hazmat.primitives.asymmetric import padding
-    cryptography_available = True
-except ImportError:
-    # The cryptography library is unavailable
-    cryptography_available = False
-=======
     from cryptography.hazmat.primitives import serialization
     from cryptography.hazmat.primitives.hashes import SHA256
     from cryptography.hazmat.primitives.asymmetric.padding import PKCS1v15
 except ImportError:
     # The cryptography library is unavailable
     SHA256 = None
->>>>>>> a1f9897c
 
 UTC_TIMESTAMP_FORMAT = '%Y-%m-%dT%H:%M:%SZ'
 
@@ -479,13 +469,8 @@
     """Authentication class for "Service Account" authentication."""
     def __init__(self, user_id, key, *args, **kwargs):
         """
-<<<<<<< HEAD
-        Check to see if cryptography is available, and convert key file path into a
-        key string if the key is in a file.
-=======
         Check to see if cryptography is available, and convert key file path
         into a key string if the key is in a file.
->>>>>>> a1f9897c
 
         :param  user_id: Email address to be used for Service Account
                 authentication.
@@ -494,11 +479,7 @@
         :param  key: The RSA Key or path to file containing the key.
         :type   key: ``str``
         """
-<<<<<<< HEAD
-        if not cryptography_available:
-=======
         if SHA256 is None:
->>>>>>> a1f9897c
             raise GoogleAuthError('cryptography library required for '
                                   'Service Account Authentication.')
         # Check to see if 'key' is a file and read the file if it is.
@@ -542,11 +523,6 @@
         # The message contains both the header and claim set
         message = b'.'.join((header_enc, claim_set_enc))
         # Then the message is signed using the key supplied
-<<<<<<< HEAD
-        rsa_key = serialization.load_pem_private_key(self.key.encode(), password=None,
-                                                     backend=default_backend())
-        signature = rsa_key.sign(message, padding.PKCS1v15(), hashes.SHA256())
-=======
         key = serialization.load_pem_private_key(
             b(self.key),
             password=None,
@@ -557,7 +533,6 @@
             padding=PKCS1v15(),
             algorithm=SHA256()
         )
->>>>>>> a1f9897c
         signature = base64.urlsafe_b64encode(signature)
 
         # Finally the message and signature are sent to get a token
