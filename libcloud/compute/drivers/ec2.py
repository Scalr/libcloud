# Licensed to the Apache Software Foundation (ASF) under one or more
# contributor license agreements.  See the NOTICE file distributed with
# this work for additional information regarding copyright ownership.
# The ASF licenses this file to You under the Apache License, Version 2.0
# (the "License"); you may not use this file except in compliance with
# the License.  You may obtain a copy of the License at
#
#     http://www.apache.org/licenses/LICENSE-2.0
#
# Unless required by applicable law or agreed to in writing, software
# distributed under the License is distributed on an "AS IS" BASIS,
# WITHOUT WARRANTIES OR CONDITIONS OF ANY KIND, either express or implied.
# See the License for the specific language governing permissions and
# limitations under the License.

"""
Amazon EC2, Eucalyptus, Nimbus and Outscale drivers.
"""

import re
import sys
import base64
import copy
import warnings
import time

from libcloud.utils.py3 import ET
from libcloud.utils.py3 import b, basestring, ensure_string

from libcloud.utils.xml import fixxpath, findtext, findattr, findall
from libcloud.utils.publickey import get_pubkey_ssh2_fingerprint
from libcloud.utils.publickey import get_pubkey_comment
from libcloud.utils.iso8601 import parse_date
from libcloud.common.aws import AWSBaseResponse, SignedAWSConnection
from libcloud.common.aws import DEFAULT_SIGNATURE_VERSION
from libcloud.common.types import (InvalidCredsError, MalformedResponseError,
                                   LibcloudError)
from libcloud.compute.providers import Provider
from libcloud.compute.base import Node, NodeDriver, NodeLocation, NodeSize
from libcloud.compute.base import NodeImage, StorageVolume, VolumeSnapshot
from libcloud.compute.base import KeyPair
from libcloud.compute.types import NodeState, KeyPairDoesNotExistError, \
    StorageVolumeState, VolumeSnapshotState

__all__ = [
    'API_VERSION',
    'NAMESPACE',
    'INSTANCE_TYPES',
    'OUTSCALE_INSTANCE_TYPES',
    'OUTSCALE_SAS_REGION_DETAILS',
    'OUTSCALE_INC_REGION_DETAILS',
    'DEFAULT_EUCA_API_VERSION',
    'EUCA_NAMESPACE',

    'EC2NodeDriver',
    'BaseEC2NodeDriver',

    'NimbusNodeDriver',
    'EucNodeDriver',

    'OutscaleSASNodeDriver',
    'OutscaleINCNodeDriver',

    'EC2NodeLocation',
    'EC2ReservedNode',
    'EC2SecurityGroup',
    'EC2ImportSnapshotTask',
    'EC2PlacementGroup',
    'EC2Network',
    'EC2NetworkSubnet',
    'EC2NetworkInterface',
    'EC2RouteTable',
    'EC2Route',
    'EC2SubnetAssociation',
    'ExEC2AvailabilityZone',

    'IdempotentParamError'
]

<<<<<<< HEAD
API_VERSION = '2016-09-15'
=======
API_VERSION = '2016-11-15'
>>>>>>> 7ec025e2
NAMESPACE = 'http://ec2.amazonaws.com/doc/%s/' % (API_VERSION)

# Eucalyptus Constants
DEFAULT_EUCA_API_VERSION = '3.3.0'
EUCA_NAMESPACE = 'http://msgs.eucalyptus.com/%s' % (DEFAULT_EUCA_API_VERSION)

# Outscale Constants
DEFAULT_OUTSCALE_API_VERSION = '2016-04-01'
OUTSCALE_NAMESPACE = 'http://api.outscale.com/wsdl/fcuext/2014-04-15/'

"""
Sizes must be hardcoded, because Amazon doesn't provide an API to fetch them.
From http://aws.amazon.com/ec2/instance-types/
and <http://aws.amazon.com/ec2/previous-generation/>
ram = [MiB], disk = [GB]
"""


def GiB(value):
    return int(value * 1024)


INSTANCE_TYPES = {
    't1.micro': {
        'id': 't1.micro',
        'name': 'Micro Instance',
        'ram': GiB(0.613),
        'disk': 15,  # GB
        'bandwidth': None
    },
    'm1.small': {
        'id': 'm1.small',
        'name': 'Small Instance',
        'ram': GiB(1.7),
        'disk': 160,  # GB
        'bandwidth': None
    },
    'm1.medium': {
        'id': 'm1.medium',
        'name': 'Medium Instance',
        'ram': GiB(3.75),
        'disk': 410,  # GB
        'bandwidth': None
    },
    'm1.large': {
        'id': 'm1.large',
        'name': 'Large Instance',
        'ram': GiB(7.5),
        'disk': 2 * 420,  # GB
        'bandwidth': None,
        'extra': {
            'cpu': 2
        }
    },
    'm1.xlarge': {
        'id': 'm1.xlarge',
        'name': 'Extra Large Instance',
        'ram': GiB(15),
        'disk': 4 * 420,  # GB
        'bandwidth': None,
        'extra': {
            'cpu': 4
        }
    },
    'c1.medium': {
        'id': 'c1.medium',
        'name': 'High-CPU Medium Instance',
        'ram': GiB(1.7),
        'disk': 350,  # GB
        'bandwidth': None,
        'extra': {
            'cpu': 2
        }
    },
    'c1.xlarge': {
        'id': 'c1.xlarge',
        'name': 'High-CPU Extra Large Instance',
        'ram': GiB(7),
        'disk': 4 * 420,  # GB
        'bandwidth': None,
        'extra': {
            'cpu': 8
        }
    },
    'm2.xlarge': {
        'id': 'm2.xlarge',
        'name': 'High-Memory Extra Large Instance',
        'ram': GiB(17.1),
        'disk': 420,  # GB
        'bandwidth': None,
        'extra': {
            'cpu': 2
        }
    },
    'm2.2xlarge': {
        'id': 'm2.2xlarge',
        'name': 'High-Memory Double Extra Large Instance',
        'ram': GiB(34.2),
        'disk': 850,  # GB
        'bandwidth': None,
        'extra': {
            'cpu': 4
        }
    },
    'm2.4xlarge': {
        'id': 'm2.4xlarge',
        'name': 'High-Memory Quadruple Extra Large Instance',
        'ram': GiB(68.4),
        'disk': 2 * 840,  # GB
        'bandwidth': None,
        'extra': {
            'cpu': 8
        }
    },
    'm3.medium': {
        'id': 'm3.medium',
        'name': 'Medium Instance',
        'ram': GiB(3.75),
        'disk': 4,  # GB
        'bandwidth': None,
        'extra': {
            'cpu': 1
        }
    },
    'm3.large': {
        'id': 'm3.large',
        'name': 'Large Instance',
        'ram': GiB(7.5),
        'disk': 32,  # GB
        'bandwidth': None,
        'extra': {
            'cpu': 2
        }
    },
    'm3.xlarge': {
        'id': 'm3.xlarge',
        'name': 'Extra Large Instance',
        'ram': GiB(15),
        'disk': 2 * 40,  # GB
        'bandwidth': None,
        'extra': {
            'cpu': 4
        }
    },
    'm3.2xlarge': {
        'id': 'm3.2xlarge',
        'name': 'Double Extra Large Instance',
        'ram': GiB(30),
        'disk': 2 * 80,  # GB
        'bandwidth': None,
        'extra': {
            'cpu': 8
        }
    },
    'm4.large': {
        'id': 'm4.large',
        'name': 'Large Instance',
        'ram': GiB(8),
        'disk': 0,  # EBS only
        'bandwidth': None,
        'extra': {
            'cpu': 2
        }
    },
    'm4.xlarge': {
        'id': 'm4.xlarge',
        'name': 'Extra Large Instance',
        'ram': GiB(16),
        'disk': 0,  # EBS only
        'bandwidth': None,
        'extra': {
            'cpu': 4
        }
    },
    'm4.2xlarge': {
        'id': 'm4.2xlarge',
        'name': 'Double Extra Large Instance',
        'ram': GiB(32),
        'disk': 0,  # EBS only
        'bandwidth': None,
        'extra': {
            'cpu': 8
        }
    },
    'm4.4xlarge': {
        'id': 'm4.4xlarge',
        'name': 'Quadruple Extra Large Instance',
        'ram': GiB(64),
        'disk': 0,  # EBS only
        'bandwidth': None,
        'extra': {
            'cpu': 16
        }
    },
    'm4.10xlarge': {
        'id': 'm4.10xlarge',
        'name': '10 Extra Large Instance',
        'ram': GiB(160),
        'disk': 0,  # EBS only
        'bandwidth': None,
        'extra': {
            'cpu': 40
        }
    },
    'm4.16xlarge': {
        'id': 'm4.16xlarge',
        'name': '16 Extra Large Instance',
        'ram': GiB(256),
        'disk': 0,  # EBS only
        'bandwidth': None,
        'extra': {
            'cpu': 64
        }
    },
    'cg1.4xlarge': {
        'id': 'cg1.4xlarge',
        'name': 'Cluster GPU Quadruple Extra Large Instance',
        'ram': GiB(22.5),
        'disk': 2 * 840,  # GB
        'bandwidth': None,
        'extra': {
            'cpu': 16
        }
    },
    'g2.2xlarge': {
        'id': 'g2.2xlarge',
        'name': 'Cluster GPU G2 Double Extra Large Instance',
        'ram': GiB(15),
        'disk': 60,  # GB
        'bandwidth': None,
        'extra': {
            'cpu': 8
        }
    },
    'g2.8xlarge': {
        'id': 'g2.8xlarge',
        'name': 'Cluster GPU G2 Eight Extra Large Instance',
        'ram': GiB(60),
        'disk': 2 * 120,  # GB
        'bandwidth': None,
        'extra': {
            'cpu': 32
        }
    },
    'p2.xlarge': {
        'id': 'p2.xlarge',
        'name': 'Cluster GPU P2 Large Instance',
        'ram': GiB(61),
        'disk': 4,
        'bandwidth': None
    },
    'p2.8xlarge': {
        'id': 'p2.8xlarge',
        'name': 'Cluster GPU P2 Large Instance',
        'ram': GiB(488),
        'disk': 32,
        'bandwidth': None
    },
    'p2.16xlarge': {
        'id': 'p2.16xlarge',
        'name': 'Cluster GPU P2 Large Instance',
        'ram': GiB(732),
        'disk': 64,
        'bandwidth': None
    },
    'cc1.4xlarge': {
        'id': 'cc1.4xlarge',
        'name': 'Cluster Compute Quadruple Extra Large Instance',
        'ram': 23552,
        'disk': 1690,
        'bandwidth': None
    },
    'cc2.8xlarge': {
        'id': 'cc2.8xlarge',
        'name': 'Cluster Compute Eight Extra Large Instance',
        'ram': GiB(60.5),
        'disk': 4 * 840,  # GB
        'bandwidth': None,
        'extra': {
            'cpu': 32
        }
    },
    # c3 instances have 2 SSDs of the specified disk size
    'c3.large': {
        'id': 'c3.large',
        'name': 'Compute Optimized Large Instance',
        'ram': GiB(3.75),
        'disk': 2 * 16,  # GB
        'bandwidth': None,
        'extra': {
            'cpu': 2
        }
    },
    'c3.xlarge': {
        'id': 'c3.xlarge',
        'name': 'Compute Optimized Extra Large Instance',
        'ram': GiB(7.5),
        'disk': 2 * 40,  # GB
        'bandwidth': None,
        'extra': {
            'cpu': 4
        }
    },
    'c3.2xlarge': {
        'id': 'c3.2xlarge',
        'name': 'Compute Optimized Double Extra Large Instance',
        'ram': GiB(15),
        'disk': 2 * 80,  # GB
        'bandwidth': None,
        'extra': {
            'cpu': 8
        }
    },
    'c3.4xlarge': {
        'id': 'c3.4xlarge',
        'name': 'Compute Optimized Quadruple Extra Large Instance',
        'ram': GiB(30),
        'disk': 2 * 160,  # GB
        'bandwidth': None,
        'extra': {
            'cpu': 16
        }
    },
    'c3.8xlarge': {
        'id': 'c3.8xlarge',
        'name': 'Compute Optimized Eight Extra Large Instance',
        'ram': GiB(60),
        'disk': 2 * 320,  # GB
        'bandwidth': None,
        'extra': {
            'cpu': 32
        }
    },
    'c4.large': {
        'id': 'c4.large',
        'name': 'Compute Optimized Large Instance',
        'ram': GiB(3.75),
        'disk': 0,  # EBS only
        'bandwidth': None,
        'extra': {
            'cpu': 2
        }
    },
    'c4.xlarge': {
        'id': 'c4.xlarge',
        'name': 'Compute Optimized Extra Large Instance',
        'ram': GiB(7.5),
        'disk': 0,  # EBS only
        'bandwidth': None,
        'extra': {
            'cpu': 4
        }
    },
    'c4.2xlarge': {
        'id': 'c4.2xlarge',
        'name': 'Compute Optimized Double Large Instance',
        'ram': GiB(15),
        'disk': 0,  # EBS only
        'bandwidth': None,
        'extra': {
            'cpu': 8
        }
    },
    'c4.4xlarge': {
        'id': 'c4.4xlarge',
        'name': 'Compute Optimized Quadruple Extra Large Instance',
        'ram': GiB(30),
        'disk': 0,  # EBS only
        'bandwidth': None,
        'extra': {
            'cpu': 16
        }
    },
    'c4.8xlarge': {
        'id': 'c4.8xlarge',
        'name': 'Compute Optimized Eight Extra Large Instance',
        'ram': GiB(60),
        'disk': 0,  # EBS only
        'bandwidth': None,
        'extra': {
            'cpu': 32
        }
    },
    'cr1.8xlarge': {
        'id': 'cr1.8xlarge',
        'name': 'High Memory Cluster Eight Extra Large',
        'ram': GiB(244),
        'disk': 2 * 120,  # GB
        'bandwidth': None,
        'extra': {
            'cpu': 32
        }
    },
    'hs1.4xlarge': {
        'id': 'hs1.4xlarge',
        'name': 'High Storage Quadruple Extra Large Instance',
        'ram': GiB(64),
        'disk': 2 * 1024,  # GB
        'bandwidth': None,
        'extra': {
            'cpu': 16
        }
    },
    'hs1.8xlarge': {
        'id': 'hs1.8xlarge',
        'name': 'High Storage Eight Extra Large Instance',
        'ram': GiB(117),
        'disk': 24 * 2000,
        'bandwidth': None,
        'extra': {
            'cpu': 17
        }
    },
    # i2 instances have up to eight SSD drives
    'i2.xlarge': {
        'id': 'i2.xlarge',
        'name': 'High I/O Storage Optimized Extra Large Instance',
        'ram': GiB(30.5),
        'disk': 800,  # GB
        'bandwidth': None,
        'extra': {
            'cpu': 4
        }
    },
    'i2.2xlarge': {
        'id': 'i2.2xlarge',
        'name': 'High I/O Storage Optimized Double Extra Large Instance',
        'ram': GiB(61),
        'disk': 2 * 800,  # GB
        'bandwidth': None,
        'extra': {
            'cpu': 8
        }
    },
    'i2.4xlarge': {
        'id': 'i2.4xlarge',
        'name': 'High I/O Storage Optimized Quadruple Large Instance',
        'ram': GiB(122),
        'disk': 4 * 800,  # GB
        'bandwidth': None,
        'extra': {
            'cpu': 16
        }
    },
    'i2.8xlarge': {
        'id': 'i2.8xlarge',
        'name': 'High I/O Storage Optimized Eight Extra Large Instance',
        'ram': GiB(244),
        'disk': 8 * 800,  # GB
        'bandwidth': None,
        'extra': {
            'cpu': 32
        }
    },
    'i3.large': {
        'id': 'i3.large',
        'name': 'High I/O Instances',
        'ram': GiB(15.25),
        'disk': 1 * 475,  # GB
        'bandwidth': None,
        'extra': {
            'cpu': 2
        }
    },
    'i3.xlarge': {
        'id': 'i3.xlarge',
        'name': 'High I/O Instances',
        'ram': GiB(30.5),
        'disk': 1 * 950,  # GB
        'bandwidth': None,
        'extra': {
            'cpu': 4
        }
    },
    'i3.2xlarge': {
        'id': 'i3.2xlarge',
        'name': 'High I/O Instances',
        'ram': GiB(61),
        'disk': 1 * 1900,  # GB
        'bandwidth': None,
        'extra': {
            'cpu': 8
        }
    },
    'i3.4xlarge': {
        'id': 'i3.4xlarge',
        'name': 'High I/O Instances',
        'ram': GiB(122),
        'disk': 2 * 1900,  # GB
        'bandwidth': None,
        'extra': {
            'cpu': 16
        }
    },
    'i3.8xlarge': {
        'id': 'i3.8xlarge',
        'name': 'High I/O Instances',
        'ram': GiB(244),
        'disk': 4 * 1900,  # GB
        'bandwidth': None,
        'extra': {
            'cpu': 32
        }
    },
    'i3.16xlarge': {
        'id': 'i3.16xlarge',
        'name': 'High I/O Instances',
        'ram': GiB(488),
        'disk': 8 * 1900,  # GB
        'bandwidth': None,
        'extra': {
            'cpu': 64
        }
    },
    'd2.xlarge': {
        'id': 'd2.xlarge',
        'name': 'Dense Storage Optimized Extra Large Instance',
        'ram': GiB(30.5),
        'disk': 3 * 2000,  # GB
        'bandwidth': None,
        'extra': {
            'cpu': 4
        }
    },
    'd2.2xlarge': {
        'id': 'd2.2xlarge',
        'name': 'Dense Storage Optimized Double Extra Large Instance',
        'ram': GiB(61),
        'disk': 6 * 2000,  # GB
        'bandwidth': None,
        'extra': {
            'cpu': 8
        }
    },
    'd2.4xlarge': {
        'id': 'd2.4xlarge',
        'name': 'Dense Storage Optimized Quadruple Extra Large Instance',
        'ram': GiB(122),
        'disk': 12 * 2000,  # GB
        'bandwidth': None,
        'extra': {
            'cpu': 16
        }
    },
    'd2.8xlarge': {
        'id': 'd2.8xlarge',
        'name': 'Dense Storage Optimized Eight Extra Large Instance',
        'ram': GiB(244),
        'disk': 24 * 2000,  # GB
        'bandwidth': None,
        'extra': {
            'cpu': 36
        }
    },
    # 1x SSD
    'r3.large': {
        'id': 'r3.large',
        'name': 'Memory Optimized Large instance',
        'ram': GiB(15.25),
        'disk': 32,  # GB
        'bandwidth': None,
        'extra': {
            'cpu': 2
        }
    },
    'r3.xlarge': {
        'id': 'r3.xlarge',
        'name': 'Memory Optimized Extra Large instance',
        'ram': GiB(30.5),
        'disk': 80,  # GB
        'bandwidth': None,
        'extra': {
            'cpu': 4
        }
    },
    'r3.2xlarge': {
        'id': 'r3.2xlarge',
        'name': 'Memory Optimized Double Extra Large instance',
        'ram': GiB(61),
        'disk': 160,  # GB
        'bandwidth': None,
        'extra': {
            'cpu': 8
        }
    },
    'r3.4xlarge': {
        'id': 'r3.4xlarge',
        'name': 'Memory Optimized Quadruple Extra Large instance',
        'ram': GiB(122),
        'disk': 320,  # GB
        'bandwidth': None,
        'extra': {
            'cpu': 16
        }
    },
    'r3.8xlarge': {
        'id': 'r3.8xlarge',
        'name': 'Memory Optimized Eight Extra Large instance',
        'ram': GiB(244),
        'disk': 2 * 320,  # GB
        'bandwidth': None,
        'extra': {
            'cpu': 32
        }
    },
    'r4.large': {
        'id': 'r4.large',
        'name': 'Memory Optimized Large instance',
        'ram': GiB(15.25),
        'disk': 0,  # GB
        'bandwidth': None,
        'extra': {
            'cpu': 2
        }
    },
    'r4.xlarge': {
        'id': 'r4.xlarge',
        'name': 'Memory Optimized Extra Large instance',
        'ram': GiB(30.5),
        'disk': 0,  # GB
        'bandwidth': None,
        'extra': {
            'cpu': 4
        }
    },
    'r4.2xlarge': {
        'id': 'r4.2xlarge',
        'name': 'Memory Optimized Double Extra Large instance',
        'ram': GiB(61),
        'disk': 0,  # GB
        'bandwidth': None,
        'extra': {
            'cpu': 8
        }
    },
    'r4.4xlarge': {
        'id': 'r4.4xlarge',
        'name': 'Memory Optimized Quadruple Extra Large instance',
        'ram': GiB(122),
        'disk': 0,  # GB
        'bandwidth': None,
        'extra': {
            'cpu': 16
        }
    },
    'r4.8xlarge': {
        'id': 'r4.8xlarge',
        'name': 'Memory Optimized Eight Extra Large instance',
        'ram': GiB(244),
        'disk': 0,  # GB
        'bandwidth': None,
        'extra': {
            'cpu': 32
        }
    },
    'r4.16xlarge': {
        'id': 'r4.16xlarge',
        'name': 'Memory Optimized Sixteen Extra Large instance',
        'ram': GiB(488),
        'disk': 0,  # GB
        'bandwidth': None,
        'extra': {
            'cpu': 64
        }
    },
    # Burstable Performance General Purpose
    't2.nano': {
        'id': 't2.nano',
        'name': 'Burstable Performance Nano Instance',
        'ram': 512,
        'disk': 0,  # EBS Only
        'bandwidth': None,
        'extra': {
            'cpu': 1
        }
    },
    't2.micro': {
        'id': 't2.micro',
        'name': 'Burstable Performance Micro Instance',
        'ram': GiB(1),
        'disk': 0,  # EBS Only
        'bandwidth': None,
        'extra': {
            'cpu': 1
        }
    },
    't2.small': {
        'id': 't2.small',
        'name': 'Burstable Performance Small Instance',
        'ram': GiB(2),
        'disk': 0,  # EBS Only
        'bandwidth': None,
        'extra': {
            'cpu': 1
        }
    },
    't2.medium': {
        'id': 't2.medium',
        'name': 'Burstable Performance Medium Instance',
        'ram': GiB(4),
        'disk': 0,  # EBS Only
        'bandwidth': None,
        'extra': {
            'cpu': 2
        }
    },
    't2.large': {
        'id': 't2.large',
        'name': 'Burstable Performance Medium Instance',
        'ram': GiB(8),
        'disk': 0,  # EBS Only
        'bandwidth': None,
        'extra': {
            'cpu': 2
        }
    },
    't2.xlarge': {
        'id': 't2.xlarge',
        'name': 'Burstable Performance Extra Large Instance',
        'ram': GiB(16),
        'disk': 0,  # EBS Only
        'bandwidth': None,
        'extra': {
            'cpu': 4
        }
    },
    't2.2xlarge': {
        'id': 't2.2xlarge',
        'name': 'Burstable Performance Double Extra Large Instance',
        'ram': GiB(32),
        'disk': 0,  # EBS Only
        'bandwidth': None,
        'extra': {
            'cpu': 8
        }
    },
    'x1.32xlarge': {
        'id': 'x1.32xlarge',
        'name': 'Memory Optimized ThirtyTwo Extra Large instance',
        'ram': GiB(1952),
        'disk': 2 * 1920,  # GB
        'bandwidth': None,
        'extra': {
            'cpu': 128
        }
    }
}

#  From <https://aws.amazon.com/marketplace/help/200777880>
REGION_DETAILS = {
    # US East (Northern Virginia) Region
    'us-east-1': {
        'endpoint': 'ec2.us-east-1.amazonaws.com',
        'api_name': 'ec2_us_east',
        'country': 'USA',
        'signature_version': '2',
        'instance_types': [
            't1.micro',
            'm1.small',
            'm1.medium',
            'm1.large',
            'm1.xlarge',
            'm2.xlarge',
            'm2.2xlarge',
            'm2.4xlarge',
            'm3.medium',
            'm3.large',
            'm3.xlarge',
            'm3.2xlarge',
            'm4.large',
            'm4.xlarge',
            'm4.2xlarge',
            'm4.4xlarge',
            'm4.10xlarge',
            'm4.16xlarge',
            'c1.medium',
            'c1.xlarge',
            'cc2.8xlarge',
            'c3.large',
            'c3.xlarge',
            'c3.2xlarge',
            'c3.4xlarge',
            'c3.8xlarge',
            'c4.large',
            'c4.xlarge',
            'c4.2xlarge',
            'c4.4xlarge',
            'c4.8xlarge',
            'cg1.4xlarge',
            'g2.2xlarge',
            'g2.8xlarge',
            'cr1.8xlarge',
            'hs1.8xlarge',
            'i2.xlarge',
            'i2.2xlarge',
            'i2.4xlarge',
            'i2.8xlarge',
            'i3.large',
            'i3.xlarge',
            'i3.2xlarge',
            'i3.4xlarge',
            'i3.8xlarge',
            'i3.16xlarge',
            'd2.xlarge',
            'd2.2xlarge',
            'd2.4xlarge',
            'd2.8xlarge',
            'r3.large',
            'r3.xlarge',
            'r3.2xlarge',
            'r3.4xlarge',
            'r3.8xlarge',
            'r4.large',
            'r4.xlarge',
            'r4.2xlarge',
            'r4.4xlarge',
            'r4.8xlarge',
            'r4.16xlarge',
            't2.nano',
            't2.micro',
            't2.small',
            't2.medium',
            't2.large',
            'x1.32xlarge'
        ]
    },
    # US West (Northern California) Region
    'us-west-1': {
        'endpoint': 'ec2.us-west-1.amazonaws.com',
        'api_name': 'ec2_us_west',
        'country': 'USA',
        'signature_version': '2',
        'instance_types': [
            't1.micro',
            'm1.small',
            'm1.medium',
            'm1.large',
            'm1.xlarge',
            'm2.xlarge',
            'm2.2xlarge',
            'm2.4xlarge',
            'm3.medium',
            'm3.large',
            'm3.xlarge',
            'm3.2xlarge',
            'm4.large',
            'm4.xlarge',
            'm4.2xlarge',
            'm4.4xlarge',
            'm4.10xlarge',
            'm4.16xlarge',
            'c1.medium',
            'c1.xlarge',
            'g2.2xlarge',
            'g2.8xlarge',
            'c3.large',
            'c3.xlarge',
            'c3.2xlarge',
            'c3.4xlarge',
            'c3.8xlarge',
            'c4.large',
            'c4.xlarge',
            'c4.2xlarge',
            'c4.4xlarge',
            'c4.8xlarge',
            'i2.xlarge',
            'i2.2xlarge',
            'i2.4xlarge',
            'i2.8xlarge',
            'i3.large',
            'i3.xlarge',
            'i3.2xlarge',
            'i3.4xlarge',
            'i3.8xlarge',
            'i3.16xlarge',
            'r3.large',
            'r3.xlarge',
            'r3.2xlarge',
            'r3.4xlarge',
            'r3.8xlarge',
            'r4.large',
            'r4.xlarge',
            'r4.2xlarge',
            'r4.4xlarge',
            'r4.8xlarge',
            'r4.16xlarge',
            't2.nano',
            't2.micro',
            't2.small',
            't2.medium',
            't2.large'
        ]
    },
    # US East (Ohio) Region
    'us-east-2': {
        'endpoint': 'ec2.us-east-2.amazonaws.com',
        'api_name': 'ec2_us_east_ohio',
        'country': 'USA',
        'signature_version': '4',
        'instance_types': [
            't1.micro',
            'm1.small',
            'm1.medium',
            'm1.large',
            'm1.xlarge',
            'm2.xlarge',
            'm2.2xlarge',
            'm2.4xlarge',
            'm3.medium',
            'm3.large',
            'm3.xlarge',
            'm3.2xlarge',
            'm4.large',
            'm4.xlarge',
            'm4.2xlarge',
            'm4.4xlarge',
            'm4.10xlarge',
            'm4.16xlarge',
            'c1.medium',
            'c1.xlarge',
            'cc2.8xlarge',
            'c3.large',
            'c3.xlarge',
            'c3.2xlarge',
            'c3.4xlarge',
            'c3.8xlarge',
            'c4.large',
            'c4.xlarge',
            'c4.2xlarge',
            'c4.4xlarge',
            'c4.8xlarge',
            'cg1.4xlarge',
            'g2.2xlarge',
            'g2.8xlarge',
            'cr1.8xlarge',
            'hs1.8xlarge',
            'i2.xlarge',
            'i2.2xlarge',
            'i2.4xlarge',
            'i2.8xlarge',
            'i3.large',
            'i3.xlarge',
            'i3.2xlarge',
            'i3.4xlarge',
            'i3.8xlarge',
            'i3.16xlarge',
            'd2.xlarge',
            'd2.2xlarge',
            'd2.4xlarge',
            'd2.8xlarge',
            'r3.large',
            'r3.xlarge',
            'r3.2xlarge',
            'r3.4xlarge',
            'r3.8xlarge',
            'r4.large',
            'r4.xlarge',
            'r4.2xlarge',
            'r4.4xlarge',
            'r4.8xlarge',
            'r4.16xlarge',
            't2.nano',
            't2.micro',
            't2.small',
            't2.medium',
            't2.large',
            'x1.32xlarge'
        ]
    },
    # US West (Oregon) Region
    'us-west-2': {
        'endpoint': 'ec2.us-west-2.amazonaws.com',
        'api_name': 'ec2_us_west_oregon',
        'country': 'US',
        'signature_version': '2',
        'instance_types': [
            't1.micro',
            'm1.small',
            'm1.medium',
            'm1.large',
            'm1.xlarge',
            'm2.xlarge',
            'm2.2xlarge',
            'm2.4xlarge',
            'm3.medium',
            'm3.large',
            'm3.xlarge',
            'm3.2xlarge',
            'm4.large',
            'm4.xlarge',
            'm4.2xlarge',
            'm4.4xlarge',
            'm4.10xlarge',
            'm4.16xlarge',
            'c1.medium',
            'c1.xlarge',
            'g2.2xlarge',
            'g2.8xlarge',
            'p2.xlarge',
            'p2.8xlarge',
            'p2.16xlarge',
            'c3.large',
            'c3.xlarge',
            'c3.2xlarge',
            'c3.4xlarge',
            'c3.8xlarge',
            'c4.large',
            'c4.xlarge',
            'c4.2xlarge',
            'c4.4xlarge',
            'c4.8xlarge',
            'hs1.8xlarge',
            'cc2.8xlarge',
            'i2.xlarge',
            'i2.2xlarge',
            'i2.4xlarge',
            'i2.8xlarge',
            'i3.large',
            'i3.xlarge',
            'i3.2xlarge',
            'i3.4xlarge',
            'i3.8xlarge',
            'i3.16xlarge',
            'd2.xlarge',
            'd2.2xlarge',
            'd2.4xlarge',
            'd2.8xlarge',
            'r3.large',
            'r3.xlarge',
            'r3.2xlarge',
            'r3.4xlarge',
            'r3.8xlarge',
            'r4.large',
            'r4.xlarge',
            'r4.2xlarge',
            'r4.4xlarge',
            'r4.8xlarge',
            'r4.16xlarge',
            't2.nano',
            't2.micro',
            't2.small',
            't2.medium',
            't2.large',
            'x1.32xlarge'
        ]
    },
    # EU (Ireland) Region
    'eu-west-1': {
        'endpoint': 'ec2.eu-west-1.amazonaws.com',
        'api_name': 'ec2_eu_west',
        'country': 'Ireland',
        'signature_version': '2',
        'instance_types': [
            't1.micro',
            'm1.small',
            'm1.medium',
            'm1.large',
            'm1.xlarge',
            'm2.xlarge',
            'm2.2xlarge',
            'm2.4xlarge',
            'm3.medium',
            'm3.large',
            'm3.xlarge',
            'm3.2xlarge',
            'm4.large',
            'm4.xlarge',
            'm4.2xlarge',
            'm4.4xlarge',
            'm4.10xlarge',
            'm4.16xlarge',
            'c1.medium',
            'c1.xlarge',
            'g2.2xlarge',
            'g2.8xlarge',
            'c3.large',
            'c3.xlarge',
            'c3.2xlarge',
            'c3.4xlarge',
            'c3.8xlarge',
            'c4.large',
            'c4.xlarge',
            'c4.2xlarge',
            'c4.4xlarge',
            'c4.8xlarge',
            'hs1.8xlarge',
            'cc2.8xlarge',
            'i2.xlarge',
            'i2.2xlarge',
            'i2.4xlarge',
            'i2.8xlarge',
            'i3.large',
            'i3.xlarge',
            'i3.2xlarge',
            'i3.4xlarge',
            'i3.8xlarge',
            'i3.16xlarge',
            'd2.xlarge',
            'd2.2xlarge',
            'd2.4xlarge',
            'd2.8xlarge',
            'r3.large',
            'r3.xlarge',
            'r3.2xlarge',
            'r3.4xlarge',
            'r3.8xlarge',
            'r4.large',
            'r4.xlarge',
            'r4.2xlarge',
            'r4.4xlarge',
            'r4.8xlarge',
            'r4.16xlarge',
            't2.nano',
            't2.micro',
            't2.small',
            't2.medium',
            't2.large',
            'x1.32xlarge'
        ]
    },
    # EU (London) Region
    'eu-west-2': {
        'endpoint': 'ec2.eu-west-2.amazonaws.com',
        'api_name': 'ec2_eu_west_london',
        'country': 'United Kingdom',
        'signature_version': '4',
        'instance_types': [
            't1.micro',
            'm1.small',
            'm1.medium',
            'm1.large',
            'm1.xlarge',
            'm2.xlarge',
            'm2.2xlarge',
            'm2.4xlarge',
            'm3.medium',
            'm3.large',
            'm3.xlarge',
            'm3.2xlarge',
            'm4.large',
            'm4.xlarge',
            'm4.2xlarge',
            'm4.4xlarge',
            'm4.10xlarge',
            'm4.16xlarge',
            'c1.medium',
            'c1.xlarge',
            'cc2.8xlarge',
            'c3.large',
            'c3.xlarge',
            'c3.2xlarge',
            'c3.4xlarge',
            'c3.8xlarge',
            'c4.large',
            'c4.xlarge',
            'c4.2xlarge',
            'c4.4xlarge',
            'c4.8xlarge',
            'cg1.4xlarge',
            'g2.2xlarge',
            'g2.8xlarge',
            'cr1.8xlarge',
            'hs1.8xlarge',
            'i2.xlarge',
            'i2.2xlarge',
            'i2.4xlarge',
            'i2.8xlarge',
            'i3.large',
            'i3.xlarge',
            'i3.2xlarge',
            'i3.4xlarge',
            'i3.8xlarge',
            'i3.16xlarge',
            'd2.xlarge',
            'd2.2xlarge',
            'd2.4xlarge',
            'd2.8xlarge',
            'r3.large',
            'r3.xlarge',
            'r3.2xlarge',
            'r3.4xlarge',
            'r3.8xlarge',
            't2.nano',
            't2.micro',
            't2.small',
            't2.medium',
            't2.large',
            'x1.32xlarge'
        ]
    },
    # EU (Frankfurt) Region
    'eu-central-1': {
        'endpoint': 'ec2.eu-central-1.amazonaws.com',
        'api_name': 'ec2_eu_central',
        'country': 'Frankfurt',
        'signature_version': '4',
        'instance_types': [
            'm3.medium',
            'm3.large',
            'm3.xlarge',
            'm3.2xlarge',
            'c3.large',
            'c3.xlarge',
            'c3.2xlarge',
            'c3.4xlarge',
            'c4.large',
            'c4.xlarge',
            'c4.2xlarge',
            'c4.4xlarge',
            'c4.8xlarge',
            'm4.large',
            'm4.xlarge',
            'm4.2xlarge',
            'm4.4xlarge',
            'm4.10xlarge',
            'm4.16xlarge',
            'c3.8xlarge',
            'i2.xlarge',
            'i2.2xlarge',
            'i2.4xlarge',
            'i2.8xlarge',
            'i3.large',
            'i3.xlarge',
            'i3.2xlarge',
            'i3.4xlarge',
            'i3.8xlarge',
            'i3.16xlarge',
            'd2.xlarge',
            'd2.2xlarge',
            'd2.4xlarge',
            'd2.8xlarge',
            'r3.large',
            'r3.xlarge',
            'r3.2xlarge',
            'r3.4xlarge',
            'r3.8xlarge',
            'r4.large',
            'r4.xlarge',
            'r4.2xlarge',
            'r4.4xlarge',
            'r4.8xlarge',
            'r4.16xlarge',
            't2.micro',
            't2.small',
            't2.medium',
            't2.large',
            'x1.32xlarge'
        ]
    },
    # Asia Pacific (Mumbai, India) Region
    'ap-south-1': {
        'endpoint': 'ec2.ap-south-1.amazonaws.com',
        'api_name': 'ec2_ap_south_1',
        'country': 'India',
        'signature_version': '4',
        'instance_types': [
            't2.nano',
            't2.micro',
            't2.small',
            't2.medium',
            't2.large',
            'm4.large',
            'm4.xlarge',
            'm4.2xlarge',
            'm4.4xlarge',
            'm4.10xlarge',
            'm4.16xlarge',
            'c4.large',
            'c4.xlarge',
            'c4.2xlarge',
            'c4.4xlarge',
            'c4.8xlarge',
            'r3.large',
            'r3.xlarge',
            'r3.2xlarge',
            'r3.4xlarge',
            'r3.8xlarge',
            'r4.large',
            'r4.xlarge',
            'r4.2xlarge',
            'r4.4xlarge',
            'r4.8xlarge',
            'r4.16xlarge',
            'i2.xlarge',
            'i2.2xlarge',
            'i2.4xlarge',
            'i2.8xlarge',
            'i3.large',
            'i3.xlarge',
            'i3.2xlarge',
            'i3.4xlarge',
            'i3.8xlarge',
            'i3.16xlarge',
            'd2.xlarge',
            'd2.2xlarge',
            'd2.4xlarge',
            'd2.8xlarge'
        ]
    },
    # Asia Pacific (Singapore) Region
    'ap-southeast-1': {
        'endpoint': 'ec2.ap-southeast-1.amazonaws.com',
        'api_name': 'ec2_ap_southeast',
        'country': 'Singapore',
        'signature_version': '2',
        'instance_types': [
            't1.micro',
            'm1.small',
            'm1.medium',
            'm1.large',
            'm1.xlarge',
            'm2.xlarge',
            'm2.2xlarge',
            'm2.4xlarge',
            'm3.medium',
            'm3.large',
            'm3.xlarge',
            'm3.2xlarge',
            'm4.large',
            'm4.xlarge',
            'm4.2xlarge',
            'm4.4xlarge',
            'm4.10xlarge',
            'm4.16xlarge',
            'c1.medium',
            'c1.xlarge',
            'c3.large',
            'c3.xlarge',
            'c3.2xlarge',
            'c3.4xlarge',
            'c3.8xlarge',
            'c4.large',
            'c4.xlarge',
            'c4.2xlarge',
            'c4.4xlarge',
            'c4.8xlarge',
            'hs1.8xlarge',
            'i2.xlarge',
            'i2.2xlarge',
            'i2.4xlarge',
            'i2.8xlarge',
            'i3.large',
            'i3.xlarge',
            'i3.2xlarge',
            'i3.4xlarge',
            'i3.8xlarge',
            'i3.16xlarge',
            'd2.xlarge',
            'd2.2xlarge',
            'd2.4xlarge',
            'd2.8xlarge',
            't2.nano',
            't2.micro',
            't2.small',
            't2.medium',
            't2.large',
            'r4.large',
            'r4.xlarge',
            'r4.2xlarge',
            'r4.4xlarge',
            'r4.8xlarge',
            'r4.16xlarge',
            'x1.32xlarge'
        ]
    },
    # Asia Pacific (Tokyo) Region
    'ap-northeast-1': {
        'endpoint': 'ec2.ap-northeast-1.amazonaws.com',
        'api_name': 'ec2_ap_northeast',
        'country': 'Japan',
        'signature_version': '2',
        'instance_types': [
            't1.micro',
            'm1.small',
            'm1.medium',
            'm1.large',
            'm1.xlarge',
            'm2.xlarge',
            'm2.2xlarge',
            'm2.4xlarge',
            'm3.medium',
            'm3.large',
            'm3.xlarge',
            'm3.2xlarge',
            'c1.medium',
            'g2.2xlarge',
            'g2.8xlarge',
            'c1.xlarge',
            'c3.large',
            'c3.xlarge',
            'c3.2xlarge',
            'c3.4xlarge',
            'c3.8xlarge',
            'c4.large',
            'c4.xlarge',
            'c4.2xlarge',
            'c4.4xlarge',
            'c4.8xlarge',
            'm4.large',
            'm4.xlarge',
            'm4.2xlarge',
            'm4.4xlarge',
            'm4.10xlarge',
            'm4.16xlarge',
            'hs1.8xlarge',
            'i2.xlarge',
            'i2.2xlarge',
            'i2.4xlarge',
            'i2.8xlarge',
            'i3.large',
            'i3.xlarge',
            'i3.2xlarge',
            'i3.4xlarge',
            'i3.8xlarge',
            'i3.16xlarge',
            'd2.xlarge',
            'd2.2xlarge',
            'd2.4xlarge',
            'd2.8xlarge',
            'r3.large',
            'r3.xlarge',
            'r3.2xlarge',
            'r3.4xlarge',
            'r3.8xlarge',
            'r4.large',
            'r4.xlarge',
            'r4.2xlarge',
            'r4.4xlarge',
            'r4.8xlarge',
            'r4.16xlarge',
            't2.nano',
            't2.micro',
            't2.small',
            't2.medium',
            't2.large',
            'x1.32xlarge'
        ]
    },
    # Asia Pacific (Seoul) Region
    'ap-northeast-2': {
        'endpoint': 'ec2.ap-northeast-2.amazonaws.com',
        'api_name': 'ec2_ap_northeast',
        'country': 'South Korea',
        'signature_version': '4',
        'instance_types': [
            'c4.large',
            'c4.xlarge',
            'c4.2xlarge',
            'c4.4xlarge',
            'c4.8xlarge',
            'm4.large',
            'm4.xlarge',
            'm4.2xlarge',
            'm4.4xlarge',
            'm4.10xlarge',
            'm4.16xlarge',
            'i2.xlarge',
            'i2.2xlarge',
            'i2.4xlarge',
            'i2.8xlarge',
            'i3.large',
            'i3.xlarge',
            'i3.2xlarge',
            'i3.4xlarge',
            'i3.8xlarge',
            'i3.16xlarge',
            'd2.xlarge',
            'd2.2xlarge',
            'd2.4xlarge',
            'd2.8xlarge',
            'r3.large',
            'r3.xlarge',
            'r3.2xlarge',
            'r3.4xlarge',
            'r3.8xlarge',
            'r4.large',
            'r4.xlarge',
            'r4.2xlarge',
            'r4.4xlarge',
            'r4.8xlarge',
            'r4.16xlarge',
            't2.nano',
            't2.micro',
            't2.small',
            't2.medium',
            't2.large',
            'x1.32xlarge'
        ]
    },
    # South America (Sao Paulo) Region
    'sa-east-1': {
        'endpoint': 'ec2.sa-east-1.amazonaws.com',
        'api_name': 'ec2_sa_east',
        'country': 'Brazil',
        'signature_version': '2',
        'instance_types': [
            't1.micro',
            'm1.small',
            'm1.medium',
            'm1.large',
            'm1.xlarge',
            'm2.xlarge',
            'm2.2xlarge',
            'm2.4xlarge',
            'm3.medium',
            'm3.large',
            'm3.xlarge',
            'm3.2xlarge',
            'm4.large',
            'm4.xlarge',
            'm4.2xlarge',
            'm4.4xlarge',
            'm4.10xlarge',
            'm4.16xlarge',
            'c1.medium',
            'c1.xlarge',
            'r4.large',
            'r4.xlarge',
            'r4.2xlarge',
            'r4.4xlarge',
            'r4.8xlarge',
            'r4.16xlarge',
            't2.nano',
            't2.micro',
            't2.small',
            't2.medium',
            't2.large'
        ]
    },
    # Asia Pacific (Sydney) Region
    'ap-southeast-2': {
        'endpoint': 'ec2.ap-southeast-2.amazonaws.com',
        'api_name': 'ec2_ap_southeast_2',
        'country': 'Australia',
        'signature_version': '2',
        'instance_types': [
            't1.micro',
            'm1.small',
            'm1.medium',
            'm1.large',
            'm1.xlarge',
            'm2.xlarge',
            'm2.2xlarge',
            'm2.4xlarge',
            'm3.medium',
            'm3.large',
            'm3.xlarge',
            'm3.2xlarge',
            'm4.large',
            'm4.xlarge',
            'm4.2xlarge',
            'm4.4xlarge',
            'm4.10xlarge',
            'm4.16xlarge',
            'c1.medium',
            'c1.xlarge',
            'c3.large',
            'c3.xlarge',
            'c3.2xlarge',
            'c3.4xlarge',
            'c3.8xlarge',
            'c4.large',
            'c4.xlarge',
            'c4.2xlarge',
            'c4.4xlarge',
            'c4.8xlarge',
            'hs1.8xlarge',
            'i2.xlarge',
            'i2.2xlarge',
            'i2.4xlarge',
            'i2.8xlarge',
            'i3.large',
            'i3.xlarge',
            'i3.2xlarge',
            'i3.4xlarge',
            'i3.8xlarge',
            'i3.16xlarge',
            'd2.xlarge',
            'd2.2xlarge',
            'd2.4xlarge',
            'd2.8xlarge',
            'r3.large',
            'r3.xlarge',
            'r3.2xlarge',
            'r3.4xlarge',
            'r3.8xlarge',
            'r4.large',
            'r4.xlarge',
            'r4.2xlarge',
            'r4.4xlarge',
            'r4.8xlarge',
            'r4.16xlarge',
            't2.micro',
            't2.small',
            't2.medium',
            't2.large',
            'x1.32xlarge'
        ]
    },
    # Canada (Central) Region
    'ca-central-1': {
        'endpoint': 'ec2.ca-central-1.amazonaws.com',
        'api_name': 'ec2_ca_central_1',
        'country': 'Canada',
        'signature_version': '4',
        'instance_types': [
            't1.micro',
            'm1.small',
            'm1.medium',
            'm1.large',
            'm1.xlarge',
            'm2.xlarge',
            'm2.2xlarge',
            'm2.4xlarge',
            'm3.medium',
            'm3.large',
            'm3.xlarge',
            'm3.2xlarge',
            'm4.large',
            'm4.xlarge',
            'm4.2xlarge',
            'm4.4xlarge',
            'm4.10xlarge',
            'm4.16xlarge',
            'c1.medium',
            'c1.xlarge',
            'cc2.8xlarge',
            'c3.large',
            'c3.xlarge',
            'c3.2xlarge',
            'c3.4xlarge',
            'c3.8xlarge',
            'c4.large',
            'c4.xlarge',
            'c4.2xlarge',
            'c4.4xlarge',
            'c4.8xlarge',
            'cg1.4xlarge',
            'g2.2xlarge',
            'g2.8xlarge',
            'cr1.8xlarge',
            'hs1.8xlarge',
            'i2.xlarge',
            'i2.2xlarge',
            'i2.4xlarge',
            'i2.8xlarge',
            'i3.large',
            'i3.xlarge',
            'i3.2xlarge',
            'i3.4xlarge',
            'i3.8xlarge',
            'i3.16xlarge',
            'd2.xlarge',
            'd2.2xlarge',
            'd2.4xlarge',
            'd2.8xlarge',
            'r3.large',
            'r3.xlarge',
            'r3.2xlarge',
            'r3.4xlarge',
            'r3.8xlarge',
            't2.nano',
            't2.micro',
            't2.small',
            't2.medium',
            't2.large',
            'x1.32xlarge'
        ]
    },
    'us-gov-west-1': {
        'endpoint': 'ec2.us-gov-west-1.amazonaws.com',
        'api_name': 'ec2_us_govwest',
        'country': 'US',
        'signature_version': '2',
        'instance_types': [
            't1.micro',
            'm1.small',
            'm1.medium',
            'm1.large',
            'm1.xlarge',
            'm2.xlarge',
            'm2.2xlarge',
            'm2.4xlarge',
            'm3.medium',
            'm3.large',
            'm3.xlarge',
            'm3.2xlarge',
            'm4.large',
            'm4.xlarge',
            'm4.2xlarge',
            'm4.4xlarge',
            'm4.10xlarge',
            'm4.16xlarge',
            'c1.medium',
            'c1.xlarge',
            'g2.2xlarge',
            'g2.8xlarge',
            'c3.large',
            'c3.xlarge',
            'c3.2xlarge',
            'c3.4xlarge',
            'c3.8xlarge',
            'c4.large',
            'c4.xlarge',
            'c4.2xlarge',
            'c4.4xlarge',
            'c4.8xlarge',
            'hs1.4xlarge',
            'hs1.8xlarge',
            'i2.xlarge',
            'i2.2xlarge',
            'i2.4xlarge',
            'i2.8xlarge',
            'i3.large',
            'i3.xlarge',
            'i3.2xlarge',
            'i3.4xlarge',
            'i3.8xlarge',
            'i3.16xlarge',
            'r3.large',
            'r3.xlarge',
            'r3.2xlarge',
            'r3.4xlarge',
            'r3.8xlarge',
            'r4.large',
            'r4.xlarge',
            'r4.2xlarge',
            'r4.4xlarge',
            'r4.8xlarge',
            'r4.16xlarge',
            't2.nano',
            't2.micro',
            't2.small',
            't2.medium',
            't2.large'
        ]
    },
    # China (North) Region
    'cn-north-1': {
        'endpoint': 'ec2.cn-north-1.amazonaws.com.cn',
        'api_name': 'ec2_cn_north',
        'country': 'China',
        'signature_version': '4',
        'instance_types': [
            't1.micro',
            't2.micro',
            't2.small',
            't2.medium',
            't2.large',
            't2.xlarge',
            't2.2xlarge',
            'm4.large',
            'm4.xlarge',
            'm4.2xlarge',
            'm4.4xlarge',
            'm4.10xlarge',
            'm4.16xlarge',
            'm3.medium',
            'm3.large',
            'm3.xlarge',
            'm3.2xlarge',
            'm1.small',
            'c4.large',
            'c4.xlarge',
            'c4.2xlarge',
            'c4.4xlarge',
            'c4.8xlarge',
            'c3.large',
            'c3.xlarge',
            'c3.2xlarge',
            'c3.4xlarge',
            'c3.8xlarge',
            'r4.large',
            'r4.xlarge',
            'r4.2xlarge',
            'r4.4xlarge',
            'r4.8xlarge',
            'r4.16xlarge',
            'r3.large',
            'r3.xlarge',
            'r3.2xlarge',
            'r3.4xlarge',
            'r3.8xlarge',
            'd2.xlarge',
            'd2.2xlarge',
            'd2.4xlarge',
            'd2.8xlarge',
            'i2.xlarge',
            'i2.2xlarge',
            'i2.4xlarge',
            'i2.8xlarge',
            'i3.large',
            'i3.xlarge',
            'i3.2xlarge',
            'i3.4xlarge',
            'i3.8xlarge',
            'i3.16xlarge',
        ]
    },
    'nimbus': {
        # Nimbus clouds have 3 EC2-style instance types but their particular
        # RAM allocations are configured by the admin
        'country': 'custom',
        'signature_version': '2',
        'instance_types': [
            'm1.small',
            'm1.large',
            'm1.xlarge'
        ]
    }
}


"""
Sizes must be hardcoded because Outscale doesn't provide an API to fetch them.
Outscale cloud instances share some names with EC2 but have different
specifications so declare them in another constant.
"""
OUTSCALE_INSTANCE_TYPES = {
    't1.micro': {
        'id': 't1.micro',
        'name': 'Micro Instance',
        'ram': 615,
        'disk': 0,
        'bandwidth': None
    },
    'm1.small': {
        'id': 'm1.small',
        'name': 'Standard Small Instance',
        'ram': 1740,
        'disk': 150,
        'bandwidth': None
    },
    'm1.medium': {
        'id': 'm1.medium',
        'name': 'Standard Medium Instance',
        'ram': 3840,
        'disk': 420,
        'bandwidth': None
    },
    'm1.large': {
        'id': 'm1.large',
        'name': 'Standard Large Instance',
        'ram': 7680,
        'disk': 840,
        'bandwidth': None
    },
    'm1.xlarge': {
        'id': 'm1.xlarge',
        'name': 'Standard Extra Large Instance',
        'ram': 15360,
        'disk': 1680,
        'bandwidth': None
    },
    'c1.medium': {
        'id': 'c1.medium',
        'name': 'Compute Optimized Medium Instance',
        'ram': 1740,
        'disk': 340,
        'bandwidth': None
    },
    'c1.xlarge': {
        'id': 'c1.xlarge',
        'name': 'Compute Optimized Extra Large Instance',
        'ram': 7168,
        'disk': 1680,
        'bandwidth': None
    },
    'c3.large': {
        'id': 'c3.large',
        'name': 'Compute Optimized Large Instance',
        'ram': 3840,
        'disk': 32,
        'bandwidth': None
    },
    'c3.xlarge': {
        'id': 'c3.xlarge',
        'name': 'Compute Optimized Extra Large Instance',
        'ram': 7168,
        'disk': 80,
        'bandwidth': None
    },
    'c3.2xlarge': {
        'id': 'c3.2xlarge',
        'name': 'Compute Optimized Double Extra Large Instance',
        'ram': 15359,
        'disk': 160,
        'bandwidth': None
    },
    'c3.4xlarge': {
        'id': 'c3.4xlarge',
        'name': 'Compute Optimized Quadruple Extra Large Instance',
        'ram': 30720,
        'disk': 320,
        'bandwidth': None
    },
    'c3.8xlarge': {
        'id': 'c3.8xlarge',
        'name': 'Compute Optimized Eight Extra Large Instance',
        'ram': 61440,
        'disk': 640,
        'bandwidth': None
    },
    'm2.xlarge': {
        'id': 'm2.xlarge',
        'name': 'High Memory Extra Large Instance',
        'ram': 17510,
        'disk': 420,
        'bandwidth': None
    },
    'm2.2xlarge': {
        'id': 'm2.2xlarge',
        'name': 'High Memory Double Extra Large Instance',
        'ram': 35020,
        'disk': 840,
        'bandwidth': None
    },
    'm2.4xlarge': {
        'id': 'm2.4xlarge',
        'name': 'High Memory Quadruple Extra Large Instance',
        'ram': 70042,
        'disk': 1680,
        'bandwidth': None
    },
    'nv1.small': {
        'id': 'nv1.small',
        'name': 'GPU Small Instance',
        'ram': 1739,
        'disk': 150,
        'bandwidth': None
    },
    'nv1.medium': {
        'id': 'nv1.medium',
        'name': 'GPU Medium Instance',
        'ram': 3839,
        'disk': 420,
        'bandwidth': None
    },
    'nv1.large': {
        'id': 'nv1.large',
        'name': 'GPU Large Instance',
        'ram': 7679,
        'disk': 840,
        'bandwidth': None
    },
    'nv1.xlarge': {
        'id': 'nv1.xlarge',
        'name': 'GPU Extra Large Instance',
        'ram': 15358,
        'disk': 1680,
        'bandwidth': None
    },
    'g2.2xlarge': {
        'id': 'g2.2xlarge',
        'name': 'GPU Double Extra Large Instance',
        'ram': 15360,
        'disk': 60,
        'bandwidth': None
    },
    'cc1.4xlarge': {
        'id': 'cc1.4xlarge',
        'name': 'Cluster Compute Quadruple Extra Large Instance',
        'ram': 24576,
        'disk': 1680,
        'bandwidth': None
    },
    'cc2.8xlarge': {
        'id': 'cc2.8xlarge',
        'name': 'Cluster Compute Eight Extra Large Instance',
        'ram': 65536,
        'disk': 3360,
        'bandwidth': None
    },
    'hi1.xlarge': {
        'id': 'hi1.xlarge',
        'name': 'High Storage Extra Large Instance',
        'ram': 15361,
        'disk': 1680,
        'bandwidth': None
    },
    'm3.xlarge': {
        'id': 'm3.xlarge',
        'name': 'High Storage Optimized Extra Large Instance',
        'ram': 15357,
        'disk': 0,
        'bandwidth': None
    },
    'm3.2xlarge': {
        'id': 'm3.2xlarge',
        'name': 'High Storage Optimized Double Extra Large Instance',
        'ram': 30720,
        'disk': 0,
        'bandwidth': None
    },
    'm3s.xlarge': {
        'id': 'm3s.xlarge',
        'name': 'High Storage Optimized Extra Large Instance',
        'ram': 15359,
        'disk': 0,
        'bandwidth': None
    },
    'm3s.2xlarge': {
        'id': 'm3s.2xlarge',
        'name': 'High Storage Optimized Double Extra Large Instance',
        'ram': 30719,
        'disk': 0,
        'bandwidth': None
    },
    'cr1.8xlarge': {
        'id': 'cr1.8xlarge',
        'name': 'Memory Optimized Eight Extra Large Instance',
        'ram': 249855,
        'disk': 240,
        'bandwidth': None
    },
    'os1.2xlarge': {
        'id': 'os1.2xlarge',
        'name': 'Memory Optimized, High Storage, Passthrough NIC Double Extra '
                'Large Instance',
        'ram': 65536,
        'disk': 60,
        'bandwidth': None
    },
    'os1.4xlarge': {
        'id': 'os1.4xlarge',
        'name': 'Memory Optimized, High Storage, Passthrough NIC Quadruple Ext'
                'ra Large Instance',
        'ram': 131072,
        'disk': 120,
        'bandwidth': None
    },
    'os1.8xlarge': {
        'id': 'os1.8xlarge',
        'name': 'Memory Optimized, High Storage, Passthrough NIC Eight Extra L'
                'arge Instance',
        'ram': 249856,
        'disk': 500,
        'bandwidth': None
    },
    'oc1.4xlarge': {
        'id': 'oc1.4xlarge',
        'name': 'Outscale Quadruple Extra Large Instance',
        'ram': 24575,
        'disk': 1680,
        'bandwidth': None
    },
    'oc2.8xlarge': {
        'id': 'oc2.8xlarge',
        'name': 'Outscale Eight Extra Large Instance',
        'ram': 65535,
        'disk': 3360,
        'bandwidth': None
    }
}


"""
The function manipulating Outscale cloud regions will be overridden because
Outscale instances types are in a separate dict so also declare Outscale cloud
regions in some other constants.
"""
OUTSCALE_SAS_REGION_DETAILS = {
    'eu-west-3': {
        'endpoint': 'api-ppd.outscale.com',
        'api_name': 'osc_sas_eu_west_3',
        'country': 'FRANCE',
        'instance_types': [
            't1.micro',
            'm1.small',
            'm1.medium',
            'm1.large',
            'm1.xlarge',
            'c1.medium',
            'c1.xlarge',
            'm2.xlarge',
            'm2.2xlarge',
            'm2.4xlarge',
            'nv1.small',
            'nv1.medium',
            'nv1.large',
            'nv1.xlarge',
            'cc1.4xlarge',
            'cc2.8xlarge',
            'm3.xlarge',
            'm3.2xlarge',
            'cr1.8xlarge',
            'os1.8xlarge'
        ]
    },
    'eu-west-1': {
        'endpoint': 'api.eu-west-1.outscale.com',
        'api_name': 'osc_sas_eu_west_1',
        'country': 'FRANCE',
        'instance_types': [
            't1.micro',
            'm1.small',
            'm1.medium',
            'm1.large',
            'm1.xlarge',
            'c1.medium',
            'c1.xlarge',
            'm2.xlarge',
            'm2.2xlarge',
            'm2.4xlarge',
            'nv1.small',
            'nv1.medium',
            'nv1.large',
            'nv1.xlarge',
            'cc1.4xlarge',
            'cc2.8xlarge',
            'm3.xlarge',
            'm3.2xlarge',
            'cr1.8xlarge',
            'os1.8xlarge'
        ]
    },
    'eu-west-2': {
        'endpoint': 'fcu.eu-west-2.outscale.com',
        'api_name': 'osc_sas_eu_west_2',
        'country': 'FRANCE',
        'instance_types': [
            't1.micro',
            'm1.small',
            'm1.medium',
            'm1.large',
            'm1.xlarge',
            'c1.medium',
            'c1.xlarge',
            'm2.xlarge',
            'm2.2xlarge',
            'm2.4xlarge',
            'nv1.small',
            'nv1.medium',
            'nv1.large',
            'nv1.xlarge',
            'cc1.4xlarge',
            'cc2.8xlarge',
            'm3.xlarge',
            'm3.2xlarge',
            'cr1.8xlarge',
            'os1.8xlarge'
        ]
    },
    'us-east-1': {
        'endpoint': 'api.us-east-1.outscale.com',
        'api_name': 'osc_sas_us_east_1',
        'country': 'USA',
        'instance_types': [
            't1.micro',
            'm1.small',
            'm1.medium',
            'm1.large',
            'm1.xlarge',
            'c1.medium',
            'c1.xlarge',
            'm2.xlarge',
            'm2.2xlarge',
            'm2.4xlarge',
            'nv1.small',
            'nv1.medium',
            'nv1.large',
            'nv1.xlarge',
            'cc1.4xlarge',
            'cc2.8xlarge',
            'm3.xlarge',
            'm3.2xlarge',
            'cr1.8xlarge',
            'os1.8xlarge'
        ]
    },
    'us-east-2': {
        'endpoint': 'fcu.us-east-2.outscale.com',
        'api_name': 'osc_sas_us_east_2',
        'country': 'USA',
        'instance_types': [
            't1.micro',
            'm1.small',
            'm1.medium',
            'm1.large',
            'm1.xlarge',
            'c1.medium',
            'c1.xlarge',
            'm2.xlarge',
            'm2.2xlarge',
            'm2.4xlarge',
            'nv1.small',
            'nv1.medium',
            'nv1.large',
            'nv1.xlarge',
            'cc1.4xlarge',
            'cc2.8xlarge',
            'm3.xlarge',
            'm3.2xlarge',
            'cr1.8xlarge',
            'os1.8xlarge'
        ]
    },
    'us-east-2': {
        'endpoint': 'fcu.us-east-2.outscale.com',
        'api_name': 'osc_sas_us_east_2',
        'country': 'USA',
        'instance_types': [
            't1.micro',
            'm1.small',
            'm1.medium',
            'm1.large',
            'm1.xlarge',
            'c1.medium',
            'c1.xlarge',
            'm2.xlarge',
            'm2.2xlarge',
            'm2.4xlarge',
            'nv1.small',
            'nv1.medium',
            'nv1.large',
            'nv1.xlarge',
            'cc1.4xlarge',
            'cc2.8xlarge',
            'm3.xlarge',
            'm3.2xlarge',
            'p2.xlarge',
            'p2.8xlarge',
            'p2.16xlarge',
            'cr1.8xlarge',
            'os1.8xlarge'
        ]
    },
    'us-east-2': {
        'endpoint': 'fcu.us-east-2.outscale.com',
        'api_name': 'osc_sas_us_east_2',
        'country': 'USA',
        'instance_types': [
            't1.micro',
            'm1.small',
            'm1.medium',
            'm1.large',
            'm1.xlarge',
            'c1.medium',
            'c1.xlarge',
            'm2.xlarge',
            'm2.2xlarge',
            'm2.4xlarge',
            'nv1.small',
            'nv1.medium',
            'nv1.large',
            'nv1.xlarge',
            'cc1.4xlarge',
            'cc2.8xlarge',
            'm3.xlarge',
            'm3.2xlarge',
            'cr1.8xlarge',
            'os1.8xlarge'
        ]
    },
    'us-east-2': {
        'endpoint': 'fcu.us-east-2.outscale.com',
        'api_name': 'osc_sas_us_east_2',
        'country': 'USA',
        'instance_types': [
            't1.micro',
            'm1.small',
            'm1.medium',
            'm1.large',
            'm1.xlarge',
            'c1.medium',
            'c1.xlarge',
            'm2.xlarge',
            'm2.2xlarge',
            'm2.4xlarge',
            'nv1.small',
            'nv1.medium',
            'nv1.large',
            'nv1.xlarge',
            'cc1.4xlarge',
            'cc2.8xlarge',
            'm3.xlarge',
            'm3.2xlarge',
            'cr1.8xlarge',
            'os1.8xlarge'
        ]
    }
}


OUTSCALE_INC_REGION_DETAILS = {
    'eu-west-1': {
        'endpoint': 'api.eu-west-1.outscale.com',
        'api_name': 'osc_inc_eu_west_1',
        'country': 'FRANCE',
        'instance_types': [
            't1.micro',
            'm1.small',
            'm1.medium',
            'm1.large',
            'm1.xlarge',
            'c1.medium',
            'c1.xlarge',
            'm2.xlarge',
            'm2.2xlarge',
            'm2.4xlarge',
            'p2.xlarge',
            'p2.8xlarge',
            'p2.16xlarge',
            'nv1.small',
            'nv1.medium',
            'nv1.large',
            'nv1.xlarge',
            'cc1.4xlarge',
            'cc2.8xlarge',
            'm3.xlarge',
            'm3.2xlarge',
            'cr1.8xlarge',
            'os1.8xlarge'
        ]
    },
    'eu-west-2': {
        'endpoint': 'fcu.eu-west-2.outscale.com',
        'api_name': 'osc_inc_eu_west_2',
        'country': 'FRANCE',
        'instance_types': [
            't1.micro',
            'm1.small',
            'm1.medium',
            'm1.large',
            'm1.xlarge',
            'c1.medium',
            'c1.xlarge',
            'm2.xlarge',
            'm2.2xlarge',
            'm2.4xlarge',
            'nv1.small',
            'nv1.medium',
            'nv1.large',
            'nv1.xlarge',
            'cc1.4xlarge',
            'cc2.8xlarge',
            'm3.xlarge',
            'm3.2xlarge',
            'cr1.8xlarge',
            'os1.8xlarge'
        ]
    },
    'eu-west-3': {
        'endpoint': 'api-ppd.outscale.com',
        'api_name': 'osc_inc_eu_west_3',
        'country': 'FRANCE',
        'instance_types': [
            't1.micro',
            'm1.small',
            'm1.medium',
            'm1.large',
            'm1.xlarge',
            'c1.medium',
            'c1.xlarge',
            'm2.xlarge',
            'm2.2xlarge',
            'm2.4xlarge',
            'nv1.small',
            'nv1.medium',
            'nv1.large',
            'nv1.xlarge',
            'cc1.4xlarge',
            'cc2.8xlarge',
            'm3.xlarge',
            'm3.2xlarge',
            'cr1.8xlarge',
            'os1.8xlarge'
        ]
    },
    'us-east-1': {
        'endpoint': 'api.us-east-1.outscale.com',
        'api_name': 'osc_inc_us_east_1',
        'country': 'USA',
        'instance_types': [
            't1.micro',
            'm1.small',
            'm1.medium',
            'm1.large',
            'm1.xlarge',
            'c1.medium',
            'c1.xlarge',
            'm2.xlarge',
            'm2.2xlarge',
            'm2.4xlarge',
            'nv1.small',
            'nv1.medium',
            'nv1.large',
            'nv1.xlarge',
            'cc1.4xlarge',
            'cc2.8xlarge',
            'm3.xlarge',
            'm3.2xlarge',
            'cr1.8xlarge',
            'os1.8xlarge'
        ]
    },
    'us-east-2': {
        'endpoint': 'fcu.us-east-2.outscale.com',
        'api_name': 'osc_inc_us_east_2',
        'country': 'USA',
        'instance_types': [
            't1.micro',
            'm1.small',
            'm1.medium',
            'm1.large',
            'm1.xlarge',
            'c1.medium',
            'c1.xlarge',
            'm2.xlarge',
            'm2.2xlarge',
            'm2.4xlarge',
            'nv1.small',
            'nv1.medium',
            'nv1.large',
            'nv1.xlarge',
            'cc1.4xlarge',
            'cc2.8xlarge',
            'm3.xlarge',
            'm3.2xlarge',
            'cr1.8xlarge',
            'os1.8xlarge'
        ]
    }
}


"""
Define the extra dictionary for specific resources
"""
RESOURCE_EXTRA_ATTRIBUTES_MAP = {
    'ebs_volume': {
        'snapshot_id': {
            'xpath': 'ebs/snapshotId',
            'transform_func': str
        },
        'volume_id': {
            'xpath': 'ebs/volumeId',
            'transform_func': str
        },
        'volume_size': {
            'xpath': 'ebs/volumeSize',
            'transform_func': int
        },
        'delete': {
            'xpath': 'ebs/deleteOnTermination',
            'transform_func': str
        },
        'volume_type': {
            'xpath': 'ebs/volumeType',
            'transform_func': str
        },
        'iops': {
            'xpath': 'ebs/iops',
            'transform_func': int
        }
    },
    'elastic_ip': {
        'allocation_id': {
            'xpath': 'allocationId',
            'transform_func': str,
        },
        'association_id': {
            'xpath': 'associationId',
            'transform_func': str,
        },
        'interface_id': {
            'xpath': 'networkInterfaceId',
            'transform_func': str,
        },
        'owner_id': {
            'xpath': 'networkInterfaceOwnerId',
            'transform_func': str,
        },
        'private_ip': {
            'xpath': 'privateIp',
            'transform_func': str,
        }
    },
    'image': {
        'state': {
            'xpath': 'imageState',
            'transform_func': str
        },
        'owner_id': {
            'xpath': 'imageOwnerId',
            'transform_func': str
        },
        'owner_alias': {
            'xpath': 'imageOwnerAlias',
            'transform_func': str
        },
        'is_public': {
            'xpath': 'isPublic',
            'transform_func': str
        },
        'architecture': {
            'xpath': 'architecture',
            'transform_func': str
        },
        'image_type': {
            'xpath': 'imageType',
            'transform_func': str
        },
        'image_location': {
            'xpath': 'imageLocation',
            'transform_func': str
        },
        'platform': {
            'xpath': 'platform',
            'transform_func': str
        },
        'description': {
            'xpath': 'description',
            'transform_func': str
        },
        'root_device_type': {
            'xpath': 'rootDeviceType',
            'transform_func': str
        },
        'virtualization_type': {
            'xpath': 'virtualizationType',
            'transform_func': str
        },
        'hypervisor': {
            'xpath': 'hypervisor',
            'transform_func': str
        },
        'kernel_id': {
            'xpath': 'kernelId',
            'transform_func': str
        },
        'ramdisk_id': {
            'xpath': 'ramdiskId',
            'transform_func': str
        },
        'ena_support': {
            'xpath': 'enaSupport',
            'transform_func': str
        },
        'sriov_net_support': {
            'xpath': 'sriovNetSupport',
            'transform_func': str
        }
    },
    'network': {
        'state': {
            'xpath': 'state',
            'transform_func': str
        },
        'dhcp_options_id': {
            'xpath': 'dhcpOptionsId',
            'transform_func': str
        },
        'instance_tenancy': {
            'xpath': 'instanceTenancy',
            'transform_func': str
        },
        'is_default': {
            'xpath': 'isDefault',
            'transform_func': str
        }
    },
    'network_interface': {
        'subnet_id': {
            'xpath': 'subnetId',
            'transform_func': str
        },
        'vpc_id': {
            'xpath': 'vpcId',
            'transform_func': str
        },
        'zone': {
            'xpath': 'availabilityZone',
            'transform_func': str
        },
        'description': {
            'xpath': 'description',
            'transform_func': str
        },
        'owner_id': {
            'xpath': 'ownerId',
            'transform_func': str
        },
        'mac_address': {
            'xpath': 'macAddress',
            'transform_func': str
        },
        'private_dns_name': {
            'xpath': 'privateIpAddressesSet/privateDnsName',
            'transform_func': str
        },
        'source_dest_check': {
            'xpath': 'sourceDestCheck',
            'transform_func': str
        }
    },
    'network_interface_attachment': {
        'attachment_id': {
            'xpath': 'attachment/attachmentId',
            'transform_func': str
        },
        'instance_id': {
            'xpath': 'attachment/instanceId',
            'transform_func': str
        },
        'owner_id': {
            'xpath': 'attachment/instanceOwnerId',
            'transform_func': str
        },
        'device_index': {
            'xpath': 'attachment/deviceIndex',
            'transform_func': int
        },
        'status': {
            'xpath': 'attachment/status',
            'transform_func': str
        },
        'attach_time': {
            'xpath': 'attachment/attachTime',
            'transform_func': parse_date
        },
        'delete': {
            'xpath': 'attachment/deleteOnTermination',
            'transform_func': str
        }
    },
    'node': {
        'availability': {
            'xpath': 'placement/availabilityZone',
            'transform_func': str
        },
        'architecture': {
            'xpath': 'architecture',
            'transform_func': str
        },
        'client_token': {
            'xpath': 'clientToken',
            'transform_func': str
        },
        'dns_name': {
            'xpath': 'dnsName',
            'transform_func': str
        },
        'hypervisor': {
            'xpath': 'hypervisor',
            'transform_func': str
        },
        'iam_profile': {
            'xpath': 'iamInstanceProfile/id',
            'transform_func': str
        },
        'image_id': {
            'xpath': 'imageId',
            'transform_func': str
        },
        'instance_id': {
            'xpath': 'instanceId',
            'transform_func': str
        },
        'instance_lifecycle': {
            'xpath': 'instanceLifecycle',
            'transform_func': str
        },
        'instance_tenancy': {
            'xpath': 'placement/tenancy',
            'transform_func': str
        },
        'instance_type': {
            'xpath': 'instanceType',
            'transform_func': str
        },
        'key_name': {
            'xpath': 'keyName',
            'transform_func': str
        },
        'launch_index': {
            'xpath': 'amiLaunchIndex',
            'transform_func': int
        },
        'launch_time': {
            'xpath': 'launchTime',
            'transform_func': str
        },
        'kernel_id': {
            'xpath': 'kernelId',
            'transform_func': str
        },
        'monitoring': {
            'xpath': 'monitoring/state',
            'transform_func': str
        },
        'platform': {
            'xpath': 'platform',
            'transform_func': str
        },
        'private_dns': {
            'xpath': 'privateDnsName',
            'transform_func': str
        },
        'ramdisk_id': {
            'xpath': 'ramdiskId',
            'transform_func': str
        },
        'root_device_type': {
            'xpath': 'rootDeviceType',
            'transform_func': str
        },
        'root_device_name': {
            'xpath': 'rootDeviceName',
            'transform_func': str
        },
        'reason': {
            'xpath': 'reason',
            'transform_func': str
        },
        'source_dest_check': {
            'xpath': 'sourceDestCheck',
            'transform_func': str
        },
        'status': {
            'xpath': 'instanceState/name',
            'transform_func': str
        },
        'subnet_id': {
            'xpath': 'subnetId',
            'transform_func': str
        },
        'virtualization_type': {
            'xpath': 'virtualizationType',
            'transform_func': str
        },
        'ebs_optimized': {
            'xpath': 'ebsOptimized',
            'transform_func': str
        },
        'vpc_id': {
            'xpath': 'vpcId',
            'transform_func': str
        }
    },
    'reserved_node': {
        'instance_type': {
            'xpath': 'instanceType',
            'transform_func': str
        },
        'availability': {
            'xpath': 'availabilityZone',
            'transform_func': str
        },
        'start': {
            'xpath': 'start',
            'transform_func': str
        },
        'duration': {
            'xpath': 'duration',
            'transform_func': int
        },
        'usage_price': {
            'xpath': 'usagePrice',
            'transform_func': float
        },
        'fixed_price': {
            'xpath': 'fixedPrice',
            'transform_func': float
        },
        'instance_count': {
            'xpath': 'instanceCount',
            'transform_func': int
        },
        'description': {
            'xpath': 'productDescription',
            'transform_func': str
        },
        'instance_tenancy': {
            'xpath': 'instanceTenancy',
            'transform_func': str
        },
        'currency_code': {
            'xpath': 'currencyCode',
            'transform_func': str
        },
        'offering_type': {
            'xpath': 'offeringType',
            'transform_func': str
        }
    },
    'security_group': {
        'vpc_id': {
            'xpath': 'vpcId',
            'transform_func': str
        },
        'description': {
            'xpath': 'groupDescription',
            'transform_func': str
        },
        'owner_id': {
            'xpath': 'ownerId',
            'transform_func': str
        }
    },
    'snapshot': {
        'volume_id': {
            'xpath': 'volumeId',
            'transform_func': str
        },
        'state': {
            'xpath': 'status',
            'transform_func': str
        },
        'description': {
            'xpath': 'description',
            'transform_func': str
        },
        'progress': {
            'xpath': 'progress',
            'transform_func': str
        },
        'start_time': {
            'xpath': 'startTime',
            'transform_func': parse_date
        }
    },
    'subnet': {
        'cidr_block': {
            'xpath': 'cidrBlock',
            'transform_func': str
        },
        'available_ips': {
            'xpath': 'availableIpAddressCount',
            'transform_func': int
        },
        'zone': {
            'xpath': 'availabilityZone',
            'transform_func': str
        },
        'vpc_id': {
            'xpath': 'vpcId',
            'transform_func': str
        }
    },
    'volume': {
        'device': {
            'xpath': 'attachmentSet/item/device',
            'transform_func': str
        },
        'snapshot_id': {
            'xpath': 'snapshotId',
            'transform_func': lambda v: str(v) or None
        },
        'iops': {
            'xpath': 'iops',
            'transform_func': int
        },
        'zone': {
            'xpath': 'availabilityZone',
            'transform_func': str
        },
        'create_time': {
            'xpath': 'createTime',
            'transform_func': parse_date
        },
        'state': {
            'xpath': 'status',
            'transform_func': str
        },
        'attach_time': {
            'xpath': 'attachmentSet/item/attachTime',
            'transform_func': parse_date
        },
        'attachment_status': {
            'xpath': 'attachmentSet/item/status',
            'transform_func': str
        },
        'instance_id': {
            'xpath': 'attachmentSet/item/instanceId',
            'transform_func': str
        },
        'delete': {
            'xpath': 'attachmentSet/item/deleteOnTermination',
            'transform_func': str
        },
        'volume_type': {
            'xpath': 'volumeType',
            'transform_func': str
        }
    },
    'route_table': {
        'vpc_id': {
            'xpath': 'vpcId',
            'transform_func': str
        }
    }
}

VOLUME_MODIFICATION_ATTRIBUTE_MAP = {
    'end_time': {
        'xpath': 'endTime',
        'transform_func': parse_date
    },
    'modification_state': {
        'xpath': 'modificationState',
        'transform_func': str
    },
    'original_iops': {
        'xpath': 'originalIops',
        'transform_func': int
    },
    'original_size': {
        'xpath': 'originalSize',
        'transform_func': int
    },
    'original_volume_type': {
        'xpath': 'originalVolumeType',
        'transform_func': str
    },
    'progress': {
        'xpath': 'progress',
        'transform_func': int
    },
    'start_time': {
        'xpath': 'startTime',
        'transform_func': parse_date
    },
    'status_message': {
        'xpath': 'statusMessage',
        'transform_func': str
    },
    'target_iops': {
        'xpath': 'targetIops',
        'transform_func': int
    },
    'target_size': {
        'xpath': 'targetSize',
        'transform_func': int
    },
    'target_volume_type': {
        'xpath': 'targetVolumeType',
        'transform_func': str
    },
    'volume_id': {
        'xpath': 'volumeId',
        'transform_func': str
    }
}

VALID_EC2_REGIONS = REGION_DETAILS.keys()
VALID_EC2_REGIONS = [r for r in VALID_EC2_REGIONS if r != 'nimbus']
VALID_VOLUME_TYPES = ['standard', 'io1', 'gp2', 'st1', 'sc1']


class EC2NodeLocation(NodeLocation):
    def __init__(self, id, name, country, driver, availability_zone):
        super(EC2NodeLocation, self).__init__(id, name, country, driver)
        self.availability_zone = availability_zone

    def __repr__(self):
        return (('<EC2NodeLocation: id=%s, name=%s, country=%s, '
                 'availability_zone=%s driver=%s>')
                % (self.id, self.name, self.country,
                   self.availability_zone, self.driver.name))


class EC2Response(AWSBaseResponse):
    """
    EC2 specific response parsing and error handling.
    """

    def parse_error(self):
        err_list = []
        # Okay, so for Eucalyptus, you can get a 403, with no body,
        # if you are using the wrong user/password.
        msg = "Failure: 403 Forbidden"
        if self.status == 403 and self.body[:len(msg)] == msg:
            raise InvalidCredsError(msg)

        try:
            body = ET.XML(self.body)
        except:
            raise MalformedResponseError("Failed to parse XML",
                                         body=self.body, driver=EC2NodeDriver)

        for err in body.findall('Errors/Error'):
            code, message = err.getchildren()
            err_list.append('%s: %s' % (code.text, message.text))
            if code.text == 'InvalidClientTokenId':
                raise InvalidCredsError(err_list[-1])
            if code.text == 'SignatureDoesNotMatch':
                raise InvalidCredsError(err_list[-1])
            if code.text == 'AuthFailure':
                raise InvalidCredsError(err_list[-1])
            if code.text == 'OptInRequired':
                raise InvalidCredsError(err_list[-1])
            if code.text == 'IdempotentParameterMismatch':
                raise IdempotentParamError(err_list[-1])
            if code.text == 'InvalidKeyPair.NotFound':
                # TODO: Use connection context instead
                match = re.match(r'.*\'(.+?)\'.*', message.text)

                if match:
                    name = match.groups()[0]
                else:
                    name = None

                raise KeyPairDoesNotExistError(name=name,
                                               driver=self.connection.driver)
        return '\n'.join(err_list)


class EC2Connection(SignedAWSConnection):
    """
    Represents a single connection to the EC2 Endpoint.
    """

    version = API_VERSION
    host = REGION_DETAILS['us-east-1']['endpoint']
    responseCls = EC2Response
    service_name = 'ec2'


class ExEC2AvailabilityZone(object):
    """
    Extension class which stores information about an EC2 availability zone.

    Note: This class is EC2 specific.
    """

    def __init__(self, name, zone_state, region_name):
        self.name = name
        self.zone_state = zone_state
        self.region_name = region_name

    def __repr__(self):
        return (('<ExEC2AvailabilityZone: name=%s, zone_state=%s, '
                 'region_name=%s>')
                % (self.name, self.zone_state, self.region_name))


class EC2ReservedNode(Node):
    """
    Class which stores information about EC2 reserved instances/nodes
    Inherits from Node and passes in None for name and private/public IPs

    Note: This class is EC2 specific.
    """

    def __init__(self, id, state, driver, size=None, image=None, extra=None):
        super(EC2ReservedNode, self).__init__(id=id, name=None, state=state,
                                              public_ips=None,
                                              private_ips=None,
                                              driver=driver, extra=extra)

    def __repr__(self):
        return (('<EC2ReservedNode: id=%s>') % (self.id))


class EC2SecurityGroup(object):
    """
    Represents information about a Security group

    Note: This class is EC2 specific.
    """

    def __init__(self, id, name, ingress_rules, egress_rules, extra=None):
        self.id = id
        self.name = name
        self.ingress_rules = ingress_rules
        self.egress_rules = egress_rules
        self.extra = extra or {}

    def __repr__(self):
        return (('<EC2SecurityGroup: id=%s, name=%s')
                % (self.id, self.name))


class EC2ImportSnapshotTask(object):
    """
    Represents information about a describe_import_snapshot_task.

    Note: This class is EC2 specific.
    """

    def __init__(self, status, snapshotId):
        self.status = status
        self.snapshotId = snapshotId

    def __repr__(self):
        return (('<EC2SecurityGroup: status=%s, snapshotId=%s')
                % (self.status, self.snapshotId))


class EC2PlacementGroup(object):
    """
    Represents information about a Placement Grous

    Note: This class is EC2 specific.
    """
    def __init__(self, name, state, strategy='cluster', extra=None):
        self.name = name
        self.strategy = strategy
        self.extra = extra or {}

    def __repr__(self):
        return '<EC2PlacementGroup: name=%s, state=%s>' % (self.name,
                                                           self.strategy)


class EC2Network(object):
    """
    Represents information about a VPC (Virtual Private Cloud) network

    Note: This class is EC2 specific.
    """

    def __init__(self, id, name, cidr_block, extra=None):
        self.id = id
        self.name = name
        self.cidr_block = cidr_block
        self.extra = extra or {}

    def __repr__(self):
        return (('<EC2Network: id=%s, name=%s')
                % (self.id, self.name))


class EC2NetworkSubnet(object):
    """
    Represents information about a VPC (Virtual Private Cloud) subnet

    Note: This class is EC2 specific.
    """

    def __init__(self, id, name, state, extra=None):
        self.id = id
        self.name = name
        self.state = state
        self.extra = extra or {}

    def __repr__(self):
        return (('<EC2NetworkSubnet: id=%s, name=%s') % (self.id, self.name))


class EC2NetworkInterface(object):
    """
    Represents information about a VPC network interface

    Note: This class is EC2 specific. The state parameter denotes the current
    status of the interface. Valid values for state are attaching, attached,
    detaching and detached.
    """

    def __init__(self, id, name, state, extra=None):
        self.id = id
        self.name = name
        self.state = state
        self.extra = extra or {}

    def __repr__(self):
        return (('<EC2NetworkInterface: id=%s, name=%s')
                % (self.id, self.name))


class ElasticIP(object):
    """
    Represents information about an elastic IP address

    :param      ip: The elastic IP address
    :type       ip: ``str``

    :param      domain: The domain that the IP resides in (EC2-Classic/VPC).
                        EC2 classic is represented with standard and VPC
                        is represented with vpc.
    :type       domain: ``str``

    :param      instance_id: The identifier of the instance which currently
                             has the IP associated.
    :type       instance_id: ``str``

    Note: This class is used to support both EC2 and VPC IPs.
          For VPC specific attributes are stored in the extra
          dict to make promotion to the base API easier.
    """

    def __init__(self, ip, domain, instance_id, extra=None):
        self.ip = ip
        self.domain = domain
        self.instance_id = instance_id
        self.extra = extra or {}

    def __repr__(self):
        return (('<ElasticIP: ip=%s, domain=%s, instance_id=%s>')
                % (self.ip, self.domain, self.instance_id))


class VPCInternetGateway(object):
    """
    Class which stores information about VPC Internet Gateways.

    Note: This class is VPC specific.
    """

    def __init__(self, id, name, vpc_id, state, driver, extra=None):
        self.id = id
        self.name = name
        self.vpc_id = vpc_id
        self.state = state
        self.extra = extra or {}

    def __repr__(self):
        return (('<VPCInternetGateway: id=%s>') % (self.id))


class EC2RouteTable(object):
    """
    Class which stores information about VPC Route Tables.

    Note: This class is VPC specific.
    """

    def __init__(self, id, name, routes, subnet_associations,
                 propagating_gateway_ids, extra=None):
        """
        :param      id: The ID of the route table.
        :type       id: ``str``

        :param      name: The name of the route table.
        :type       name: ``str``

        :param      routes: A list of routes in the route table.
        :type       routes: ``list`` of :class:`EC2Route`

        :param      subnet_associations: A list of associations between the
                                         route table and one or more subnets.
        :type       subnet_associations: ``list`` of
                                         :class:`EC2SubnetAssociation`

        :param      propagating_gateway_ids: The list of IDs of any virtual
                                             private gateways propagating the
                                             routes.
        :type       propagating_gateway_ids: ``list``
        """

        self.id = id
        self.name = name
        self.routes = routes
        self.subnet_associations = subnet_associations
        self.propagating_gateway_ids = propagating_gateway_ids
        self.extra = extra or {}

    def __repr__(self):
        return (('<EC2RouteTable: id=%s>') % (self.id))


class EC2Route(object):
    """
    Class which stores information about a Route.

    Note: This class is VPC specific.
    """

    def __init__(self, cidr, gateway_id, instance_id, owner_id,
                 interface_id, state, origin, vpc_peering_connection_id):
        """
        :param      cidr: The CIDR block used for the destination match.
        :type       cidr: ``str``

        :param      gateway_id: The ID of a gateway attached to the VPC.
        :type       gateway_id: ``str``

        :param      instance_id: The ID of a NAT instance in the VPC.
        :type       instance_id: ``str``

        :param      owner_id: The AWS account ID of the owner of the instance.
        :type       owner_id: ``str``

        :param      interface_id: The ID of the network interface.
        :type       interface_id: ``str``

        :param      state: The state of the route (active | blackhole).
        :type       state: ``str``

        :param      origin: Describes how the route was created.
        :type       origin: ``str``

        :param      vpc_peering_connection_id: The ID of the VPC
                                               peering connection.
        :type       vpc_peering_connection_id: ``str``
        """

        self.cidr = cidr
        self.gateway_id = gateway_id
        self.instance_id = instance_id
        self.owner_id = owner_id
        self.interface_id = interface_id
        self.state = state
        self.origin = origin
        self.vpc_peering_connection_id = vpc_peering_connection_id

    def __repr__(self):
        return (('<EC2Route: cidr=%s>') % (self.cidr))


class EC2SubnetAssociation(object):
    """
    Class which stores information about Route Table associated with
    a given Subnet in a VPC

    Note: This class is VPC specific.
    """

    def __init__(self, id, route_table_id, subnet_id, main=False):
        """
        :param      id: The ID of the subnet association in the VPC.
        :type       id: ``str``

        :param      route_table_id: The ID of a route table in the VPC.
        :type       route_table_id: ``str``

        :param      subnet_id: The ID of a subnet in the VPC.
        :type       subnet_id: ``str``

        :param      main: If true, means this is a main VPC route table.
        :type       main: ``bool``
        """

        self.id = id
        self.route_table_id = route_table_id
        self.subnet_id = subnet_id
        self.main = main

    def __repr__(self):
        return (('<EC2SubnetAssociation: id=%s>') % (self.id))


class EC2VolumeModification(object):
    """
    Describes the modification status of an EBS volume.

    If the volume has never been modified, some element values will be null.
    """

    def __init__(self, end_time=None, modification_state=None,
                 original_iops=None, original_size=None,
                 original_volume_type=None, progress=None, start_time=None,
                 status_message=None, target_iops=None, target_size=None,
                 target_volume_type=None, volume_id=None):
        self.end_time = end_time
        self.modification_state = modification_state
        self.original_iops = original_iops
        self.original_size = original_size
        self.original_volume_type = original_volume_type
        self.progress = progress
        self.start_time = start_time
        self.status_message = status_message
        self.target_iops = target_iops
        self.target_size = target_size
        self.target_volume_type = target_volume_type
        self.volume_id = volume_id

    def __repr__(self):
        return (('<EC2VolumeModification: end_time=%s, modification_state=%s, '
                 'original_iops=%s, original_size=%s, '
                 'original_volume_type=%s, progress=%s, start_time=%s, '
                 'status_message=%s, target_iops=%s, target_size=%s, '
                 'target_volume_type=%s, volume_id=%s>')
                % (self.end_time, self.modification_state, self.original_iops,
                   self.original_size, self.original_volume_type,
                   self.progress, self.start_time, self.status_message,
                   self.target_iops, self.target_size, self.target_volume_type,
                   self.volume_id))


class BaseEC2NodeDriver(NodeDriver):
    """
    Base Amazon EC2 node driver.

    Used for main EC2 and other derivate driver classes to inherit from it.
    """

    connectionCls = EC2Connection
    features = {'create_node': ['ssh_key']}
    path = '/'
    signature_version = DEFAULT_SIGNATURE_VERSION

    NODE_STATE_MAP = {
        'pending': NodeState.PENDING,
        'running': NodeState.RUNNING,
        'shutting-down': NodeState.UNKNOWN,
        'terminated': NodeState.TERMINATED
    }

    # http://docs.aws.amazon.com/AWSEC2/latest/APIReference/API_Volume.html
    VOLUME_STATE_MAP = {
        'available': StorageVolumeState.AVAILABLE,
        'in-use': StorageVolumeState.INUSE,
        'error': StorageVolumeState.ERROR,
        'creating': StorageVolumeState.CREATING,
        'deleting': StorageVolumeState.DELETING,
        'deleted': StorageVolumeState.DELETED,
        'error_deleting': StorageVolumeState.ERROR
    }

    SNAPSHOT_STATE_MAP = {
        'pending': VolumeSnapshotState.CREATING,
        'completed': VolumeSnapshotState.AVAILABLE,
        'error': VolumeSnapshotState.ERROR,
    }

    def list_nodes(self, ex_node_ids=None, ex_filters=None):
        """
        Lists all nodes.

        Ex_node_ids parameter is used to filter the list of
        nodes that should be returned. Only the nodes
        with the corresponding node IDs will be returned.

        :param      ex_node_ids: List of ``node.id``
        :type       ex_node_ids: ``list`` of ``str``

        :param      ex_filters: The filters so that the list includes
                                information for certain nodes only.
        :type       ex_filters: ``dict``

        :rtype: ``list`` of :class:`Node`
        """

        params = {'Action': 'DescribeInstances'}

        if ex_node_ids:
            params.update(self._pathlist('InstanceId', ex_node_ids))

        if ex_filters:
            params.update(self._build_filters(ex_filters))

        elem = self.connection.request(self.path, params=params).object

        nodes = []
        for rs in findall(element=elem, xpath='reservationSet/item',
                          namespace=NAMESPACE):
            nodes += self._to_nodes(rs, 'instancesSet/item')

        nodes_elastic_ips_mappings = self.ex_describe_addresses(nodes)

        for node in nodes:
            ips = nodes_elastic_ips_mappings[node.id]
            node.public_ips.extend(ips)

        return nodes

    def list_sizes(self, location=None):
        available_types = REGION_DETAILS[self.region_name]['instance_types']
        sizes = []

        for instance_type in available_types:
            attributes = INSTANCE_TYPES[instance_type]
            attributes = copy.deepcopy(attributes)
            price = self._get_size_price(size_id=instance_type)
            attributes.update({'price': price})
            sizes.append(NodeSize(driver=self, **attributes))
        return sizes

    def list_images(self, location=None, ex_image_ids=None, ex_owner=None,
                    ex_executableby=None, ex_filters=None):
        """
        Lists all images
        @inherits: :class:`NodeDriver.list_images`

        Ex_image_ids parameter is used to filter the list of
        images that should be returned. Only the images
        with the corresponding image IDs will be returned.

        Ex_owner parameter is used to filter the list of
        images that should be returned. Only the images
        with the corresponding owner will be returned.
        Valid values: amazon|aws-marketplace|self|all|aws id

        Ex_executableby parameter describes images for which
        the specified user has explicit launch permissions.
        The user can be an AWS account ID, self to return
        images for which the sender of the request has
        explicit launch permissions, or all to return
        images with public launch permissions.
        Valid values: all|self|aws id

        Ex_filters parameter is used to filter the list of
        images that should be returned. Only images matching
        the filter will be returned.

        :param      ex_image_ids: List of ``NodeImage.id``
        :type       ex_image_ids: ``list`` of ``str``

        :param      ex_owner: Owner name
        :type       ex_owner: ``str``

        :param      ex_executableby: Executable by
        :type       ex_executableby: ``str``

        :param      ex_filters: Filter by
        :type       ex_filters: ``dict``

        :rtype: ``list`` of :class:`NodeImage`
        """
        params = {'Action': 'DescribeImages'}

        if ex_owner:
            params.update({'Owner.1': ex_owner})

        if ex_executableby:
            params.update({'ExecutableBy.1': ex_executableby})

        if ex_image_ids:
            for index, image_id in enumerate(ex_image_ids):
                index += 1
                params.update({'ImageId.%s' % (index): image_id})

        if ex_filters:
            params.update(self._build_filters(ex_filters))

        images = self._to_images(
            self.connection.request(self.path, params=params).object
        )
        return images

    def get_image(self, image_id):
        """
        Gets an image based on an image_id.

        :param image_id: Image identifier
        :type image_id: ``str``

        :return: A NodeImage object
        :rtype: :class:`NodeImage`

        """
        images = self.list_images(ex_image_ids=[image_id])
        image = images[0]

        return image

    def list_locations(self):
        locations = []
        for index, availability_zone in \
                enumerate(self.ex_list_availability_zones()):
                    locations.append(EC2NodeLocation(
                        index, availability_zone.name, self.country, self,
                        availability_zone)
                    )
        return locations

    def list_volumes(self, node=None):
        params = {
            'Action': 'DescribeVolumes',
        }
        if node:
            filters = {'attachment.instance-id': node.id}
            params.update(self._build_filters(filters))

        response = self.connection.request(self.path, params=params).object
        volumes = [self._to_volume(el) for el in response.findall(
            fixxpath(xpath='volumeSet/item', namespace=NAMESPACE))
        ]
        return volumes

    def create_node(self, **kwargs):
        """
        Create a new EC2 node.

        Reference: http://bit.ly/8ZyPSy [docs.amazonwebservices.com]

        @inherits: :class:`NodeDriver.create_node`

        :keyword    ex_keyname: The name of the key pair
        :type       ex_keyname: ``str``

        :keyword    ex_userdata: User data
        :type       ex_userdata: ``str``

        :keyword    ex_security_groups: A list of names of security groups to
                                        assign to the node.
        :type       ex_security_groups:   ``list``

        :keyword    ex_security_group_ids: A list of ids of security groups to
                                        assign to the node.[for VPC nodes only]
        :type       ex_security_group_ids:   ``list``

        :keyword    ex_metadata: Key/Value metadata to associate with a node
        :type       ex_metadata: ``dict``

        :keyword    ex_mincount: Minimum number of instances to launch
        :type       ex_mincount: ``int``

        :keyword    ex_maxcount: Maximum number of instances to launch
        :type       ex_maxcount: ``int``

        :keyword    ex_clienttoken: Unique identifier to ensure idempotency
        :type       ex_clienttoken: ``str``

        :keyword    ex_blockdevicemappings: ``list`` of ``dict`` block device
                    mappings.
        :type       ex_blockdevicemappings: ``list`` of ``dict``

        :keyword    ex_iamprofile: Name or ARN of IAM profile
        :type       ex_iamprofile: ``str``

        :keyword    ex_ebs_optimized: EBS-Optimized if True
        :type       ex_ebs_optimized: ``bool``

        :keyword    ex_subnet: The subnet to launch the instance into.
        :type       ex_subnet: :class:`.EC2Subnet`

        :keyword    ex_placement_group: The name of the placement group to
                                        launch the instance into.
        :type       ex_placement_group: ``str``

        :keyword    ex_assign_public_ip: If True, the instance will
                                         be assigned a public ip address.
                                         Note : It takes takes a short
                                         while for the instance to be
                                         assigned the public ip so the
                                         node returned will NOT have
                                         the public ip assigned yet.
        :type       ex_assign_public_ip: ``bool``

        :keyword    ex_terminate_on_shutdown: Indicates if the instance
                                              should be terminated instead
                                              of just shut down when using
                                              the operating systems command
                                              for system shutdown.
        :type       ex_terminate_on_shutdown: ``bool``
        """
        image = kwargs["image"]
        size = kwargs["size"]
        params = {
            'Action': 'RunInstances',
            'ImageId': image.id,
            'MinCount': str(kwargs.get('ex_mincount', '1')),
            'MaxCount': str(kwargs.get('ex_maxcount', '1')),
            'InstanceType': size.id
        }

        if kwargs.get("ex_terminate_on_shutdown", False):
            params["InstanceInitiatedShutdownBehavior"] = "terminate"

        if 'ex_security_groups' in kwargs and 'ex_securitygroup' in kwargs:
            raise ValueError('You can only supply ex_security_groups or'
                             ' ex_securitygroup')

        # ex_securitygroup is here for backward compatibility
        ex_security_groups = kwargs.get('ex_security_groups', None)
        ex_securitygroup = kwargs.get('ex_securitygroup', None)
        security_groups = ex_security_groups or ex_securitygroup

        if security_groups:
            if not isinstance(security_groups, (tuple, list)):
                security_groups = [security_groups]

            for sig in range(len(security_groups)):
                params['SecurityGroup.%d' % (sig + 1,)] =\
                    security_groups[sig]

        if 'ex_security_group_ids' in kwargs and 'ex_subnet' not in kwargs:
            raise ValueError('You can only supply ex_security_group_ids'
                             ' combinated with ex_subnet')

        security_group_ids = kwargs.get('ex_security_group_ids', None)
        security_group_id_params = {}

        if security_group_ids:
            if not isinstance(security_group_ids, (tuple, list)):
                security_group_ids = [security_group_ids]

            for sig in range(len(security_group_ids)):
                security_group_id_params['SecurityGroupId.%d' % (sig + 1,)] =\
                    security_group_ids[sig]

        if 'location' in kwargs:
            availability_zone = getattr(kwargs['location'],
                                        'availability_zone', None)
            if availability_zone:
                if availability_zone.region_name != self.region_name:
                    raise AttributeError('Invalid availability zone: %s'
                                         % (availability_zone.name))
                params['Placement.AvailabilityZone'] = availability_zone.name

        if 'auth' in kwargs and 'ex_keyname' in kwargs:
            raise AttributeError('Cannot specify auth and ex_keyname together')

        if 'auth' in kwargs:
            auth = self._get_and_check_auth(kwargs['auth'])
            key = self.ex_find_or_import_keypair_by_key_material(auth.pubkey)
            params['KeyName'] = key['keyName']

        if 'ex_keyname' in kwargs:
            params['KeyName'] = kwargs['ex_keyname']

        if 'ex_userdata' in kwargs:
            params['UserData'] = base64.b64encode(b(kwargs['ex_userdata']))\
                .decode('utf-8')

        if 'ex_clienttoken' in kwargs:
            params['ClientToken'] = kwargs['ex_clienttoken']

        if 'ex_blockdevicemappings' in kwargs:
            params.update(self._get_block_device_mapping_params(
                          kwargs['ex_blockdevicemappings']))

        if 'ex_iamprofile' in kwargs:
            if not isinstance(kwargs['ex_iamprofile'], basestring):
                raise AttributeError('ex_iamprofile not string')

            if kwargs['ex_iamprofile'].startswith('arn:aws:iam:'):
                params['IamInstanceProfile.Arn'] = kwargs['ex_iamprofile']
            else:
                params['IamInstanceProfile.Name'] = kwargs['ex_iamprofile']

        if 'ex_ebs_optimized' in kwargs:
            params['EbsOptimized'] = kwargs['ex_ebs_optimized']

        subnet_id = None
        if 'ex_subnet' in kwargs:
            subnet_id = kwargs['ex_subnet'].id

        if 'ex_placement_group' in kwargs and kwargs['ex_placement_group']:
            params['Placement.GroupName'] = kwargs['ex_placement_group']

        assign_public_ip = kwargs.get('ex_assign_public_ip', False)
        # In the event that a public ip is requested a NetworkInterface
        # needs to be specified.  Some properties that would
        # normally be at the root (security group ids and subnet id)
        # need to be moved to the level of the NetworkInterface because
        # the NetworkInterface is no longer created implicitly
        if assign_public_ip:
            root_key = 'NetworkInterface.1.'
            params[root_key + 'AssociatePublicIpAddress'] = "true"
            # This means that when the instance is terminated, the
            # NetworkInterface we created for the instance will be
            # deleted automatically
            params[root_key + 'DeleteOnTermination'] = "true"
            # Required to be 0 if we are associating a public ip
            params[root_key + 'DeviceIndex'] = "0"

            if subnet_id:
                params[root_key + 'SubnetId'] = subnet_id

            for key, security_group_id in security_group_id_params.items():
                key = root_key + key
                params[key] = security_group_id
        else:
            params.update(security_group_id_params)
            if subnet_id:
                params['SubnetId'] = subnet_id

        object = self.connection.request(self.path, params=params).object
        nodes = self._to_nodes(object, 'instancesSet/item')

        for node in nodes:
            tags = {'Name': kwargs['name']}
            if 'ex_metadata' in kwargs:
                tags.update(kwargs['ex_metadata'])

            try:
                self.ex_create_tags(resource=node, tags=tags)
            except Exception:
                continue

            node.name = kwargs['name']
            node.extra.update({'tags': tags})

        if len(nodes) == 1:
            return nodes[0]
        else:
            return nodes

    def reboot_node(self, node):
        params = {'Action': 'RebootInstances'}
        params.update(self._pathlist('InstanceId', [node.id]))
        res = self.connection.request(self.path, params=params).object
        return self._get_boolean(res)

    def destroy_node(self, node):
        params = {'Action': 'TerminateInstances'}
        params.update(self._pathlist('InstanceId', [node.id]))
        res = self.connection.request(self.path, params=params).object
        return self._get_terminate_boolean(res)

    def create_volume(self, size, name, location=None, snapshot=None,
                      ex_volume_type='standard', ex_iops=None,
                      ex_encrypted=False, ex_kms_key_id=None):
        """
        Create a new volume.

        :param size: Size of volume in gigabytes (required)
        :type size: ``int``

        :param name: Name of the volume to be created
        :type name: ``str``

        :param location: Which data center to create a volume in. If
                               empty, undefined behavior will be selected.
                               (optional)
        :type location: :class:`.NodeLocation`

        :param snapshot:  Snapshot from which to create the new
                               volume.  (optional)
        :type snapshot:  :class:`.VolumeSnapshot`

        :param location: Datacenter in which to create a volume in.
        :type location: :class:`.ExEC2AvailabilityZone`

        :param ex_volume_type: Type of volume to create.
        :type ex_volume_type: ``str``

        :param iops: The number of I/O operations per second (IOPS)
                     that the volume supports. Only used if ex_volume_type
                     is io1.
        :type iops: ``int``

        :param ex_encrypted: Specifies whether the volume should be encrypted.
        :type ex_encrypted: ``bool``

        :param ex_kms_key_id: The full ARN of the AWS Key Management
                            Service (AWS KMS) customer master key (CMK) to use
                            when creating the encrypted volume.
                            Example:
                            arn:aws:kms:us-east-1:012345678910:key/abcd1234-a123
                            -456a-a12b-a123b4cd56ef.
                            Only used if encrypted is set to True.
        :type ex_kms_key_id: ``str``

        :return: The newly created volume.
        :rtype: :class:`StorageVolume`
        """

        params = {
            'Action': 'CreateVolume',
            'Size': str(size)}

        if ex_volume_type and ex_volume_type not in VALID_VOLUME_TYPES:
            raise ValueError('Invalid volume type specified: %s' %
                             (ex_volume_type))

        if snapshot:
            params['SnapshotId'] = snapshot.id

        if location is not None:
            params['AvailabilityZone'] = location.availability_zone.name

        if ex_volume_type:
            params['VolumeType'] = ex_volume_type

        if ex_volume_type == 'io1' and ex_iops:
            params['Iops'] = ex_iops

        if ex_encrypted:
            params['Encrypted'] = 1

            if ex_kms_key_id is not None:
                params['KmsKeyId'] = ex_kms_key_id

        volume = self._to_volume(
            self.connection.request(self.path, params=params).object,
            name=name)

        if self.ex_create_tags(volume, {'Name': name}):
            volume.extra['tags']['Name'] = name

        return volume

    def attach_volume(self, node, volume, device):
        params = {
            'Action': 'AttachVolume',
            'VolumeId': volume.id,
            'InstanceId': node.id,
            'Device': device}

        self.connection.request(self.path, params=params)
        return True

    def detach_volume(self, volume, ex_force=False):
        params = {
            'Action': 'DetachVolume',
            'VolumeId': volume.id}

        if ex_force:
            params['Force'] = 1
        self.connection.request(self.path, params=params)
        return True

    def destroy_volume(self, volume):
        params = {
            'Action': 'DeleteVolume',
            'VolumeId': volume.id}
        response = self.connection.request(self.path, params=params).object
        return self._get_boolean(response)

    def create_volume_snapshot(self, volume, name=None):
        """
        Create snapshot from volume

        :param      volume: Instance of ``StorageVolume``
        :type       volume: ``StorageVolume``

        :param      name: Name of snapshot (optional)
        :type       name: ``str``

        :rtype: :class:`VolumeSnapshot`
        """
        params = {
            'Action': 'CreateSnapshot',
            'VolumeId': volume.id,
        }

        if name:
            params.update({
                'Description': name,
            })
        response = self.connection.request(self.path, params=params).object
        snapshot = self._to_snapshot(response, name)

        if name and self.ex_create_tags(snapshot, {'Name': name}):
            snapshot.extra['tags']['Name'] = name

        return snapshot

    def list_volume_snapshots(self, volume):
        return [snapshot for snapshot in self.list_snapshots(owner='self')
                if snapshot.extra["volume_id"] == volume.id]

    def list_snapshots(self, snapshot=None, owner=None):
        """
        Describes all snapshots.

        :param snapshot: If provided, only returns snapshot information for the
                         provided snapshot.

        :param owner: The owner of the snapshot: self|amazon|ID
        :type owner: ``str``

        :rtype: ``list`` of :class:`VolumeSnapshot`
        """
        params = {
            'Action': 'DescribeSnapshots',
        }
        if snapshot:
            params.update({
                'SnapshotId.1': snapshot.id,
            })
        if owner:
            params.update({
                'Owner.1': owner,
            })
        response = self.connection.request(self.path, params=params).object
        snapshots = self._to_snapshots(response)
        return snapshots

    def destroy_volume_snapshot(self, snapshot):
        params = {
            'Action': 'DeleteSnapshot',
            'SnapshotId': snapshot.id
        }
        response = self.connection.request(self.path, params=params).object
        return self._get_boolean(response)

    # Key pair management methods

    def list_key_pairs(self):
        params = {
            'Action': 'DescribeKeyPairs'
        }

        response = self.connection.request(self.path, params=params)
        elems = findall(element=response.object, xpath='keySet/item',
                        namespace=NAMESPACE)

        key_pairs = self._to_key_pairs(elems=elems)
        return key_pairs

    def get_key_pair(self, name):
        params = {
            'Action': 'DescribeKeyPairs',
            'KeyName': name
        }

        response = self.connection.request(self.path, params=params)
        elems = findall(element=response.object, xpath='keySet/item',
                        namespace=NAMESPACE)

        key_pair = self._to_key_pairs(elems=elems)[0]
        return key_pair

    def create_key_pair(self, name):
        params = {
            'Action': 'CreateKeyPair',
            'KeyName': name
        }

        response = self.connection.request(self.path, params=params)
        elem = response.object
        key_pair = self._to_key_pair(elem=elem)
        return key_pair

    def import_key_pair_from_string(self, name, key_material):
        base64key = ensure_string(base64.b64encode(b(key_material)))

        params = {
            'Action': 'ImportKeyPair',
            'KeyName': name,
            'PublicKeyMaterial': base64key
        }

        response = self.connection.request(self.path, params=params)
        elem = response.object
        key_pair = self._to_key_pair(elem=elem)
        return key_pair

    def delete_key_pair(self, key_pair):
        params = {
            'Action': 'DeleteKeyPair',
            'KeyName': key_pair.name
        }
        res = self.connection.request(self.path, params=params).object

        return self._get_boolean(res)

    def copy_image(self, image, source_region, name=None, description=None):
        """
        Copy an Amazon Machine Image from the specified source region
        to the current region.

        @inherits: :class:`NodeDriver.copy_image`

        :param      source_region: The region where the image resides
        :type       source_region: ``str``

        :param      image: Instance of class NodeImage
        :type       image: :class:`NodeImage`

        :param      name: The name of the new image
        :type       name: ``str``

        :param      description: The description of the new image
        :type       description: ``str``

        :return:    Instance of class ``NodeImage``
        :rtype:     :class:`NodeImage`
        """
        params = {'Action': 'CopyImage',
                  'SourceRegion': source_region,
                  'SourceImageId': image.id}

        if name is not None:
            params['Name'] = name

        if description is not None:
            params['Description'] = description

        image = self._to_image(
            self.connection.request(self.path, params=params).object)

        return image

    def create_image(self, node, name, description=None, reboot=False,
                     block_device_mapping=None):
        """
        Create an Amazon Machine Image based off of an EBS-backed instance.

        @inherits: :class:`NodeDriver.create_image`

        :param      node: Instance of ``Node``
        :type       node: :class: `Node`

        :param      name: The name for the new image
        :type       name: ``str``

        :param      block_device_mapping: A dictionary of the disk layout
                                          An example of this dict is included
                                          below.
        :type       block_device_mapping: ``list`` of ``dict``

        :param      reboot: Whether or not to shutdown the instance before
                               creation. Amazon calls this NoReboot and
                               sets it to false by default to ensure a
                               clean image.
        :type       reboot: ``bool``

        :param      description: An optional description for the new image
        :type       description: ``str``

        An example block device mapping dictionary is included:

        mapping = [{'VirtualName': None,
                    'Ebs': {'VolumeSize': 10,
                            'VolumeType': 'standard',
                            'DeleteOnTermination': 'true'},
                            'DeviceName': '/dev/sda1'}]

        :return:    Instance of class ``NodeImage``
        :rtype:     :class:`NodeImage`
        """
        params = {'Action': 'CreateImage',
                  'InstanceId': node.id,
                  'Name': name,
                  'NoReboot': not reboot}

        if description is not None:
            params['Description'] = description

        if block_device_mapping is not None:
            params.update(self._get_block_device_mapping_params(
                block_device_mapping))

        image = self._to_image(
            self.connection.request(self.path, params=params).object)

        return image

    def delete_image(self, image):
        """
        Deletes an image at Amazon given a NodeImage object

        @inherits: :class:`NodeDriver.delete_image`

        :param image: Instance of ``NodeImage``
        :type image: :class: `NodeImage`

        :rtype:     ``bool``
        """
        params = {'Action': 'DeregisterImage',
                  'ImageId': image.id}

        response = self.connection.request(self.path, params=params).object
        return self._get_boolean(response)

    def ex_create_placement_group(self, name):
        """
        Creates a new placement group.

        :param name: The name for the new placement group
        :type name: ``str``

        :rtype: ``bool``
        """
        params = {'Action': 'CreatePlacementGroup',
                  'Strategy': 'cluster',
                  'GroupName': name}
        response = self.connection.request(self.path, params=params).object
        return self._get_boolean(response)

    def ex_delete_placement_group(self, name):
        """
        Deletes a placement group.

        :param name: The placement group name
        :type name: ``str``

        :rtype: ``bool``
        """
        params = {'Action': 'DeletePlacementGroup',
                  'GroupName': name}
        response = self.connection.request(self.path, params=params).object
        return self._get_boolean(response)

    def ex_import_snapshot(self, client_data=None,
                           client_token=None, description=None,
                           disk_container=None, dry_run=None, role_name=None):
        """
        Imports a disk into an EBS snapshot. More information can be found
        at https://goo.gl/sbXkYA.

        :param  client_data: Describes the client specific data (optional)
        :type   client_data: ``dict``

        :param  client_token: The token to enable idempotency for VM
                import requests.(optional)
        :type   client_token: ``str``

        :param  description: The description string for the
                             import snapshot task.(optional)
        :type   description: ``str``

        :param  disk_container:The disk container object for the
                              import snapshot request.
        :type   disk_container:``dict``

        :param  dry_run: Checks whether you have the permission for
                        the action, without actually making the request,
                        and provides an error response.(optional)
        :type   dry_run: ``bool``

        :param  role_name: The name of the role to use when not using the
                          default role, 'vmimport'.(optional)
        :type   role_name: ``str``

        :rtype: :class: ``VolumeSnapshot``
        """

        params = {'Action': 'ImportSnapshot'}

        if client_data is not None:
            params.update(self._get_client_date_params(client_data))

        if client_token is not None:
            params['ClientToken'] = client_token

        if description is not None:
            params['Description'] = description

        if disk_container is not None:
            params.update(self._get_disk_container_params(disk_container))

        if dry_run is not None:
            params['DryRun'] = dry_run

        if role_name is not None:
            params['RoleName'] = role_name

        importSnapshot = self.connection.request(self.path,
                                                 params=params).object

        importTaskId = findtext(element=importSnapshot,
                                xpath='importTaskId',
                                namespace=NAMESPACE)

        volumeSnapshot = self._wait_for_import_snapshot_completion(
            import_task_id=importTaskId, timeout=1800, interval=15)

        return volumeSnapshot

    def _wait_for_import_snapshot_completion(self,
                                             import_task_id,
                                             timeout=1800,
                                             interval=15):
        """
        It waits for import snapshot to be completed

        :param import_task_id: Import task Id for the
                               current Import Snapshot Task
        :type import_task_id: ``str``

        :param timeout: Timeout value for snapshot generation
        :type timeout: ``float``

        :param interval: Time interval for repetative describe
                         import snapshot tasks requests
        :type interval: ``float``

        :rtype: :class:``VolumeSnapshot``
        """
        start_time = time.time()
        snapshotId = None
        while snapshotId is None:
            if (time.time() - start_time >= timeout):
                raise Exception('Timeout while waiting '
                                'for import task Id %s'
                                % import_task_id)
            res = self.ex_describe_import_snapshot_tasks(import_task_id)
            snapshotId = res.snapshotId

            if snapshotId is None:
                time.sleep(interval)

        volumeSnapshot = VolumeSnapshot(snapshotId, driver=self)
        return volumeSnapshot

    def ex_describe_import_snapshot_tasks(self, import_task_id, dry_run=None):
        """
        Describes your import snapshot tasks. More information can be found
        at https://goo.gl/CI0MdS.

        :param import_task_id: Import task Id for the current
                               Import Snapshot Task
        :type import_task_id: ``str``

        :param  dry_run: Checks whether you have the permission for
                        the action, without actually making the request,
                        and provides an error response.(optional)
        :type   dry_run: ``bool``

        :rtype: :class:``DescribeImportSnapshotTasks Object``

        """
        params = {'Action': 'DescribeImportSnapshotTasks'}

        if dry_run is not None:
            params['DryRun'] = dry_run

        # This can be extended for multiple import snapshot tasks
        params['ImportTaskId.1'] = import_task_id

        res = self._to_import_snapshot_task(
            self.connection.request(self.path, params=params).object
        )
        return res

    def ex_list_placement_groups(self, names=None):
        """
        A list of placement groups.

        :param names: Placement Group names
        :type names: ``list`` of ``str``

        :rtype: ``list`` of :class:`.EC2PlacementGroup`
        """
        names = names or []
        params = {'Action': 'DescribePlacementGroups'}

        for index, name in enumerate(names):
            params['GroupName.%s' % index + 1] = name

        response = self.connection.request(self.path, params=params).object
        return self._to_placement_groups(response)

    def ex_register_image(self, name, description=None, architecture=None,
                          image_location=None, root_device_name=None,
                          block_device_mapping=None, kernel_id=None,
                          ramdisk_id=None, virtualization_type=None,
                          ena_support=None, billing_products=None,
                          sriov_net_support=None):
        """
        Registers an Amazon Machine Image based off of an EBS-backed instance.
        Can also be used to create images from snapshots. More information
        can be found at http://goo.gl/hqZq0a.

        :param      name:  The name for the AMI being registered
        :type       name: ``str``

        :param      description: The description of the AMI (optional)
        :type       description: ``str``

        :param      architecture: The architecture of the AMI (i386/x86_64)
                                  (optional)
        :type       architecture: ``str``

        :param      image_location: The location of the AMI within Amazon S3
                                    Required if registering an instance
                                    store-backed AMI
        :type       image_location: ``str``

        :param      root_device_name: The device name for the root device
                                      Required if registering an EBS-backed AMI
        :type       root_device_name: ``str``

        :param      block_device_mapping: A dictionary of the disk layout
                                          (optional)
        :type       block_device_mapping: ``dict``

        :param      kernel_id: Kernel id for AMI (optional)
        :type       kernel_id: ``str``

        :param      ramdisk_id: RAM disk for AMI (optional)
        :type       ramdisk_id: ``str``

        :param      virtualization_type: The type of virtualization for the
                                         AMI you are registering, paravirt
                                         or hvm (optional)
        :type       virtualization_type: ``str``

        :param      ena_support: Enable enhanced networking with Elastic
                                 Network Adapter for the AMI
        :type       ena_support: ``bool``

        :param      billing_products: The billing product codes
        :type       billing_products: ''list''

        :param      sriov_net_support: Set to "simple" to enable enhanced
                                       networking with the Intel 82599 Virtual
                                       Function interface
        :type       sriov_net_support: ``str``

        :rtype:     :class:`NodeImage`
        """

        params = {'Action': 'RegisterImage',
                  'Name': name}

        if description is not None:
            params['Description'] = description

        if architecture is not None:
            params['Architecture'] = architecture

        if image_location is not None:
            params['ImageLocation'] = image_location

        if root_device_name is not None:
            params['RootDeviceName'] = root_device_name

        if block_device_mapping is not None:
            params.update(self._get_block_device_mapping_params(
                          block_device_mapping))

        if kernel_id is not None:
            params['KernelId'] = kernel_id

        if ramdisk_id is not None:
            params['RamDiskId'] = ramdisk_id

        if virtualization_type is not None:
            params['VirtualizationType'] = virtualization_type

        if ena_support is not None:
            params['EnaSupport'] = ena_support

        if billing_products is not None:
            params.update(self._get_billing_product_params(
                          billing_products))

        if sriov_net_support is not None:
            params['SriovNetSupport'] = sriov_net_support

        image = self._to_image(
            self.connection.request(self.path, params=params).object
        )
        return image

    def ex_list_networks(self, network_ids=None, filters=None):
        """
        Returns a list of :class:`EC2Network` objects for the
        current region.

        :param      network_ids: Returns only networks matching the provided
                                 network IDs. If not specified, a list of all
                                 the networks in the corresponding region
                                 is returned.
        :type       network_ids: ``list``

        :param      filters: The filters so that the list returned includes
                             information for certain networks only.
        :type       filters: ``dict``

        :rtype:     ``list`` of :class:`EC2Network`
        """
        params = {'Action': 'DescribeVpcs'}

        if network_ids:
            params.update(self._pathlist('VpcId', network_ids))

        if filters:
            params.update(self._build_filters(filters))

        return self._to_networks(
            self.connection.request(self.path, params=params).object
        )

    def ex_create_network(self, cidr_block, name=None,
                          instance_tenancy='default'):
        """
        Create a network/VPC

        :param      cidr_block: The CIDR block assigned to the network
        :type       cidr_block: ``str``

        :param      name: An optional name for the network
        :type       name: ``str``

        :param      instance_tenancy: The allowed tenancy of instances launched
                                      into the VPC.
                                      Valid values: default/dedicated
        :type       instance_tenancy: ``str``

        :return:    Dictionary of network properties
        :rtype:     ``dict``
        """
        params = {'Action': 'CreateVpc',
                  'CidrBlock': cidr_block,
                  'InstanceTenancy': instance_tenancy}

        response = self.connection.request(self.path, params=params).object
        element = response.findall(fixxpath(xpath='vpc',
                                            namespace=NAMESPACE))[0]

        network = self._to_network(element, name)

        if name and self.ex_create_tags(network, {'Name': name}):
            network.extra['tags']['Name'] = name

        return network

    def ex_delete_network(self, vpc):
        """
        Deletes a network/VPC.

        :param      vpc: VPC to delete.
        :type       vpc: :class:`.EC2Network`

        :rtype:     ``bool``
        """
        params = {'Action': 'DeleteVpc', 'VpcId': vpc.id}

        res = self.connection.request(self.path, params=params).object

        return self._get_boolean(res)

    def ex_list_subnets(self, subnet_ids=None, filters=None):
        """
        Returns a list of :class:`EC2NetworkSubnet` objects for the
        current region.

        :param      subnet_ids: Returns only subnets matching the provided
                                subnet IDs. If not specified, a list of all
                                the subnets in the corresponding region
                                is returned.
        :type       subnet_ids: ``list``

        :param      filters: The filters so that the list returned includes
                             information for certain subnets only.
        :type       filters: ``dict``

        :rtype:     ``list`` of :class:`EC2NetworkSubnet`
        """
        params = {'Action': 'DescribeSubnets'}

        if subnet_ids:
            params.update(self._pathlist('SubnetId', subnet_ids))

        if filters:
            params.update(self._build_filters(filters))

        return self._to_subnets(
            self.connection.request(self.path, params=params).object
        )

    def ex_create_subnet(self, vpc_id, cidr_block,
                         availability_zone, name=None):
        """
        Creates a network subnet within a VPC.

        :param      vpc_id: The ID of the VPC that the subnet should be
                            associated with
        :type       vpc_id: ``str``

        :param      cidr_block: The CIDR block assigned to the subnet
        :type       cidr_block: ``str``

        :param      availability_zone: The availability zone where the subnet
                                       should reside
        :type       availability_zone: ``str``

        :param      name: An optional name for the network
        :type       name: ``str``

        :rtype:     :class: `EC2NetworkSubnet`
        """
        params = {'Action': 'CreateSubnet',
                  'VpcId': vpc_id,
                  'CidrBlock': cidr_block,
                  'AvailabilityZone': availability_zone}

        response = self.connection.request(self.path, params=params).object
        element = response.findall(fixxpath(xpath='subnet',
                                            namespace=NAMESPACE))[0]

        subnet = self._to_subnet(element, name)

        if name and self.ex_create_tags(subnet, {'Name': name}):
            subnet.extra['tags']['Name'] = name

        return subnet

    def ex_delete_subnet(self, subnet):
        """
        Deletes a VPC subnet.

        :param      subnet: The subnet to delete
        :type       subnet: :class:`.EC2NetworkSubnet`

        :rtype:     ``bool``
        """
        params = {'Action': 'DeleteSubnet', 'SubnetId': subnet.id}

        res = self.connection.request(self.path, params=params).object

        return self._get_boolean(res)

    def ex_list_security_groups(self):
        """
        Lists existing Security Groups.

        @note: This is a non-standard extension API, and only works for EC2.

        :rtype: ``list`` of ``str``
        """
        params = {'Action': 'DescribeSecurityGroups'}
        response = self.connection.request(self.path, params=params).object

        groups = []
        for group in findall(element=response, xpath='securityGroupInfo/item',
                             namespace=NAMESPACE):
            name = findtext(element=group, xpath='groupName',
                            namespace=NAMESPACE)
            groups.append(name)

        return groups

    def ex_get_security_groups(self, group_ids=None,
                               group_names=None, filters=None):
        """
        Returns a list of :class:`EC2SecurityGroup` objects for the
        current region.

        :param      group_ids: Returns only groups matching the provided
                               group IDs.
        :type       group_ids: ``list``

        :param      group_names: Returns only groups matching the provided
                                 group names.
        :type       group_ids: ``list``

        :param      filters: The filters so that the list returned includes
                             information for specific security groups only.
        :type       filters: ``dict``

        :rtype:     ``list`` of :class:`EC2SecurityGroup`
        """

        params = {'Action': 'DescribeSecurityGroups'}

        if group_ids:
            params.update(self._pathlist('GroupId', group_ids))

        if group_names:
            for name_idx, group_name in enumerate(group_names):
                name_idx += 1  # We want 1-based indexes
                name_key = 'GroupName.%s' % (name_idx)
                params[name_key] = group_name

        if filters:
            params.update(self._build_filters(filters))

        response = self.connection.request(self.path, params=params)
        return self._to_security_groups(response.object)

    def ex_create_security_group(self, name, description, vpc_id=None):
        """
        Creates a new Security Group in EC2-Classic or a targeted VPC.

        :param      name:        The name of the security group to create.
                                 This must be unique.
        :type       name:        ``str``

        :param      description: Human readable description of a Security
                                 Group.
        :type       description: ``str``

        :param      vpc_id:      Optional identifier for VPC networks
        :type       vpc_id:      ``str``

        :rtype: ``dict``
        """
        params = {'Action': 'CreateSecurityGroup',
                  'GroupName': name,
                  'GroupDescription': description}

        if vpc_id is not None:
            params['VpcId'] = vpc_id

        response = self.connection.request(self.path, params=params).object
        group_id = findattr(element=response, xpath='groupId',
                            namespace=NAMESPACE)
        return {
            'group_id': group_id
        }

    def ex_delete_security_group_by_id(self, group_id):
        """
        Deletes a new Security Group using the group ID.

        :param      group_id: The ID of the security group
        :type       group_id: ``str``

        :rtype: ``bool``
        """
        params = {'Action': 'DeleteSecurityGroup', 'GroupId': group_id}

        res = self.connection.request(self.path, params=params).object

        return self._get_boolean(res)

    def ex_delete_security_group_by_name(self, group_name):
        """
        Deletes a new Security Group using the group name.

        :param      group_name: The name of the security group
        :type       group_name: ``str``

        :rtype: ``bool``
        """
        params = {'Action': 'DeleteSecurityGroup', 'GroupName': group_name}

        res = self.connection.request(self.path, params=params).object

        return self._get_boolean(res)

    def ex_delete_security_group(self, name):
        """
        A wrapper method which calls ex_delete_security_group_by_name.

        :param      name: The name of the security group
        :type       name: ``str``

        :rtype: ``bool``
        """
        return self.ex_delete_security_group_by_name(name)

    def ex_authorize_security_group(self, name, from_port, to_port, cidr_ip,
                                    protocol='tcp'):
        """
        Edit a Security Group to allow specific traffic.

        @note: This is a non-standard extension API, and only works for EC2.

        :param      name: The name of the security group to edit
        :type       name: ``str``

        :param      from_port: The beginning of the port range to open
        :type       from_port: ``str``

        :param      to_port: The end of the port range to open
        :type       to_port: ``str``

        :param      cidr_ip: The ip to allow traffic for.
        :type       cidr_ip: ``str``

        :param      protocol: tcp/udp/icmp
        :type       protocol: ``str``

        :rtype: ``bool``
        """

        params = {'Action': 'AuthorizeSecurityGroupIngress',
                  'GroupName': name,
                  'IpProtocol': protocol,
                  'FromPort': str(from_port),
                  'ToPort': str(to_port),
                  'CidrIp': cidr_ip}
        try:
            res = self.connection.request(
                self.path, params=params.copy()).object
            return self._get_boolean(res)
        except Exception:
            e = sys.exc_info()[1]
            if e.args[0].find('InvalidPermission.Duplicate') == -1:
                raise e

    def ex_authorize_security_group_ingress(self, id, from_port, to_port,
                                            cidr_ips=None, group_pairs=None,
                                            protocol='tcp'):
        """
        Edit a Security Group to allow specific ingress traffic using
        CIDR blocks or either a group ID, group name or user ID (account).

        :param      id: The id of the security group to edit
        :type       id: ``str``

        :param      from_port: The beginning of the port range to open
        :type       from_port: ``int``

        :param      to_port: The end of the port range to open
        :type       to_port: ``int``

        :param      cidr_ips: The list of IP ranges to allow traffic for.
        :type       cidr_ips: ``list``

        :param      group_pairs: Source user/group pairs to allow traffic for.
                    More info can be found at http://goo.gl/stBHJF

                    EC2 Classic Example: To allow access from any system
                    associated with the default group on account 1234567890

                    [{'group_name': 'default', 'user_id': '1234567890'}]

                    VPC example: To allow access from any system associated
                    with security group sg-47ad482e on your own account

                    [{'group_id': ' sg-47ad482e'}]
        :type       group_pairs: ``list`` of ``dict``

        :param      protocol: tcp/udp/icmp
        :type       protocol: ``str``

        :rtype: ``bool``
        """

        params = self._get_common_security_group_params(id,
                                                        protocol,
                                                        from_port,
                                                        to_port,
                                                        cidr_ips,
                                                        group_pairs)

        params["Action"] = 'AuthorizeSecurityGroupIngress'

        res = self.connection.request(self.path, params=params).object

        return self._get_boolean(res)

    def ex_authorize_security_group_egress(self, id, from_port, to_port,
                                           cidr_ips, group_pairs=None,
                                           protocol='tcp'):
        """
        Edit a Security Group to allow specific egress traffic using
        CIDR blocks or either a group ID, group name or user ID (account).
        This call is not supported for EC2 classic and only works for VPC
        groups.

        :param      id: The id of the security group to edit
        :type       id: ``str``

        :param      from_port: The beginning of the port range to open
        :type       from_port: ``int``

        :param      to_port: The end of the port range to open
        :type       to_port: ``int``

        :param      cidr_ips: The list of ip ranges to allow traffic for.
        :type       cidr_ips: ``list``

        :param      group_pairs: Source user/group pairs to allow traffic for.
                    More info can be found at http://goo.gl/stBHJF

                    EC2 Classic Example: To allow access from any system
                    associated with the default group on account 1234567890

                    [{'group_name': 'default', 'user_id': '1234567890'}]

                    VPC Example: Allow access from any system associated with
                    security group sg-47ad482e on your own account

                    [{'group_id': ' sg-47ad482e'}]
        :type       group_pairs: ``list`` of ``dict``

        :param      protocol: tcp/udp/icmp
        :type       protocol: ``str``

        :rtype: ``bool``
        """

        params = self._get_common_security_group_params(id,
                                                        protocol,
                                                        from_port,
                                                        to_port,
                                                        cidr_ips,
                                                        group_pairs)

        params["Action"] = 'AuthorizeSecurityGroupEgress'

        res = self.connection.request(self.path, params=params).object

        return self._get_boolean(res)

    def ex_revoke_security_group_ingress(self, id, from_port, to_port,
                                         cidr_ips=None, group_pairs=None,
                                         protocol='tcp'):
        """
        Edits a Security Group to revoke specific ingress traffic using
        CIDR blocks or either a group ID, group name or user ID (account).

        :param      id: The ID of the security group to edit
        :type       id: ``str``

        :param      from_port: The beginning of the port range to open
        :type       from_port: ``int``

        :param      to_port: The end of the port range to open
        :type       to_port: ``int``

        :param      cidr_ips: The list of ip ranges to allow traffic for.
        :type       cidr_ips: ``list``

        :param      group_pairs: Source user/group pairs to allow traffic for.
                    More info can be found at http://goo.gl/stBHJF

                    EC2 Classic Example: To allow access from any system
                    associated with the default group on account 1234567890

                    [{'group_name': 'default', 'user_id': '1234567890'}]

                    VPC Example: Allow access from any system associated with
                    security group sg-47ad482e on your own account

                    [{'group_id': ' sg-47ad482e'}]
        :type       group_pairs: ``list`` of ``dict``

        :param      protocol: tcp/udp/icmp
        :type       protocol: ``str``

        :rtype: ``bool``
        """

        params = self._get_common_security_group_params(id,
                                                        protocol,
                                                        from_port,
                                                        to_port,
                                                        cidr_ips,
                                                        group_pairs)

        params["Action"] = 'RevokeSecurityGroupIngress'

        res = self.connection.request(self.path, params=params).object

        return self._get_boolean(res)

    def ex_revoke_security_group_egress(self, id, from_port, to_port,
                                        cidr_ips=None, group_pairs=None,
                                        protocol='tcp'):
        """
        Edit a Security Group to revoke specific egress traffic using
        CIDR blocks or either a group ID, group name or user ID (account).
        This call is not supported for EC2 classic and only works for
        VPC groups.

        :param      id: The id of the security group to edit
        :type       id: ``str``

        :param      from_port: The beginning of the port range to open
        :type       from_port: ``int``

        :param      to_port: The end of the port range to open
        :type       to_port: ``int``

        :param      cidr_ips: The list of ip ranges to allow traffic for.
        :type       cidr_ips: ``list``

        :param      group_pairs: Source user/group pairs to allow traffic for.
                    More info can be found at http://goo.gl/stBHJF

                    EC2 Classic Example: To allow access from any system
                    associated with the default group on account 1234567890

                    [{'group_name': 'default', 'user_id': '1234567890'}]

                    VPC Example: Allow access from any system associated with
                    security group sg-47ad482e on your own account

                    [{'group_id': ' sg-47ad482e'}]
        :type       group_pairs: ``list`` of ``dict``

        :param      protocol: tcp/udp/icmp
        :type       protocol: ``str``

        :rtype: ``bool``
        """

        params = self._get_common_security_group_params(id,
                                                        protocol,
                                                        from_port,
                                                        to_port,
                                                        cidr_ips,
                                                        group_pairs)

        params['Action'] = 'RevokeSecurityGroupEgress'

        res = self.connection.request(self.path, params=params).object

        return self._get_boolean(res)

    def ex_authorize_security_group_permissive(self, name):
        """
        Edit a Security Group to allow all traffic.

        @note: This is a non-standard extension API, and only works for EC2.

        :param      name: The name of the security group to edit
        :type       name: ``str``

        :rtype: ``list`` of ``str``
        """

        results = []
        params = {'Action': 'AuthorizeSecurityGroupIngress',
                  'GroupName': name,
                  'IpProtocol': 'tcp',
                  'FromPort': '0',
                  'ToPort': '65535',
                  'CidrIp': '0.0.0.0/0'}
        try:
            results.append(
                self.connection.request(self.path, params=params.copy()).object
            )
        except Exception:
            e = sys.exc_info()[1]
            if e.args[0].find("InvalidPermission.Duplicate") == -1:
                raise e
        params['IpProtocol'] = 'udp'

        try:
            results.append(
                self.connection.request(self.path, params=params.copy()).object
            )
        except Exception:
            e = sys.exc_info()[1]
            if e.args[0].find("InvalidPermission.Duplicate") == -1:
                raise e

        params.update({'IpProtocol': 'icmp', 'FromPort': '-1', 'ToPort': '-1'})

        try:
            results.append(
                self.connection.request(self.path, params=params.copy()).object
            )
        except Exception:
            e = sys.exc_info()[1]

            if e.args[0].find("InvalidPermission.Duplicate") == -1:
                raise e
        return results

    def ex_list_availability_zones(self, only_available=True):
        """
        Returns a list of :class:`ExEC2AvailabilityZone` objects for the
        current region.

        Note: This is an extension method and is only available for EC2
        driver.

        :keyword  only_available: If true, returns only availability zones
                                  with state 'available'
        :type     only_available: ``str``

        :rtype: ``list`` of :class:`ExEC2AvailabilityZone`
        """
        params = {'Action': 'DescribeAvailabilityZones'}

        filters = {'region-name': self.region_name}
        if only_available:
            filters['state'] = 'available'

        params.update(self._build_filters(filters))

        result = self.connection.request(self.path,
                                         params=params.copy()).object

        availability_zones = []
        for element in findall(element=result,
                               xpath='availabilityZoneInfo/item',
                               namespace=NAMESPACE):
            name = findtext(element=element, xpath='zoneName',
                            namespace=NAMESPACE)
            zone_state = findtext(element=element, xpath='zoneState',
                                  namespace=NAMESPACE)
            region_name = findtext(element=element, xpath='regionName',
                                   namespace=NAMESPACE)

            availability_zone = ExEC2AvailabilityZone(
                name=name,
                zone_state=zone_state,
                region_name=region_name
            )
            availability_zones.append(availability_zone)

        return availability_zones

    def ex_describe_tags(self, resource):
        """
        Returns a dictionary of tags for a resource (e.g. Node or
        StorageVolume).

        :param  resource: The resource to be used
        :type   resource: any resource class, such as :class:`Node,`
                :class:`StorageVolume,` or :class:NodeImage`

        :return: A dictionary of Node tags
        :rtype: ``dict``
        """
        params = {'Action': 'DescribeTags'}

        filters = {
            'resource-id': resource.id
        }

        params.update(self._build_filters(filters))

        result = self.connection.request(self.path, params=params).object

        return self._get_resource_tags(result)

    def ex_create_tags(self, resource, tags):
        """
        Creates tags for a resource (Node or StorageVolume).

        :param resource: The resource to be tagged
        :type resource: :class:`Node` or :class:`StorageVolume` or
                        :class:`VolumeSnapshot`

        :param tags: A dictionary or other mapping of strings to strings,
                     associating tag names with tag values.
        :type tags: ``dict``

        :rtype: ``bool``
        """
        if not tags:
            return

        params = {'Action': 'CreateTags',
                  'ResourceId.0': resource.id}
        for i, key in enumerate(tags):
            params['Tag.%d.Key' % i] = key
            params['Tag.%d.Value' % i] = tags[key]

        res = self.connection.request(self.path,
                                      params=params.copy()).object

        return self._get_boolean(res)

    def ex_delete_tags(self, resource, tags):
        """
        Deletes tags from a resource.

        :param resource: The resource to be tagged
        :type resource: :class:`Node` or :class:`StorageVolume`

        :param tags: A dictionary or other mapping of strings to strings,
                     specifying the tag names and tag values to be deleted.
        :type tags: ``dict``

        :rtype: ``bool``
        """
        if not tags:
            return

        params = {'Action': 'DeleteTags',
                  'ResourceId.0': resource.id}
        for i, key in enumerate(tags):
            params['Tag.%d.Key' % i] = key
            if tags[key] is not None:
                params['Tag.%d.Value' % i] = tags[key]

        res = self.connection.request(self.path,
                                      params=params.copy()).object

        return self._get_boolean(res)

    def ex_get_metadata_for_node(self, node):
        """
        Returns the metadata associated with the node.

        :param      node: Node instance
        :type       node: :class:`Node`

        :return: A dictionary or other mapping of strings to strings,
                 associating tag names with tag values.
        :rtype tags: ``dict``
        """
        return node.extra['tags']

    def ex_allocate_address(self, domain='standard'):
        """
        Allocate a new Elastic IP address for EC2 classic or VPC

        :param      domain: The domain to allocate the new address in
                            (standard/vpc)
        :type       domain: ``str``

        :return:    Instance of ElasticIP
        :rtype:     :class:`ElasticIP`
        """
        params = {'Action': 'AllocateAddress'}

        if domain == 'vpc':
            params['Domain'] = domain

        response = self.connection.request(self.path, params=params).object

        return self._to_address(response, only_associated=False)

    def ex_release_address(self, elastic_ip, domain=None):
        """
        Releases an Elastic IP address using the IP (EC2-Classic) or
        using the allocation ID (VPC).

        :param      elastic_ip: Elastic IP instance
        :type       elastic_ip: :class:`ElasticIP`

        :param      domain: The domain where the IP resides (vpc only)
        :type       domain: ``str``

        :return:    True on success, False otherwise.
        :rtype:     ``bool``
        """
        params = {'Action': 'ReleaseAddress'}

        if domain is not None and domain != 'vpc':
            raise AttributeError('Domain can only be set to vpc')

        if domain is None:
            params['PublicIp'] = elastic_ip.ip
        else:
            params['AllocationId'] = elastic_ip.extra['allocation_id']

        response = self.connection.request(self.path, params=params).object
        return self._get_boolean(response)

    def ex_describe_all_addresses(self, only_associated=False):
        """
        Returns all the Elastic IP addresses for this account
        optionally, returns only addresses associated with nodes.

        :param    only_associated: If true, return only the addresses
                                   that are associated with an instance.
        :type     only_associated: ``bool``

        :return:  List of Elastic IP addresses.
        :rtype:   ``list`` of :class:`ElasticIP`
        """
        params = {'Action': 'DescribeAddresses'}

        response = self.connection.request(self.path, params=params).object

        # We will send our only_associated boolean over to
        # shape how the return data is sent back
        return self._to_addresses(response, only_associated)

    def ex_associate_address_with_node(self, node, elastic_ip, domain=None):
        """
        Associate an Elastic IP address with a particular node.

        :param      node: Node instance
        :type       node: :class:`Node`

        :param      elastic_ip: Elastic IP instance
        :type       elastic_ip: :class:`ElasticIP`

        :param      domain: The domain where the IP resides (vpc only)
        :type       domain: ``str``

        :return:    A string representation of the association ID which is
                    required for VPC disassociation. EC2/standard
                    addresses return None
        :rtype:     ``None`` or ``str``
        """
        params = {'Action': 'AssociateAddress', 'InstanceId': node.id}

        if domain is not None and domain != 'vpc':
            raise AttributeError('Domain can only be set to vpc')

        if domain is None:
            params.update({'PublicIp': elastic_ip.ip})
        else:
            params.update({'AllocationId': elastic_ip.extra['allocation_id']})

        response = self.connection.request(self.path, params=params).object
        association_id = findtext(element=response,
                                  xpath='associationId',
                                  namespace=NAMESPACE)
        return association_id

    def ex_associate_addresses(self, node, elastic_ip, domain=None):
        """
        Note: This method has been deprecated in favor of
        the ex_associate_address_with_node method.
        """

        return self.ex_associate_address_with_node(node=node,
                                                   elastic_ip=elastic_ip,
                                                   domain=domain)

    def ex_disassociate_address(self, elastic_ip, domain=None):
        """
        Disassociates an Elastic IP address using the IP (EC2-Classic)
        or the association ID (VPC).

        :param      elastic_ip: ElasticIP instance
        :type       elastic_ip: :class:`ElasticIP`

        :param      domain: The domain where the IP resides (vpc only)
        :type       domain: ``str``

        :return:    True on success, False otherwise.
        :rtype:     ``bool``
        """
        params = {'Action': 'DisassociateAddress'}

        if domain is not None and domain != 'vpc':
            raise AttributeError('Domain can only be set to vpc')

        if domain is None:
            params['PublicIp'] = elastic_ip.ip

        else:
            params['AssociationId'] = elastic_ip.extra['association_id']

        res = self.connection.request(self.path, params=params).object
        return self._get_boolean(res)

    def ex_describe_addresses(self, nodes):
        """
        Returns Elastic IP addresses for all the nodes in the provided list.

        :param      nodes: A list of :class:`Node` instances
        :type       nodes: ``list`` of :class:`Node`

        :return:    Dictionary where a key is a node ID and the value is a
                    list with the Elastic IP addresses associated with
                    this node.
        :rtype:     ``dict``
        """
        if not nodes:
            return {}

        params = {'Action': 'DescribeAddresses'}

        if len(nodes) == 1:
            self._add_instance_filter(params, nodes[0])

        result = self.connection.request(self.path, params=params).object

        node_instance_ids = [node.id for node in nodes]
        nodes_elastic_ip_mappings = {}

        # We will set only_associated to True so that we only get back
        # IPs which are associated with instances
        only_associated = True

        for node_id in node_instance_ids:
            nodes_elastic_ip_mappings.setdefault(node_id, [])
            for addr in self._to_addresses(result,
                                           only_associated):

                instance_id = addr.instance_id

                if node_id == instance_id:
                    nodes_elastic_ip_mappings[instance_id].append(
                        addr.ip)

        return nodes_elastic_ip_mappings

    def ex_describe_addresses_for_node(self, node):
        """
        Returns a list of Elastic IP Addresses associated with this node.

        :param      node: Node instance
        :type       node: :class:`Node`

        :return: List Elastic IP Addresses attached to this node.
        :rtype: ``list`` of ``str``
        """
        node_elastic_ips = self.ex_describe_addresses([node])
        return node_elastic_ips[node.id]

    # Network interface management methods

    def ex_list_network_interfaces(self):
        """
        Returns all network interfaces.

        :return:    List of EC2NetworkInterface instances
        :rtype:     ``list`` of :class `EC2NetworkInterface`
        """
        params = {'Action': 'DescribeNetworkInterfaces'}

        return self._to_interfaces(
            self.connection.request(self.path, params=params).object
        )

    def ex_create_network_interface(self, subnet, name=None,
                                    description=None,
                                    private_ip_address=None):
        """
        Create a network interface within a VPC subnet.

        :param      subnet: EC2NetworkSubnet instance
        :type       subnet: :class:`EC2NetworkSubnet`

        :param      name:  Optional name of the interface
        :type       name:  ``str``

        :param      description:  Optional description of the network interface
        :type       description:  ``str``

        :param      private_ip_address: Optional address to assign as the
                                        primary private IP address of the
                                        interface. If one is not provided then
                                        Amazon will automatically auto-assign
                                        an available IP. EC2 allows assignment
                                        of multiple IPs, but this will be
                                        the primary.
        :type       private_ip_address: ``str``

        :return:    EC2NetworkInterface instance
        :rtype:     :class `EC2NetworkInterface`
        """
        params = {'Action': 'CreateNetworkInterface',
                  'SubnetId': subnet.id}

        if description:
            params['Description'] = description

        if private_ip_address:
            params['PrivateIpAddress'] = private_ip_address

        response = self.connection.request(self.path, params=params).object

        element = response.findall(fixxpath(xpath='networkInterface',
                                            namespace=NAMESPACE))[0]

        interface = self._to_interface(element, name)

        if name and self.ex_create_tags(interface, {'Name': name}):
            interface.extra['tags']['Name'] = name

        return interface

    def ex_delete_network_interface(self, network_interface):
        """
        Deletes a network interface.

        :param      network_interface: EC2NetworkInterface instance
        :type       network_interface: :class:`EC2NetworkInterface`

        :rtype:     ``bool``
        """
        params = {'Action': 'DeleteNetworkInterface',
                  'NetworkInterfaceId': network_interface.id}

        res = self.connection.request(self.path, params=params).object

        return self._get_boolean(res)

    def ex_attach_network_interface_to_node(self, network_interface,
                                            node, device_index):
        """
        Attach a network interface to an instance.

        :param      network_interface: EC2NetworkInterface instance
        :type       network_interface: :class:`EC2NetworkInterface`

        :param      node: Node instance
        :type       node: :class:`Node`

        :param      device_index: The interface device index
        :type       device_index: ``int``

        :return:    String representation of the attachment id.
                    This is required to detach the interface.
        :rtype:     ``str``
        """
        params = {'Action': 'AttachNetworkInterface',
                  'NetworkInterfaceId': network_interface.id,
                  'InstanceId': node.id,
                  'DeviceIndex': device_index}

        response = self.connection.request(self.path, params=params).object
        attachment_id = findattr(element=response, xpath='attachmentId',
                                 namespace=NAMESPACE)

        return attachment_id

    def ex_detach_network_interface(self, attachment_id, force=False):
        """
        Detach a network interface from an instance.

        :param      attachment_id: The attachment ID associated with the
                                   interface
        :type       attachment_id: ``str``

        :param      force: Forces the detachment.
        :type       force: ``bool``

        :return:    ``True`` on successful detachment, ``False`` otherwise.
        :rtype:     ``bool``
        """
        params = {'Action': 'DetachNetworkInterface',
                  'AttachmentId': attachment_id}

        if force:
            params['Force'] = True

        res = self.connection.request(self.path, params=params).object

        return self._get_boolean(res)

    def ex_modify_instance_attribute(self, node, attributes):
        """
        Modify node attributes.
        A list of valid attributes can be found at http://goo.gl/gxcj8

        :param      node: Node instance
        :type       node: :class:`Node`

        :param      attributes: Dictionary with node attributes
        :type       attributes: ``dict``

        :return: True on success, False otherwise.
        :rtype: ``bool``
        """
        attributes = attributes or {}
        attributes.update({'InstanceId': node.id})

        params = {'Action': 'ModifyInstanceAttribute'}
        params.update(attributes)

        res = self.connection.request(self.path,
                                      params=params.copy()).object

        return self._get_boolean(res)

    def ex_modify_snapshot_attribute(self, snapshot, attributes):
        """
        Modify Snapshot attributes.

        :param      snapshot: VolumeSnapshot instance
        :type       snanpshot: :class:`VolumeSnapshot`

        :param      attributes: Dictionary with snapshot attributes
        :type       attributes: ``dict``

        :return: True on success, False otherwise.
        :rtype: ``bool``
        """
        attributes = attributes or {}
        attributes.update({'SnapshotId': snapshot.id})

        params = {'Action': 'ModifySnapshotAttribute'}
        params.update(attributes)

        res = self.connection.request(self.path,
                                      params=params.copy()).object

        return self._get_boolean(res)

    def ex_modify_image_attribute(self, image, attributes):
        """
        Modifies image attributes.

        :param      image: NodeImage instance
        :type       image: :class:`NodeImage`

        :param      attributes: A dictionary with node attributes
        :type       attributes: ``dict``

        :return: True on success, False otherwise.
        :rtype: ``bool``
        """
        attributes = attributes or {}
        attributes.update({'ImageId': image.id})

        params = {'Action': 'ModifyImageAttribute'}
        params.update(attributes)

        res = self.connection.request(self.path,
                                      params=params.copy()).object

        return self._get_boolean(res)

    def ex_change_node_size(self, node, new_size):
        """
        Change the node size.
        Note: Node must be turned of before changing the size.

        :param      node: Node instance
        :type       node: :class:`Node`

        :param      new_size: NodeSize instance
        :type       new_size: :class:`NodeSize`

        :return: True on success, False otherwise.
        :rtype: ``bool``
        """
        if 'instancetype' in node.extra:
            current_instance_type = node.extra['instancetype']

            if current_instance_type == new_size.id:
                raise ValueError('New instance size is the same as' +
                                 'the current one')

        attributes = {'InstanceType.Value': new_size.id}
        return self.ex_modify_instance_attribute(node, attributes)

    def ex_start_node(self, node):
        """
        Starts the node by passing in the node object, does not work with
        instance store backed instances.

        :param      node: The node to be used
        :type       node: :class:`Node`

        :rtype: ``bool``
        """
        params = {'Action': 'StartInstances'}
        params.update(self._pathlist('InstanceId', [node.id]))
        res = self.connection.request(self.path, params=params).object
        return self._get_state_boolean(res)

    def ex_stop_node(self, node):
        """
        Stops the node by passing in the node object, does not work with
        instance store backed instances

        :param      node: The node to be used
        :type       node: :class:`Node`

        :rtype: ``bool``
        """
        params = {'Action': 'StopInstances'}
        params.update(self._pathlist('InstanceId', [node.id]))
        res = self.connection.request(self.path, params=params).object
        return self._get_state_boolean(res)

    def ex_get_console_output(self, node):
        """
        Gets console output for the node.

        :param      node: Node which should be used
        :type       node: :class:`Node`

        :return:    A dictionary with the following keys:
                    - instance_id (``str``)
                    - timestamp (``datetime.datetime``) - last output timestamp
                    - output (``str``) - console output
        :rtype:     ``dict``
        """
        params = {
            'Action': 'GetConsoleOutput',
            'InstanceId': node.id
        }

        response = self.connection.request(self.path, params=params).object

        timestamp = findattr(element=response,
                             xpath='timestamp',
                             namespace=NAMESPACE)

        encoded_string = findattr(element=response,
                                  xpath='output',
                                  namespace=NAMESPACE)

        timestamp = parse_date(timestamp)

        if encoded_string:
            output = base64.b64decode(b(encoded_string)).decode('utf-8')
        else:
            # No console output
            output = None

        return {'instance_id': node.id,
                'timestamp': timestamp,
                'output': output}

    def ex_list_reserved_nodes(self):
        """
        Lists all reserved instances/nodes which can be purchased from Amazon
        for one or three year terms. Reservations are made at a region level
        and reduce the hourly charge for instances.

        More information can be found at http://goo.gl/ulXCC7.

        :rtype: ``list`` of :class:`.EC2ReservedNode`
        """
        params = {'Action': 'DescribeReservedInstances'}

        response = self.connection.request(self.path, params=params).object

        return self._to_reserved_nodes(response, 'reservedInstancesSet/item')

    # Account specific methods

    def ex_get_limits(self):
        """
        Retrieve account resource limits.

        :rtype: ``dict``
        """
        attributes = ['max-instances', 'max-elastic-ips',
                      'vpc-max-elastic-ips']
        params = {}
        params['Action'] = 'DescribeAccountAttributes'

        for index, attribute in enumerate(attributes):
            params['AttributeName.%s' % (index)] = attribute

        response = self.connection.request(self.path, params=params)
        data = response.object

        elems = data.findall(fixxpath(xpath='accountAttributeSet/item',
                                      namespace=NAMESPACE))

        result = {'resource': {}}

        for elem in elems:
            name = findtext(element=elem, xpath='attributeName',
                            namespace=NAMESPACE)
            value = findtext(element=elem,
                             xpath='attributeValueSet/item/attributeValue',
                             namespace=NAMESPACE)

            result['resource'][name] = int(value)

        return result

    # Deprecated extension methods

    def ex_list_keypairs(self):
        """
        Lists all the keypair names and fingerprints.

        :rtype: ``list`` of ``dict``
        """
        warnings.warn('This method has been deprecated in favor of '
                      'list_key_pairs method')

        key_pairs = self.list_key_pairs()

        result = []

        for key_pair in key_pairs:
            item = {
                'keyName': key_pair.name,
                'keyFingerprint': key_pair.fingerprint,
            }
            result.append(item)

        return result

    def ex_describe_all_keypairs(self):
        """
        Returns names for all the available key pairs.

        @note: This is a non-standard extension API, and only works for EC2.

        :rtype: ``list`` of ``str``
        """
        names = [key_pair.name for key_pair in self.list_key_pairs()]
        return names

    def ex_describe_keypairs(self, name):
        """
        Here for backward compatibility.
        """
        return self.ex_describe_keypair(name=name)

    def ex_describe_keypair(self, name):
        """
        Describes a keypair by name.

        @note: This is a non-standard extension API, and only works for EC2.

        :param      name: The name of the keypair to describe.
        :type       name: ``str``

        :rtype: ``dict``
        """

        params = {
            'Action': 'DescribeKeyPairs',
            'KeyName.1': name
        }

        response = self.connection.request(self.path, params=params).object
        key_name = findattr(element=response, xpath='keySet/item/keyName',
                            namespace=NAMESPACE)
        fingerprint = findattr(element=response,
                               xpath='keySet/item/keyFingerprint',
                               namespace=NAMESPACE).strip()
        return {
            'keyName': key_name,
            'keyFingerprint': fingerprint
        }

    def ex_create_keypair(self, name):
        """
        Creates a new keypair

        @note: This is a non-standard extension API, and only works for EC2.

        :param      name: The name of the keypair to Create. This must be
            unique, otherwise an InvalidKeyPair.Duplicate exception is raised.
        :type       name: ``str``

        :rtype: ``dict``
        """
        warnings.warn('This method has been deprecated in favor of '
                      'create_key_pair method')

        key_pair = self.create_key_pair(name=name)

        result = {
            'keyMaterial': key_pair.private_key,
            'keyFingerprint': key_pair.fingerprint
        }

        return result

    def ex_delete_keypair(self, keypair):
        """
        Deletes a key pair by name.

        @note: This is a non-standard extension API, and only works with EC2.

        :param      keypair: The name of the keypair to delete.
        :type       keypair: ``str``

        :rtype: ``bool``
        """
        warnings.warn('This method has been deprecated in favor of '
                      'delete_key_pair method')

        keypair = KeyPair(name=keypair, public_key=None, fingerprint=None,
                          driver=self)

        return self.delete_key_pair(keypair)

    def ex_import_keypair_from_string(self, name, key_material):
        """
        Imports a new public key where the public key is passed in as a string.

        @note: This is a non-standard extension API, and only works for EC2.

        :param      name: The name of the public key to import. This must be
         unique, otherwise an InvalidKeyPair.Duplicate exception is raised.
        :type       name: ``str``

        :param     key_material: The contents of a public key file.
        :type      key_material: ``str``

        :rtype: ``dict``
        """
        warnings.warn('This method has been deprecated in favor of '
                      'import_key_pair_from_string method')

        key_pair = self.import_key_pair_from_string(name=name,
                                                    key_material=key_material)

        result = {
            'keyName': key_pair.name,
            'keyFingerprint': key_pair.fingerprint
        }
        return result

    def ex_import_keypair(self, name, keyfile):
        """
        Imports a new public key where the public key is passed via a filename.

        @note: This is a non-standard extension API, and only works for EC2.

        :param      name: The name of the public key to import. This must be
                          unique, otherwise an InvalidKeyPair. Duplicate
                          exception is raised.
        :type       name: ``str``

        :param     keyfile: The filename with the path of the public key
                            to import.
        :type      keyfile: ``str``

        :rtype: ``dict``
        """
        warnings.warn('This method has been deprecated in favor of '
                      'import_key_pair_from_file method')

        key_pair = self.import_key_pair_from_file(name=name,
                                                  key_file_path=keyfile)

        result = {
            'keyName': key_pair.name,
            'keyFingerprint': key_pair.fingerprint
        }
        return result

    def ex_find_or_import_keypair_by_key_material(self, pubkey):
        """
        Given a public key, look it up in the EC2 KeyPair database. If it
        exists, return any information we have about it. Otherwise, create it.

        Keys that are created are named based on their comment and fingerprint.

        :rtype: ``dict``
        """
        key_fingerprint = get_pubkey_ssh2_fingerprint(pubkey)
        key_comment = get_pubkey_comment(pubkey, default='unnamed')
        key_name = '%s-%s' % (key_comment, key_fingerprint)

        key_pairs = self.list_key_pairs()
        key_pairs = [key_pair for key_pair in key_pairs if
                     key_pair.fingerprint == key_fingerprint]

        if len(key_pairs) >= 1:
            key_pair = key_pairs[0]
            result = {
                'keyName': key_pair.name,
                'keyFingerprint': key_pair.fingerprint
            }
        else:
            result = self.ex_import_keypair_from_string(key_name, pubkey)

        return result

    def ex_list_internet_gateways(self, gateway_ids=None, filters=None):
        """
        Describes available Internet gateways and whether or not they are
        attached to a VPC. These are required for VPC nodes to communicate
        over the Internet.

        :param      gateway_ids: Returns only Internet gateways matching the
                                 provided Internet gateway IDs. If not
                                 specified, a list of all the Internet
                                 gateways in the corresponding region is
                                 returned.
        :type       gateway_ids: ``list``

        :param      filters: The filters so the list returned inclues
                             information for certain gateways only.
        :type       filters: ``dict``

        :rtype: ``list`` of :class:`.VPCInternetGateway`
        """
        params = {'Action': 'DescribeInternetGateways'}

        if gateway_ids:
            params.update(self._pathlist('InternetGatewayId', gateway_ids))

        if filters:
            params.update(self._build_filters(filters))

        response = self.connection.request(self.path, params=params).object

        return self._to_internet_gateways(response, 'internetGatewaySet/item')

    def ex_create_internet_gateway(self, name=None):
        """
        Delete a VPC Internet gateway

        :rtype:     ``bool``
        """
        params = {'Action': 'CreateInternetGateway'}

        resp = self.connection.request(self.path, params=params).object

        element = resp.findall(fixxpath(xpath='internetGateway',
                                        namespace=NAMESPACE))

        gateway = self._to_internet_gateway(element[0], name)

        if name and self.ex_create_tags(gateway, {'Name': name}):
            gateway.extra['tags']['Name'] = name

        return gateway

    def ex_delete_internet_gateway(self, gateway):
        """
        Deletes a VPC Internet gateway.

        :param      gateway: The gateway to delete
        :type       gateway: :class:`.VPCInternetGateway`

        :rtype:     ``bool``
        """
        params = {'Action': 'DeleteInternetGateway',
                  'InternetGatewayId': gateway.id}

        res = self.connection.request(self.path, params=params).object

        return self._get_boolean(res)

    def ex_attach_internet_gateway(self, gateway, network):
        """
        Attach an Internet gateway to a VPC

        :param      gateway: The gateway to attach
        :type       gateway: :class:`.VPCInternetGateway`

        :param      network: The VPC network to attach to
        :type       network: :class:`.EC2Network`

        :rtype:     ``bool``
        """
        params = {'Action': 'AttachInternetGateway',
                  'InternetGatewayId': gateway.id,
                  'VpcId': network.id}

        res = self.connection.request(self.path, params=params).object

        return self._get_boolean(res)

    def ex_detach_internet_gateway(self, gateway, network):
        """
        Detaches an Internet gateway from a VPC.

        :param      gateway: The gateway to detach
        :type       gateway: :class:`.VPCInternetGateway`

        :param      network: The VPC network to detach from
        :type       network: :class:`.EC2Network`

        :rtype:     ``bool``
        """
        params = {'Action': 'DetachInternetGateway',
                  'InternetGatewayId': gateway.id,
                  'VpcId': network.id}

        res = self.connection.request(self.path, params=params).object

        return self._get_boolean(res)

    def ex_list_route_tables(self, route_table_ids=None, filters=None):
        """
        Describes one or more of a VPC's route tables.
        These are used to determine where network traffic is directed.

        :param      route_table_ids: Returns only route tables matching the
                                provided route table IDs. If not specified,
                                a list of all the route tables in the
                                corresponding region is returned.
        :type       route_table_ids: ``list``

        :param      filters: The filters so that the list returned includes
                             information for certain route tables only.
        :type       filters: ``dict``

        :rtype: ``list`` of :class:`.EC2RouteTable`
        """
        params = {'Action': 'DescribeRouteTables'}

        if route_table_ids:
            params.update(self._pathlist('RouteTableId', route_table_ids))

        if filters:
            params.update(self._build_filters(filters))

        response = self.connection.request(self.path, params=params)

        return self._to_route_tables(response.object)

    def ex_create_route_table(self, network, name=None):
        """
        Creates a route table within a VPC.

        :param      vpc_id: The VPC that the subnet should be created in.
        :type       vpc_id: :class:`.EC2Network`

        :rtype:     :class: `.EC2RouteTable`
        """
        params = {'Action': 'CreateRouteTable',
                  'VpcId': network.id}

        response = self.connection.request(self.path, params=params).object
        element = response.findall(fixxpath(xpath='routeTable',
                                            namespace=NAMESPACE))[0]

        route_table = self._to_route_table(element, name=name)

        if name and self.ex_create_tags(route_table, {'Name': name}):
            route_table.extra['tags']['Name'] = name

        return route_table

    def ex_delete_route_table(self, route_table):
        """
        Deletes a VPC route table.

        :param      route_table: The route table to delete.
        :type       route_table: :class:`.EC2RouteTable`

        :rtype:     ``bool``
        """

        params = {'Action': 'DeleteRouteTable',
                  'RouteTableId': route_table.id}

        res = self.connection.request(self.path, params=params).object

        return self._get_boolean(res)

    def ex_associate_route_table(self, route_table, subnet):
        """
        Associates a route table with a subnet within a VPC.

        Note: A route table can be associated with multiple subnets.

        :param      route_table: The route table to associate.
        :type       route_table: :class:`.EC2RouteTable`

        :param      subnet: The subnet to associate with.
        :type       subnet: :class:`.EC2Subnet`

        :return:    Route table association ID.
        :rtype:     ``str``
        """

        params = {'Action': 'AssociateRouteTable',
                  'RouteTableId': route_table.id,
                  'SubnetId': subnet.id}

        result = self.connection.request(self.path, params=params).object
        association_id = findtext(element=result,
                                  xpath='associationId',
                                  namespace=NAMESPACE)

        return association_id

    def ex_dissociate_route_table(self, subnet_association):
        """
        Dissociates a subnet from a route table.

        :param      subnet_association: The subnet association object or
                                        subnet association ID.
        :type       subnet_association: :class:`.EC2SubnetAssociation` or
                                        ``str``

        :rtype:     ``bool``
        """

        if isinstance(subnet_association, EC2SubnetAssociation):
            subnet_association_id = subnet_association.id
        else:
            subnet_association_id = subnet_association

        params = {'Action': 'DisassociateRouteTable',
                  'AssociationId': subnet_association_id}

        res = self.connection.request(self.path, params=params).object

        return self._get_boolean(res)

    def ex_replace_route_table_association(self, subnet_association,
                                           route_table):
        """
        Changes the route table associated with a given subnet in a VPC.

        Note: This method can be used to change which table is the main route
              table in the VPC (Specify the main route table's association ID
              and the route table to be the new main route table).

        :param      subnet_association: The subnet association object or
                                        subnet association ID.
        :type       subnet_association: :class:`.EC2SubnetAssociation` or
                                        ``str``

        :param      route_table: The new route table to associate.
        :type       route_table: :class:`.EC2RouteTable`

        :return:    A new route table association ID.
        :rtype:     ``str``
        """

        if isinstance(subnet_association, EC2SubnetAssociation):
            subnet_association_id = subnet_association.id
        else:
            subnet_association_id = subnet_association

        params = {'Action': 'ReplaceRouteTableAssociation',
                  'AssociationId': subnet_association_id,
                  'RouteTableId': route_table.id}

        result = self.connection.request(self.path, params=params).object
        new_association_id = findtext(element=result,
                                      xpath='newAssociationId',
                                      namespace=NAMESPACE)

        return new_association_id

    def ex_create_route(self, route_table, cidr,
                        internet_gateway=None, node=None,
                        network_interface=None, vpc_peering_connection=None):
        """
        Creates a route entry in the route table.

        :param      route_table: The route table to create the route in.
        :type       route_table: :class:`.EC2RouteTable`

        :param      cidr: The CIDR block used for the destination match.
        :type       cidr: ``str``

        :param      internet_gateway: The Internet gateway to route
                                      traffic through.
        :type       internet_gateway: :class:`.VPCInternetGateway`

        :param      node: The NAT instance to route traffic through.
        :type       node: :class:`Node`

        :param      network_interface: The network interface of the node
                                       to route traffic through.
        :type       network_interface: :class:`.EC2NetworkInterface`

        :param      vpc_peering_connection: The VPC peering connection.
        :type       vpc_peering_connection: :class:`.VPCPeeringConnection`

        :rtype:     ``bool``

        Note: You must specify one of the following: internet_gateway,
              node, network_interface, vpc_peering_connection.
        """

        params = {'Action': 'CreateRoute',
                  'RouteTableId': route_table.id,
                  'DestinationCidrBlock': cidr}

        if internet_gateway:
            params['GatewayId'] = internet_gateway.id

        if node:
            params['InstanceId'] = node.id

        if network_interface:
            params['NetworkInterfaceId'] = network_interface.id

        if vpc_peering_connection:
            params['VpcPeeringConnectionId'] = vpc_peering_connection.id

        res = self.connection.request(self.path, params=params).object

        return self._get_boolean(res)

    def ex_delete_route(self, route_table, cidr):
        """
        Deletes a route entry from the route table.

        :param      route_table: The route table to delete the route from.
        :type       route_table: :class:`.EC2RouteTable`

        :param      cidr: The CIDR block used for the destination match.
        :type       cidr: ``str``

        :rtype:     ``bool``
        """

        params = {'Action': 'DeleteRoute',
                  'RouteTableId': route_table.id,
                  'DestinationCidrBlock': cidr}

        res = self.connection.request(self.path, params=params).object

        return self._get_boolean(res)

    def ex_replace_route(self, route_table, cidr,
                         internet_gateway=None, node=None,
                         network_interface=None, vpc_peering_connection=None):
        """
        Replaces an existing route entry within a route table in a VPC.

        :param      route_table: The route table to replace the route in.
        :type       route_table: :class:`.EC2RouteTable`

        :param      cidr: The CIDR block used for the destination match.
        :type       cidr: ``str``

        :param      internet_gateway: The new internet gateway to route
                                       traffic through.
        :type       internet_gateway: :class:`.VPCInternetGateway`

        :param      node: The new NAT instance to route traffic through.
        :type       node: :class:`Node`

        :param      network_interface: The new network interface of the node
                                       to route traffic through.
        :type       network_interface: :class:`.EC2NetworkInterface`

        :param      vpc_peering_connection: The new VPC peering connection.
        :type       vpc_peering_connection: :class:`.VPCPeeringConnection`

        :rtype:     ``bool``

        Note: You must specify one of the following: internet_gateway,
              node, network_interface, vpc_peering_connection.
        """

        params = {'Action': 'ReplaceRoute',
                  'RouteTableId': route_table.id,
                  'DestinationCidrBlock': cidr}

        if internet_gateway:
            params['GatewayId'] = internet_gateway.id

        if node:
            params['InstanceId'] = node.id

        if network_interface:
            params['NetworkInterfaceId'] = network_interface.id

        if vpc_peering_connection:
            params['VpcPeeringConnectionId'] = vpc_peering_connection.id

        res = self.connection.request(self.path, params=params).object

        return self._get_boolean(res)

    def ex_modify_volume(self, volume, parameters):
        """
        Modify volume parameters.
        A list of valid parameters can be found at https://goo.gl/N0rPEQ

        :param      Volume: Volume instance
        :type       Volume: :class:`Volume`

        :param      parameters: Dictionary with updated volume parameters
        :type       parameters: ``dict``

        :return: Volume modification status object
        :rtype: :class:`VolumeModification
        """
        parameters = parameters or {}

        volume_type = parameters.get('VolumeType')
        if volume_type and volume_type not in VALID_VOLUME_TYPES:
            raise ValueError('Invalid volume type specified: %s' % volume_type)

        parameters.update({'Action': 'ModifyVolume', 'VolumeId': volume.id})
        response = self.connection.request(self.path,
                                           params=parameters.copy()).object

        return self._to_volume_modification(response.findall(
            fixxpath(xpath='volumeModification', namespace=NAMESPACE))[0])

    def ex_describe_volumes_modifications(self, dry_run=False, volume_ids=None,
                                          filters=None):
        """
        Describes one or more of your volume modifications.

        :param      dry_run: dry_run
        :type       dry_run: ``bool``

        :param      volume_ids: The volume_ids so that the response includes
                             information for only said volumes
        :type       volume_ids: ``dict``

        :param      filters: The filters so that the response includes
                             information for only certain volumes
        :type       filters: ``dict``

        :return:  List of volume modification status objects
        :rtype:   ``list`` of :class:`VolumeModification
        """
        params = {'Action': 'DescribeVolumesModifications'}

        if dry_run:
            params.update({'DryRun': dry_run})

        if volume_ids:
            params.update(self._pathlist('VolumeId', volume_ids))

        if filters:
            params.update(self._build_filters(filters))

        response = self.connection.request(self.path, params=params).object

        return self._to_volume_modifications(response)

    def _ex_connection_class_kwargs(self):
        kwargs = super(BaseEC2NodeDriver, self)._ex_connection_class_kwargs()
        if hasattr(self, 'token') and self.token is not None:
            kwargs['token'] = self.token
            # Force signature_version 4 for tokens or auth breaks
            kwargs['signature_version'] = '4'
        else:
            kwargs['signature_version'] = self.signature_version

        return kwargs

    def _to_nodes(self, object, xpath):
        return [self._to_node(el)
                for el in object.findall(fixxpath(xpath=xpath,
                                                  namespace=NAMESPACE))]

    def _to_node(self, element):
        try:
            state = self.NODE_STATE_MAP[findattr(element=element,
                                                 xpath="instanceState/name",
                                                 namespace=NAMESPACE)
                                        ]
        except KeyError:
            state = NodeState.UNKNOWN

        created = parse_date(findtext(element=element, xpath='launchTime',
                             namespace=NAMESPACE))
        instance_id = findtext(element=element, xpath='instanceId',
                               namespace=NAMESPACE)
        public_ip = findtext(element=element, xpath='ipAddress',
                             namespace=NAMESPACE)
        public_ips = [public_ip] if public_ip else []
        private_ip = findtext(element=element, xpath='privateIpAddress',
                              namespace=NAMESPACE)
        private_ips = [private_ip] if private_ip else []
        product_codes = []
        for p in findall(element=element,
                         xpath="productCodesSet/item/productCode",
                         namespace=NAMESPACE):
            product_codes.append(p)

        # Get our tags
        tags = self._get_resource_tags(element)
        name = tags.get('Name', instance_id)

        # Get our extra dictionary
        extra = self._get_extra_dict(
            element, RESOURCE_EXTRA_ATTRIBUTES_MAP['node'])

        # Add additional properties to our extra dictionary
        extra['block_device_mapping'] = self._to_device_mappings(element)
        extra['groups'] = self._get_security_groups(element)
        extra['network_interfaces'] = self._to_interfaces(element)
        extra['product_codes'] = product_codes
        extra['tags'] = tags

        return Node(id=instance_id, name=name, state=state,
                    public_ips=public_ips, private_ips=private_ips,
                    driver=self.connection.driver, created_at=created,
                    extra=extra)

    def _to_images(self, object):
        return [self._to_image(el) for el in object.findall(
            fixxpath(xpath='imagesSet/item', namespace=NAMESPACE))
        ]

    def _to_image(self, element):

        id = findtext(element=element, xpath='imageId', namespace=NAMESPACE)
        name = findtext(element=element, xpath='name', namespace=NAMESPACE)

        # Build block device mapping
        block_device_mapping = self._to_device_mappings(element)

        billing_products = []
        for p in findall(element=element,
                         xpath="billingProducts/item/billingProduct",
                         namespace=NAMESPACE):

            billing_products.append(p.text)

        # Get our tags
        tags = self._get_resource_tags(element)

        # Get our extra dictionary
        extra = self._get_extra_dict(
            element, RESOURCE_EXTRA_ATTRIBUTES_MAP['image'])

        # Add our tags and block device mapping
        extra['tags'] = tags
        extra['block_device_mapping'] = block_device_mapping
        extra['billing_products'] = billing_products
        return NodeImage(id=id, name=name, driver=self, extra=extra)

    def _to_volume(self, element, name=None):
        """
        Parse the XML element and return a StorageVolume object.

        :param      name: An optional name for the volume. If not provided
                          then either tag with a key "Name" or volume ID
                          will be used (which ever is available first in that
                          order).
        :type       name: ``str``

        :rtype:     :class:`StorageVolume`
        """
        volId = findtext(element=element, xpath='volumeId',
                         namespace=NAMESPACE)
        size = findtext(element=element, xpath='size', namespace=NAMESPACE)
        raw_state = findtext(element=element, xpath='status',
                             namespace=NAMESPACE)

        state = self.VOLUME_STATE_MAP.get(raw_state,
                                          StorageVolumeState.UNKNOWN)

        # Get our tags
        tags = self._get_resource_tags(element)

        # If name was not passed into the method then
        # fall back then use the volume id
        name = name if name else tags.get('Name', volId)

        # Get our extra dictionary
        extra = self._get_extra_dict(
            element, RESOURCE_EXTRA_ATTRIBUTES_MAP['volume'])

        extra['tags'] = tags

        return StorageVolume(id=volId,
                             name=name,
                             size=int(size),
                             driver=self,
                             state=state,
                             extra=extra)

    def _to_volume_modifications(self, object):
        return [self._to_volume_modification(el) for el in object.findall(
            fixxpath(xpath='volumeModificationSet/item', namespace=NAMESPACE))
        ]

    def _to_volume_modification(self, element):
        """
        Parse the XML element and return a StorageVolume object.

        :rtype:     :class:`EC2VolumeModification`
        """
        params = self._get_extra_dict(element,
                                      VOLUME_MODIFICATION_ATTRIBUTE_MAP)

        return EC2VolumeModification(**params)

    def _to_snapshots(self, response):
        return [self._to_snapshot(el) for el in response.findall(
            fixxpath(xpath='snapshotSet/item', namespace=NAMESPACE))
        ]

    def _to_snapshot(self, element, name=None):
        snapId = findtext(element=element, xpath='snapshotId',
                          namespace=NAMESPACE)
        size = findtext(element=element, xpath='volumeSize',
                        namespace=NAMESPACE)
        created = parse_date(findtext(element=element, xpath='startTime',
                             namespace=NAMESPACE))

        # Get our tags
        tags = self._get_resource_tags(element)

        # If name was not passed into the method then
        # fall back then use the snapshot id
        name = name if name else tags.get('Name', snapId)

        # Get our extra dictionary
        extra = self._get_extra_dict(
            element, RESOURCE_EXTRA_ATTRIBUTES_MAP['snapshot'])

        # Add tags and name to the extra dict
        extra['tags'] = tags
        extra['name'] = name

        # state
        state = self.SNAPSHOT_STATE_MAP.get(
            extra["state"],
            VolumeSnapshotState.UNKNOWN
        )

        return VolumeSnapshot(snapId,
                              size=int(size),
                              driver=self,
                              extra=extra,
                              created=created,
                              state=state,
                              name=name)

    def _to_import_snapshot_task(self, element):
        status = findtext(element=element, xpath='importSnapshotTaskSet/item/'
                          'snapshotTaskDetail/status', namespace=NAMESPACE)

        if status != 'completed':
            snapshotId = None
        else:
            xpath = 'importSnapshotTaskSet/item/snapshotTaskDetail/snapshotId'
            snapshotId = findtext(element=element, xpath=xpath,
                                  namespace=NAMESPACE)

        return EC2ImportSnapshotTask(status, snapshotId=snapshotId)

    def _to_key_pairs(self, elems):
        key_pairs = [self._to_key_pair(elem=elem) for elem in elems]
        return key_pairs

    def _to_key_pair(self, elem):
        name = findtext(element=elem, xpath='keyName', namespace=NAMESPACE)
        fingerprint = findtext(element=elem, xpath='keyFingerprint',
                               namespace=NAMESPACE).strip()
        private_key = findtext(element=elem, xpath='keyMaterial',
                               namespace=NAMESPACE)

        key_pair = KeyPair(name=name,
                           public_key=None,
                           fingerprint=fingerprint,
                           private_key=private_key,
                           driver=self)
        return key_pair

    def _to_security_groups(self, response):
        return [self._to_security_group(el) for el in response.findall(
            fixxpath(xpath='securityGroupInfo/item', namespace=NAMESPACE))
        ]

    def _to_security_group(self, element):
        # security group id
        sg_id = findtext(element=element,
                         xpath='groupId',
                         namespace=NAMESPACE)

        # security group name
        name = findtext(element=element,
                        xpath='groupName',
                        namespace=NAMESPACE)

        # Get our tags
        tags = self._get_resource_tags(element)

        # Get our extra dictionary
        extra = self._get_extra_dict(
            element, RESOURCE_EXTRA_ATTRIBUTES_MAP['security_group'])

        # Add tags to the extra dict
        extra['tags'] = tags

        # Get ingress rules
        ingress_rules = self._to_security_group_rules(
            element, 'ipPermissions/item'
        )

        # Get egress rules
        egress_rules = self._to_security_group_rules(
            element, 'ipPermissionsEgress/item'
        )

        return EC2SecurityGroup(sg_id, name, ingress_rules,
                                egress_rules, extra=extra)

    def _to_security_group_rules(self, element, xpath):
        return [self._to_security_group_rule(el) for el in element.findall(
            fixxpath(xpath=xpath, namespace=NAMESPACE))
        ]

    def _to_security_group_rule(self, element):
        """
        Parse the XML element and return a SecurityGroup object.

        :rtype:     :class:`EC2SecurityGroup`
        """

        rule = {}
        rule['protocol'] = findtext(element=element,
                                    xpath='ipProtocol',
                                    namespace=NAMESPACE)

        rule['from_port'] = findtext(element=element,
                                     xpath='fromPort',
                                     namespace=NAMESPACE)

        rule['to_port'] = findtext(element=element,
                                   xpath='toPort',
                                   namespace=NAMESPACE)

        # get security groups
        elements = element.findall(fixxpath(
            xpath='groups/item',
            namespace=NAMESPACE
        ))

        rule['group_pairs'] = []

        for element in elements:
            item = {
                'user_id': findtext(
                    element=element,
                    xpath='userId',
                    namespace=NAMESPACE),
                'group_id': findtext(
                    element=element,
                    xpath='groupId',
                    namespace=NAMESPACE),
                'group_name': findtext(
                    element=element,
                    xpath='groupName',
                    namespace=NAMESPACE)
            }
            rule['group_pairs'].append(item)

        # get ip ranges
        elements = element.findall(fixxpath(
            xpath='ipRanges/item',
            namespace=NAMESPACE
        ))

        rule['cidr_ips'] = [
            findtext(
                element=element,
                xpath='cidrIp',
                namespace=NAMESPACE
            ) for element in elements]

        return rule

    def _to_networks(self, response):
        return [self._to_network(el) for el in response.findall(
            fixxpath(xpath='vpcSet/item', namespace=NAMESPACE))
        ]

    def _to_network(self, element, name=None):
        # Get the network id
        vpc_id = findtext(element=element,
                          xpath='vpcId',
                          namespace=NAMESPACE)

        # Get our tags
        tags = self._get_resource_tags(element)

        # Set our name if the Name key/value if available
        # If we don't get anything back then use the vpc_id
        name = name if name else tags.get('Name', vpc_id)

        cidr_block = findtext(element=element,
                              xpath='cidrBlock',
                              namespace=NAMESPACE)

        # Get our extra dictionary
        extra = self._get_extra_dict(
            element, RESOURCE_EXTRA_ATTRIBUTES_MAP['network'])

        # Add tags to the extra dict
        extra['tags'] = tags

        return EC2Network(vpc_id, name, cidr_block, extra=extra)

    def _to_addresses(self, response, only_associated):
        """
        Builds a list of dictionaries containing elastic IP properties.

        :param    only_associated: If true, return only those addresses
                                   that are associated with an instance.
                                   If false, return all addresses.
        :type     only_associated: ``bool``

        :rtype:   ``list`` of :class:`ElasticIP`
        """
        addresses = []
        for el in response.findall(fixxpath(xpath='addressesSet/item',
                                            namespace=NAMESPACE)):
            addr = self._to_address(el, only_associated)
            if addr is not None:
                addresses.append(addr)

        return addresses

    def _to_address(self, element, only_associated):
        instance_id = findtext(element=element, xpath='instanceId',
                               namespace=NAMESPACE)

        public_ip = findtext(element=element,
                             xpath='publicIp',
                             namespace=NAMESPACE)

        domain = findtext(element=element,
                          xpath='domain',
                          namespace=NAMESPACE)

        # Build our extra dict
        extra = self._get_extra_dict(
            element, RESOURCE_EXTRA_ATTRIBUTES_MAP['elastic_ip'])

        # Return NoneType if only associated IPs are requested
        if only_associated and not instance_id:
            return None

        return ElasticIP(public_ip, domain, instance_id, extra=extra)

    def _to_placement_groups(self, response):
        return [self._to_placement_group(el)
                for el in response.findall(
                    fixxpath(xpath='placementGroupSet/item',
                             namespace=NAMESPACE))]

    def _to_placement_group(self, element):
        name = findtext(element=element,
                        xpath='groupName',
                        namespace=NAMESPACE)
        state = findtext(element=element,
                         xpath='state',
                         namespace=NAMESPACE)
        strategy = findtext(element=element,
                            xpath='strategy',
                            namespace=NAMESPACE)
        return EC2PlacementGroup(name, state, strategy)

    def _to_subnets(self, response):
        return [self._to_subnet(el) for el in response.findall(
            fixxpath(xpath='subnetSet/item', namespace=NAMESPACE))
        ]

    def _to_subnet(self, element, name=None):
        # Get the subnet ID
        subnet_id = findtext(element=element,
                             xpath='subnetId',
                             namespace=NAMESPACE)

        # Get our tags
        tags = self._get_resource_tags(element)

        # If we don't get anything back then use the subnet_id
        name = name if name else tags.get('Name', subnet_id)

        state = findtext(element=element,
                         xpath='state',
                         namespace=NAMESPACE)

        # Get our extra dictionary
        extra = self._get_extra_dict(
            element, RESOURCE_EXTRA_ATTRIBUTES_MAP['subnet'])

        # Also include our tags
        extra['tags'] = tags

        return EC2NetworkSubnet(subnet_id, name, state, extra=extra)

    def _to_interfaces(self, response):
        return [self._to_interface(el) for el in response.findall(
            fixxpath(xpath='networkInterfaceSet/item', namespace=NAMESPACE))
        ]

    def _to_interface(self, element, name=None):
        """
        Parse the XML element and return an EC2NetworkInterface object.

        :param      name: An optional name for the interface. If not provided
                          then either tag with a key "Name" or the interface ID
                          will be used (whichever is available first in that
                          order).
        :type       name: ``str``

        :rtype:     :class: `EC2NetworkInterface`
        """

        interface_id = findtext(element=element,
                                xpath='networkInterfaceId',
                                namespace=NAMESPACE)

        state = findtext(element=element,
                         xpath='status',
                         namespace=NAMESPACE)

        # Get tags
        tags = self._get_resource_tags(element)

        name = name if name else tags.get('Name', interface_id)

        # Build security groups
        groups = self._get_security_groups(element)

        # Build private IPs
        priv_ips = []
        for item in findall(element=element,
                            xpath='privateIpAddressesSet/item',
                            namespace=NAMESPACE):

            priv_ips.append({'private_ip': findtext(element=item,
                                                    xpath='privateIpAddress',
                                                    namespace=NAMESPACE),
                            'private_dns': findtext(element=item,
                                                    xpath='privateDnsName',
                                                    namespace=NAMESPACE),
                             'primary': findtext(element=item,
                                                 xpath='primary',
                                                 namespace=NAMESPACE)})

        # Build our attachment dictionary which we will add into extra later
        attributes_map = \
            RESOURCE_EXTRA_ATTRIBUTES_MAP['network_interface_attachment']
        attachment = self._get_extra_dict(element, attributes_map)

        # Build our extra dict
        attributes_map = RESOURCE_EXTRA_ATTRIBUTES_MAP['network_interface']
        extra = self._get_extra_dict(element, attributes_map)

        # Include our previously built items as well
        extra['tags'] = tags
        extra['attachment'] = attachment
        extra['private_ips'] = priv_ips
        extra['groups'] = groups

        return EC2NetworkInterface(interface_id, name, state, extra=extra)

    def _to_reserved_nodes(self, object, xpath):
        return [self._to_reserved_node(el)
                for el in object.findall(fixxpath(xpath=xpath,
                                                  namespace=NAMESPACE))]

    def _to_reserved_node(self, element):
        """
        Build an EC2ReservedNode object using the reserved instance properties.
        Information on these properties can be found at http://goo.gl/ulXCC7.
        """

        # Get our extra dictionary
        extra = self._get_extra_dict(
            element, RESOURCE_EXTRA_ATTRIBUTES_MAP['reserved_node'])

        try:
            size = [size for size in self.list_sizes() if
                    size.id == extra['instance_type']][0]
        except IndexError:
            size = None

        return EC2ReservedNode(id=findtext(element=element,
                                           xpath='reservedInstancesId',
                                           namespace=NAMESPACE),
                               state=findattr(element=element,
                                              xpath='state',
                                              namespace=NAMESPACE),
                               driver=self,
                               size=size,
                               extra=extra)

    def _to_device_mappings(self, object):
        return [self._to_device_mapping(el) for el in object.findall(
            fixxpath(xpath='blockDeviceMapping/item', namespace=NAMESPACE))
        ]

    def _to_device_mapping(self, element):
        """
        Parse the XML element and return a dictionary of device properties.
        Additional information can be found at http://goo.gl/GjWYBf.

        @note: EBS volumes do not have a virtual name. Only ephemeral
               disks use this property.
        :rtype:     ``dict``
        """
        mapping = {}

        mapping['device_name'] = findattr(element=element,
                                          xpath='deviceName',
                                          namespace=NAMESPACE)

        mapping['virtual_name'] = findattr(element=element,
                                           xpath='virtualName',
                                           namespace=NAMESPACE)

        # If virtual name does not exist then this is an EBS volume.
        # Build the EBS dictionary leveraging the _get_extra_dict method.
        if mapping['virtual_name'] is None:
            mapping['ebs'] = self._get_extra_dict(
                element, RESOURCE_EXTRA_ATTRIBUTES_MAP['ebs_volume'])

        return mapping

    def _to_internet_gateways(self, object, xpath):
        return [self._to_internet_gateway(el)
                for el in object.findall(fixxpath(xpath=xpath,
                                                  namespace=NAMESPACE))]

    def _to_internet_gateway(self, element, name=None):
        id = findtext(element=element,
                      xpath='internetGatewayId',
                      namespace=NAMESPACE)

        vpc_id = findtext(element=element,
                          xpath='attachmentSet/item/vpcId',
                          namespace=NAMESPACE)

        state = findtext(element=element,
                         xpath='attachmentSet/item/state',
                         namespace=NAMESPACE)

        # If there's no attachment state, let's
        # set it to available
        if not state:
            state = 'available'

        # Get our tags
        tags = self._get_resource_tags(element)

        # If name was not passed into the method then
        # fall back then use the gateway id
        name = name if name else tags.get('Name', id)

        return VPCInternetGateway(id=id, name=name, vpc_id=vpc_id,
                                  state=state, driver=self.connection.driver,
                                  extra={'tags': tags})

    def _to_route_tables(self, response):
        return [self._to_route_table(el) for el in response.findall(
            fixxpath(xpath='routeTableSet/item', namespace=NAMESPACE))
        ]

    def _to_route_table(self, element, name=None):
        # route table id
        route_table_id = findtext(element=element,
                                  xpath='routeTableId',
                                  namespace=NAMESPACE)

        # Get our tags
        tags = self._get_resource_tags(element)

        # Get our extra dictionary
        extra = self._get_extra_dict(
            element, RESOURCE_EXTRA_ATTRIBUTES_MAP['route_table'])

        # Add tags to the extra dict
        extra['tags'] = tags

        # Get routes
        routes = self._to_routes(element, 'routeSet/item')

        # Get subnet associations
        subnet_associations = self._to_subnet_associations(
            element, 'associationSet/item')

        # Get propagating routes virtual private gateways (VGW) IDs
        propagating_gateway_ids = []
        for el in element.findall(fixxpath(xpath='propagatingVgwSet/item',
                                           namespace=NAMESPACE)):
            propagating_gateway_ids.append(findtext(element=el,
                                                    xpath='gatewayId',
                                                    namespace=NAMESPACE))

        name = name if name else tags.get('Name', id)

        return EC2RouteTable(route_table_id, name, routes, subnet_associations,
                             propagating_gateway_ids, extra=extra)

    def _to_routes(self, element, xpath):
        return [self._to_route(el) for el in element.findall(
            fixxpath(xpath=xpath, namespace=NAMESPACE))
        ]

    def _to_route(self, element):
        """
        Parse the XML element and return a route object

        :rtype:     :class: `EC2Route`
        """

        destination_cidr = findtext(element=element,
                                    xpath='destinationCidrBlock',
                                    namespace=NAMESPACE)

        gateway_id = findtext(element=element,
                              xpath='gatewayId',
                              namespace=NAMESPACE)

        instance_id = findtext(element=element,
                               xpath='instanceId',
                               namespace=NAMESPACE)

        owner_id = findtext(element=element,
                            xpath='instanceOwnerId',
                            namespace=NAMESPACE)

        interface_id = findtext(element=element,
                                xpath='networkInterfaceId',
                                namespace=NAMESPACE)

        state = findtext(element=element,
                         xpath='state',
                         namespace=NAMESPACE)

        origin = findtext(element=element,
                          xpath='origin',
                          namespace=NAMESPACE)

        vpc_peering_connection_id = findtext(element=element,
                                             xpath='vpcPeeringConnectionId',
                                             namespace=NAMESPACE)

        return EC2Route(destination_cidr, gateway_id, instance_id, owner_id,
                        interface_id, state, origin, vpc_peering_connection_id)

    def _to_subnet_associations(self, element, xpath):
        return [self._to_subnet_association(el) for el in element.findall(
            fixxpath(xpath=xpath, namespace=NAMESPACE))
        ]

    def _to_subnet_association(self, element):
        """
        Parse the XML element and return a route table association object

        :rtype:     :class: `EC2SubnetAssociation`
        """

        association_id = findtext(element=element,
                                  xpath='routeTableAssociationId',
                                  namespace=NAMESPACE)

        route_table_id = findtext(element=element,
                                  xpath='routeTableId',
                                  namespace=NAMESPACE)

        subnet_id = findtext(element=element,
                             xpath='subnetId',
                             namespace=NAMESPACE)

        main = findtext(element=element,
                        xpath='main',
                        namespace=NAMESPACE)

        main = True if main else False

        return EC2SubnetAssociation(association_id, route_table_id,
                                    subnet_id, main)

    def _pathlist(self, key, arr):
        """
        Converts a key and an array of values into AWS query param format.
        """
        params = {}
        i = 0

        for value in arr:
            i += 1
            params['%s.%s' % (key, i)] = value

        return params

    def _get_boolean(self, element):
        tag = '{%s}%s' % (NAMESPACE, 'return')
        return element.findtext(tag) == 'true'

    def _get_terminate_boolean(self, element):
        status = element.findtext(".//{%s}%s" % (NAMESPACE, 'name'))
        return any([term_status == status
                    for term_status
                    in ('shutting-down', 'terminated')])

    def _add_instance_filter(self, params, node):
        """
        Add instance filter to the provided params dictionary.
        """
        filters = {'instance-id': node.id}
        params.update(self._build_filters(filters))

        return params

    def _get_state_boolean(self, element):
        """
        Checks for the instances's state
        """
        state = findall(element=element,
                        xpath='instancesSet/item/currentState/name',
                        namespace=NAMESPACE)[0].text

        return state in ('stopping', 'pending', 'starting')

    def _get_extra_dict(self, element, mapping):
        """
        Extract attributes from the element based on rules provided in the
        mapping dictionary.

        :param      element: Element to parse the values from.
        :type       element: xml.etree.ElementTree.Element.

        :param      mapping: Dictionary with the extra layout
        :type       node: :class:`Node`

        :rtype: ``dict``
        """
        extra = {}
        for attribute, values in mapping.items():
            transform_func = values['transform_func']
            value = findattr(element=element,
                             xpath=values['xpath'],
                             namespace=NAMESPACE)
            if value is not None:
                extra[attribute] = transform_func(value)
            else:
                extra[attribute] = None

        return extra

    def _get_resource_tags(self, element):
        """
        Parse tags from the provided element and return a dictionary with
        key/value pairs.

        :rtype: ``dict``
        """
        tags = {}

        # Get our tag set by parsing the element
        tag_set = findall(element=element,
                          xpath='tagSet/item',
                          namespace=NAMESPACE)

        for tag in tag_set:
            key = findtext(element=tag,
                           xpath='key',
                           namespace=NAMESPACE)

            value = findtext(element=tag,
                             xpath='value',
                             namespace=NAMESPACE)

            tags[key] = value

        return tags

    def _get_block_device_mapping_params(self, block_device_mapping):
        """
        Return a list of dictionaries with query parameters for
        a valid block device mapping.

        :param      mapping: List of dictionaries with the drive layout
        :type       mapping: ``list`` or ``dict``

        :return:    Dictionary representation of the drive mapping
        :rtype:     ``dict``
        """

        if not isinstance(block_device_mapping, (list, tuple)):
            raise AttributeError(
                'block_device_mapping not list or tuple')

        params = {}

        for idx, mapping in enumerate(block_device_mapping):
            idx += 1  # We want 1-based indexes
            if not isinstance(mapping, dict):
                raise AttributeError(
                    'mapping %s in block_device_mapping '
                    'not a dict' % mapping)
            for k, v in mapping.items():
                if not isinstance(v, dict):
                    params['BlockDeviceMapping.%d.%s' % (idx, k)] = str(v)
                else:
                    for key, value in v.items():
                        params['BlockDeviceMapping.%d.%s.%s'
                               % (idx, k, key)] = str(value)
        return params

    def _get_billing_product_params(self, billing_products):
        """
        Return a list of dictionaries with valid param for billing product.

        :param      billing_product: List of billing code values(str)
        :type       billing product: ``list``

        :return:    Dictionary representation of the billing product codes
        :rtype:     ``dict``
        """

        if not isinstance(billing_products, (list, tuple)):
            raise AttributeError(
                'billing_products not list or tuple')

        params = {}

        for idx, v in enumerate(billing_products):
            idx += 1  # We want 1-based indexes
            params['BillingProduct.%d' % (idx)] = str(v)

    def _get_disk_container_params(self, disk_container):
        """
        Return a list of dictionaries with query parameters for
        a valid disk container.

        :param      disk_container: List of dictionaries with
                                    disk_container details
        :type       disk_container: ``list`` or ``dict``

        :return:    Dictionary representation of the disk_container
        :rtype:     ``dict``
        """

        if not isinstance(disk_container, (list, tuple)):
            raise AttributeError('disk_container not list or tuple')

        params = {}

        for idx, content in enumerate(disk_container):
            idx += 1  # We want 1-based indexes
            if not isinstance(content, dict):
                raise AttributeError(
                    'content %s in disk_container not a dict' % content)

            for k, v in content.items():
                if not isinstance(v, dict):
                    params['DiskContainer.%s' % (k)] = str(v)

                else:
                    for key, value in v.items():
                        params['DiskContainer.%s.%s'
                               % (k, key)] = str(value)

        return params

    def _get_client_data_params(self, client_data):
        """
        Return a dictionary with query parameters for
        a valid client data.

        :param      client_data: List of dictionaries with the disk
                                 upload details
        :type       client_data: ``dict``

        :return:    Dictionary representation of the client data
        :rtype:     ``dict``
        """

        if not isinstance(client_data, (list, tuple)):
            raise AttributeError('client_data not list or tuple')

        params = {}

        for idx, content in enumerate(client_data):
            idx += 1  # We want 1-based indexes
            if not isinstance(content, dict):
                raise AttributeError(
                    'content %s in client_data'
                    'not a dict' % content)

            for k, v in content.items():
                params['ClientData.%s' % (k)] = str(v)

        return params

    def _get_common_security_group_params(self, group_id, protocol,
                                          from_port, to_port, cidr_ips,
                                          group_pairs):
        """
        Return a dictionary with common query parameters which are used when
        operating on security groups.

        :rtype: ``dict``
        """
        params = {'GroupId': group_id,
                  'IpPermissions.1.IpProtocol': protocol,
                  'IpPermissions.1.FromPort': from_port,
                  'IpPermissions.1.ToPort': to_port}

        if cidr_ips is not None:
            ip_ranges = {}
            for index, cidr_ip in enumerate(cidr_ips):
                index += 1

                ip_ranges['IpPermissions.1.IpRanges.%s.CidrIp'
                          % (index)] = cidr_ip

            params.update(ip_ranges)

        if group_pairs is not None:
            user_groups = {}
            for index, group_pair in enumerate(group_pairs):
                index += 1

                if 'group_id' in group_pair.keys():
                    user_groups['IpPermissions.1.Groups.%s.GroupId'
                                % (index)] = group_pair['group_id']

                if 'group_name' in group_pair.keys():
                    user_groups['IpPermissions.1.Groups.%s.GroupName'
                                % (index)] = group_pair['group_name']

                if 'user_id' in group_pair.keys():
                    user_groups['IpPermissions.1.Groups.%s.UserId'
                                % (index)] = group_pair['user_id']

            params.update(user_groups)

        return params

    def _get_security_groups(self, element):
        """
        Parse security groups from the provided element and return a
        list of security groups with the id ane name key/value pairs.

        :rtype: ``list`` of ``dict``
        """
        groups = []

        for item in findall(element=element,
                            xpath='groupSet/item',
                            namespace=NAMESPACE):
            groups.append({
                'group_id': findtext(element=item,
                                     xpath='groupId',
                                     namespace=NAMESPACE),
                'group_name': findtext(element=item,
                                       xpath='groupName',
                                       namespace=NAMESPACE)
            })

        return groups

    def _build_filters(self, filters):
        """
        Return a dictionary with filter query parameters which are used when
        listing networks, security groups, etc.

        :param      filters: Dict of filter names and filter values
        :type       filters: ``dict``

        :rtype:     ``dict``
        """

        filter_entries = {}

        for filter_idx, filter_data in enumerate(filters.items()):
            filter_idx += 1  # We want 1-based indexes
            filter_name, filter_values = filter_data
            filter_key = 'Filter.%s.Name' % (filter_idx)
            filter_entries[filter_key] = filter_name

            if isinstance(filter_values, list):
                for value_idx, value in enumerate(filter_values):
                    value_idx += 1  # We want 1-based indexes
                    value_key = 'Filter.%s.Value.%s' % (filter_idx,
                                                        value_idx)
                    filter_entries[value_key] = value
            else:
                value_key = 'Filter.%s.Value.1' % (filter_idx)
                filter_entries[value_key] = filter_values

        return filter_entries


class EC2NodeDriver(BaseEC2NodeDriver):
    """
    Amazon EC2 node driver.
    """

    connectionCls = EC2Connection
    type = Provider.EC2
    name = 'Amazon EC2'
    website = 'http://aws.amazon.com/ec2/'
    path = '/'

    NODE_STATE_MAP = {
        'pending': NodeState.PENDING,
        'running': NodeState.RUNNING,
        'shutting-down': NodeState.UNKNOWN,
        'terminated': NodeState.TERMINATED,
        'stopped': NodeState.STOPPED
    }

    def __init__(self, key, secret=None, secure=True, host=None, port=None,
                 region='us-east-1', token=None, **kwargs):
        if hasattr(self, '_region'):
            region = self._region

        valid_regions = self.list_regions()
        if region not in valid_regions:
            raise ValueError('Invalid region: %s' % (region))

        details = REGION_DETAILS[region]
        self.region_name = region
        self.token = token
        self.api_name = details['api_name']
        self.country = details['country']
        self.signature_version = details.get('signature_version',
                                             DEFAULT_SIGNATURE_VERSION)

        host = host or details['endpoint']

        super(EC2NodeDriver, self).__init__(key=key, secret=secret,
                                            secure=secure, host=host,
                                            port=port, **kwargs)

    @classmethod
    def list_regions(cls):
        return VALID_EC2_REGIONS


class IdempotentParamError(LibcloudError):
    """
    Request used the same client token as a previous,
    but non-identical request.
    """

    def __str__(self):
        return repr(self.value)


class EucConnection(EC2Connection):
    """
    Connection class for Eucalyptus
    """

    host = None


class EucNodeDriver(BaseEC2NodeDriver):
    """
    Driver class for Eucalyptus
    """

    name = 'Eucalyptus'
    website = 'http://www.eucalyptus.com/'
    api_name = 'ec2_us_east'
    region_name = 'us-east-1'
    connectionCls = EucConnection
    signature_version = '2'

    def __init__(self, key, secret=None, secure=True, host=None,
                 path=None, port=None, api_version=DEFAULT_EUCA_API_VERSION):
        """
        @inherits: :class:`EC2NodeDriver.__init__`

        :param    path: The host where the API can be reached.
        :type     path: ``str``

        :param    api_version: The API version to extend support for
                               Eucalyptus proprietary API calls
        :type     api_version: ``str``
        """
        super(EucNodeDriver, self).__init__(key, secret, secure, host, port)

        if path is None:
            path = '/services/Eucalyptus'

        self.path = path
        self.EUCA_NAMESPACE = 'http://msgs.eucalyptus.com/%s' % (api_version)

    def list_locations(self):
        raise NotImplementedError(
            'list_locations not implemented for this driver')

    def _to_sizes(self, response):
        return [self._to_size(el) for el in response.findall(
            fixxpath(xpath='instanceTypeDetails/item',
                     namespace=self.EUCA_NAMESPACE))]

    def _to_size(self, el):
        name = findtext(element=el,
                        xpath='name',
                        namespace=self.EUCA_NAMESPACE)
        cpu = findtext(element=el,
                       xpath='cpu',
                       namespace=self.EUCA_NAMESPACE)
        disk = findtext(element=el,
                        xpath='disk',
                        namespace=self.EUCA_NAMESPACE)
        memory = findtext(element=el,
                          xpath='memory',
                          namespace=self.EUCA_NAMESPACE)

        return NodeSize(id=name,
                        name=name,
                        ram=int(memory),
                        disk=int(disk),
                        bandwidth=None,
                        price=None,
                        driver=EucNodeDriver,
                        extra={
                            'cpu': int(cpu)
                        })

    def list_sizes(self):
        """
        Lists available nodes sizes.

        :rtype: ``list`` of :class:`NodeSize`
        """
        params = {'Action': 'DescribeInstanceTypes'}
        response = self.connection.request(self.path, params=params).object

        return self._to_sizes(response)

    def _add_instance_filter(self, params, node):
        """
        Eucalyptus driver doesn't support filtering on instance id so this is a
        no-op.
        """
        pass


class NimbusConnection(EC2Connection):
    """
    Connection class for Nimbus
    """

    host = None


class NimbusNodeDriver(BaseEC2NodeDriver):
    """
    Driver class for Nimbus
    """

    type = Provider.NIMBUS
    name = 'Nimbus'
    website = 'http://www.nimbusproject.org/'
    country = 'Private'
    api_name = 'nimbus'
    region_name = 'nimbus'
    friendly_name = 'Nimbus Private Cloud'
    connectionCls = NimbusConnection
    signature_version = '2'

    def ex_describe_addresses(self, nodes):
        """
        Nimbus doesn't support elastic IPs, so this is a pass-through.

        @inherits: :class:`EC2NodeDriver.ex_describe_addresses`
        """
        nodes_elastic_ip_mappings = {}
        for node in nodes:
            # empty list per node
            nodes_elastic_ip_mappings[node.id] = []
        return nodes_elastic_ip_mappings

    def ex_create_tags(self, resource, tags):
        """
        Nimbus doesn't support creating tags, so this is a pass-through.

        @inherits: :class:`EC2NodeDriver.ex_create_tags`
        """
        pass


class OutscaleConnection(EC2Connection):
    """
    Connection class for Outscale
    """

    version = DEFAULT_OUTSCALE_API_VERSION
    host = None


class OutscaleNodeDriver(BaseEC2NodeDriver):
    """
    Base Outscale FCU node driver.

    Outscale per provider driver classes inherit from it.
    """

    connectionCls = OutscaleConnection
    name = 'Outscale'
    website = 'http://www.outscale.com'
    path = '/'
    signature_version = '2'

    NODE_STATE_MAP = {
        'pending': NodeState.PENDING,
        'running': NodeState.RUNNING,
        'shutting-down': NodeState.UNKNOWN,
        'terminated': NodeState.TERMINATED,
        'stopped': NodeState.STOPPED
    }

    def __init__(self, key, secret=None, secure=True, host=None, port=None,
                 region='us-east-1', region_details=None, **kwargs):
        if hasattr(self, '_region'):
            region = self._region

        if region_details is None:
            raise ValueError('Invalid region_details argument')

        if region not in region_details.keys():
            raise ValueError('Invalid region: %s' % (region))

        self.region_name = region
        self.region_details = region_details
        details = self.region_details[region]
        self.api_name = details['api_name']
        self.country = details['country']

        self.connectionCls.host = details['endpoint']

        self._not_implemented_msg =\
            'This method is not supported in the Outscale driver'

        super(BaseEC2NodeDriver, self).__init__(key=key, secret=secret,
                                                secure=secure, host=host,
                                                port=port, **kwargs)

    def create_node(self, **kwargs):
        """
        Creates a new Outscale node. The ex_iamprofile keyword
        is not supported.

        @inherits: :class:`BaseEC2NodeDriver.create_node`

        :keyword    ex_keyname: The name of the key pair
        :type       ex_keyname: ``str``

        :keyword    ex_userdata: The user data
        :type       ex_userdata: ``str``

        :keyword    ex_security_groups: A list of names of security groups to
                                        assign to the node.
        :type       ex_security_groups:   ``list``

        :keyword    ex_metadata: The Key/Value metadata to associate
                                 with a node.
        :type       ex_metadata: ``dict``

        :keyword    ex_mincount: The minimum number of nodes to launch
        :type       ex_mincount: ``int``

        :keyword    ex_maxcount: The maximum number of nodes to launch
        :type       ex_maxcount: ``int``

        :keyword    ex_clienttoken: A unique identifier to ensure idempotency
        :type       ex_clienttoken: ``str``

        :keyword    ex_blockdevicemappings: ``list`` of ``dict`` block device
                    mappings.
        :type       ex_blockdevicemappings: ``list`` of ``dict``

        :keyword    ex_ebs_optimized: EBS-Optimized if True
        :type       ex_ebs_optimized: ``bool``
        """
        if 'ex_iamprofile' in kwargs:
            raise NotImplementedError("ex_iamprofile not implemented")
        return super(OutscaleNodeDriver, self).create_node(**kwargs)

    def ex_create_network(self, cidr_block, name=None):
        """
        Creates a network/VPC. Outscale does not support instance_tenancy.

        :param      cidr_block: The CIDR block assigned to the network
        :type       cidr_block: ``str``

        :param      name: An optional name for the network
        :type       name: ``str``

        :return:    Dictionary of network properties
        :rtype:     ``dict``
        """
        return super(OutscaleNodeDriver, self).ex_create_network(cidr_block,
                                                                 name=name)

    def ex_modify_instance_attribute(self, node, disable_api_termination=None,
                                     ebs_optimized=None, group_id=None,
                                     source_dest_check=None, user_data=None,
                                     instance_type=None):
        """
        Modifies node attributes.
        Ouscale supports the following attributes:
        'DisableApiTermination.Value', 'EbsOptimized', 'GroupId.n',
        'SourceDestCheck.Value', 'UserData.Value',
        'InstanceType.Value'

        :param      node: Node instance
        :type       node: :class:`Node`

        :param      attributes: A dictionary with node attributes
        :type       attributes: ``dict``

        :return: True on success, False otherwise.
        :rtype: ``bool``
        """
        attributes = {}

        if disable_api_termination is not None:
            attributes['DisableApiTermination.Value'] = disable_api_termination
        if ebs_optimized is not None:
            attributes['EbsOptimized'] = ebs_optimized
        if group_id is not None:
            attributes['GroupId.n'] = group_id
        if source_dest_check is not None:
            attributes['SourceDestCheck.Value'] = source_dest_check
        if user_data is not None:
            attributes['UserData.Value'] = user_data
        if instance_type is not None:
            attributes['InstanceType.Value'] = instance_type

        return super(OutscaleNodeDriver, self).ex_modify_instance_attribute(
            node, attributes)

    def ex_register_image(self, name, description=None, architecture=None,
                          root_device_name=None, block_device_mapping=None):
        """
        Registers a Machine Image based off of an EBS-backed instance.
        Can also be used to create images from snapshots.

        Outscale does not support image_location, kernel_id and ramdisk_id.

        :param      name:  The name for the AMI being registered
        :type       name: ``str``

        :param      description: The description of the AMI (optional)
        :type       description: ``str``

        :param      architecture: The architecture of the AMI (i386/x86_64)
                                  (optional)
        :type       architecture: ``str``

        :param      root_device_name: The device name for the root device
                                      Required if registering an EBS-backed AMI
        :type       root_device_name: ``str``

        :param      block_device_mapping: A dictionary of the disk layout
                                          (optional)
        :type       block_device_mapping: ``dict``

        :rtype:     :class:`NodeImage`
        """
        return super(OutscaleNodeDriver, self).ex_register_image(
            name, description=description, architecture=architecture,
            root_device_name=root_device_name,
            block_device_mapping=block_device_mapping)

    def ex_copy_image(self, source_region, image, name=None, description=None):
        """
        Outscale does not support copying images.

        @inherits: :class:`EC2NodeDriver.ex_copy_image`
        """
        raise NotImplementedError(self._not_implemented_msg)

    def ex_get_limits(self):
        """
        Outscale does not support getting limits.

        @inherits: :class:`EC2NodeDriver.ex_get_limits`
        """
        raise NotImplementedError(self._not_implemented_msg)

    def ex_create_network_interface(self, subnet, name=None,
                                    description=None,
                                    private_ip_address=None):
        """
        Outscale does not support creating a network interface within a VPC.

        @inherits: :class:`EC2NodeDriver.ex_create_network_interface`
        """
        raise NotImplementedError(self._not_implemented_msg)

    def ex_delete_network_interface(self, network_interface):
        """
        Outscale does not support deleting a network interface within a VPC.

        @inherits: :class:`EC2NodeDriver.ex_delete_network_interface`
        """
        raise NotImplementedError(self._not_implemented_msg)

    def ex_attach_network_interface_to_node(self, network_interface,
                                            node, device_index):
        """
        Outscale does not support attaching a network interface.

        @inherits: :class:`EC2NodeDriver.ex_attach_network_interface_to_node`
        """
        raise NotImplementedError(self._not_implemented_msg)

    def ex_detach_network_interface(self, attachment_id, force=False):
        """
        Outscale does not support detaching a network interface

        @inherits: :class:`EC2NodeDriver.ex_detach_network_interface`
        """
        raise NotImplementedError(self._not_implemented_msg)

    def list_sizes(self, location=None):
        """
        Lists available nodes sizes.

        This overrides the EC2 default method in order to use Outscale
        information or data.

        :rtype: ``list`` of :class:`NodeSize`
        """
        available_types =\
            self.region_details[self.region_name]['instance_types']
        sizes = []

        for instance_type in available_types:
            attributes = OUTSCALE_INSTANCE_TYPES[instance_type]
            attributes = copy.deepcopy(attributes)
            price = self._get_size_price(size_id=instance_type)
            attributes.update({'price': price})
            sizes.append(NodeSize(driver=self, **attributes))
        return sizes

    def ex_modify_instance_keypair(self, instance_id, key_name=None):
        """
        Modifies the keypair associated with a specified instance.
        Once the modification is done, you must restart the instance.

        :param      instance_id: The ID of the instance
        :type       instance_id: ``string``

        :param      key_name: The name of the keypair
        :type       key_name: ``string``
        """

        params = {'Action': 'ModifyInstanceKeypair'}

        params.update({'instanceId': instance_id})

        if key_name is not None:
            params.update({'keyName': key_name})

        response = self.connection.request(self.path, params=params,
                                           method='GET').object

        return (findtext(element=response, xpath='return',
                         namespace=OUTSCALE_NAMESPACE) == 'true')

    def _to_quota(self, elem):
        """
        To Quota
        """

        quota = {}
        for reference_quota_item in findall(element=elem,
                                            xpath='referenceQuotaSet/item',
                                            namespace=OUTSCALE_NAMESPACE):
            reference = findtext(element=reference_quota_item,
                                 xpath='reference',
                                 namespace=OUTSCALE_NAMESPACE)
            quota_set = []
            for quota_item in findall(element=reference_quota_item,
                                      xpath='quotaSet/item',
                                      namespace=OUTSCALE_NAMESPACE):
                ownerId = findtext(element=quota_item,
                                   xpath='ownerId',
                                   namespace=OUTSCALE_NAMESPACE)
                name = findtext(element=quota_item,
                                xpath='name',
                                namespace=OUTSCALE_NAMESPACE)
                displayName = findtext(element=quota_item,
                                       xpath='displayName',
                                       namespace=OUTSCALE_NAMESPACE)
                description = findtext(element=quota_item,
                                       xpath='description',
                                       namespace=OUTSCALE_NAMESPACE)
                groupName = findtext(element=quota_item,
                                     xpath='groupName',
                                     namespace=OUTSCALE_NAMESPACE)
                maxQuotaValue = findtext(element=quota_item,
                                         xpath='maxQuotaValue',
                                         namespace=OUTSCALE_NAMESPACE)
                usedQuotaValue = findtext(element=quota_item,
                                          xpath='usedQuotaValue',
                                          namespace=OUTSCALE_NAMESPACE)
                quota_set.append({'ownerId': ownerId,
                                  'name': name,
                                  'displayName': displayName,
                                  'description': description,
                                  'groupName': groupName,
                                  'maxQuotaValue': maxQuotaValue,
                                  'usedQuotaValue': usedQuotaValue})
            quota[reference] = quota_set

        return quota

    def ex_describe_quotas(self, dry_run=False, filters=None,
                           max_results=None, marker=None):
        """
        Describes one or more of your quotas.

        :param      dry_run: dry_run
        :type       dry_run: ``bool``

        :param      filters: The filters so that the response returned includes
                             information for certain quotas only.
        :type       filters: ``dict``

        :param      max_results: The maximum number of items that can be
                                 returned in a single page (by default, 100)
        :type       max_results: ``int``

        :param      marker: Set quota marker
        :type       marker: ``string``

        :return:    (is_truncated, quota) tuple
        :rtype:     ``(bool, dict)``
        """

        if filters:
            raise NotImplementedError(
                'quota filters are not implemented')

        if marker:
            raise NotImplementedError(
                'quota marker is not implemented')

        params = {'Action': 'DescribeQuotas'}

        if dry_run:
            params.update({'DryRun': dry_run})

        if max_results:
            params.update({'MaxResults': max_results})

        response = self.connection.request(self.path, params=params,
                                           method='GET').object

        quota = self._to_quota(response)

        is_truncated = findtext(element=response, xpath='isTruncated',
                                namespace=OUTSCALE_NAMESPACE)

        return is_truncated, quota

    def _to_product_type(self, elem):

        productTypeId = findtext(element=elem, xpath='productTypeId',
                                 namespace=OUTSCALE_NAMESPACE)
        description = findtext(element=elem, xpath='description',
                               namespace=OUTSCALE_NAMESPACE)

        return {'productTypeId': productTypeId,
                'description': description}

    def ex_get_product_type(self, image_id, snapshot_id=None):
        """
        Gets the product type of a specified OMI or snapshot.

        :param      image_id: The ID of the OMI
        :type       image_id: ``string``

        :param      snapshot_id: The ID of the snapshot
        :type       snapshot_id: ``string``

        :return:    A product type
        :rtype:     ``dict``
        """

        params = {'Action': 'GetProductType'}

        params.update({'ImageId': image_id})
        if snapshot_id is not None:
            params.update({'SnapshotId': snapshot_id})

        response = self.connection.request(self.path, params=params,
                                           method='GET').object

        product_type = self._to_product_type(response)

        return product_type

    def _to_product_types(self, elem):

        product_types = []
        for product_types_item in findall(element=elem,
                                          xpath='productTypeSet/item',
                                          namespace=OUTSCALE_NAMESPACE):
            productTypeId = findtext(element=product_types_item,
                                     xpath='productTypeId',
                                     namespace=OUTSCALE_NAMESPACE)
            description = findtext(element=product_types_item,
                                   xpath='description',
                                   namespace=OUTSCALE_NAMESPACE)
            product_types.append({'productTypeId': productTypeId,
                                  'description': description})

        return product_types

    def ex_describe_product_types(self, filters=None):
        """
        Describes product types.

        :param      filters: The filters so that the list returned includes
                             information for certain quotas only.
        :type       filters: ``dict``

        :return:    A product types list
        :rtype:     ``list``
        """

        params = {'Action': 'DescribeProductTypes'}

        if filters:
            params.update(self._build_filters(filters))

        response = self.connection.request(self.path, params=params,
                                           method='GET').object

        product_types = self._to_product_types(response)

        return product_types

    def _to_instance_types(self, elem):

        instance_types = []
        for instance_types_item in findall(element=elem,
                                           xpath='instanceTypeSet/item',
                                           namespace=OUTSCALE_NAMESPACE):
            name = findtext(element=instance_types_item,
                            xpath='name',
                            namespace=OUTSCALE_NAMESPACE)
            vcpu = findtext(element=instance_types_item,
                            xpath='vcpu',
                            namespace=OUTSCALE_NAMESPACE)
            memory = findtext(element=instance_types_item,
                              xpath='memory',
                              namespace=OUTSCALE_NAMESPACE)
            storageSize = findtext(element=instance_types_item,
                                   xpath='storageSize',
                                   namespace=OUTSCALE_NAMESPACE)
            storageCount = findtext(element=instance_types_item,
                                    xpath='storageCount',
                                    namespace=OUTSCALE_NAMESPACE)
            maxIpAddresses = findtext(element=instance_types_item,
                                      xpath='maxIpAddresses',
                                      namespace=OUTSCALE_NAMESPACE)
            ebsOptimizedAvailable = findtext(element=instance_types_item,
                                             xpath='ebsOptimizedAvailable',
                                             namespace=OUTSCALE_NAMESPACE)
            d = {'name': name,
                 'vcpu': vcpu,
                 'memory': memory,
                 'storageSize': storageSize,
                 'storageCount': storageCount,
                 'maxIpAddresses': maxIpAddresses,
                 'ebsOptimizedAvailable': ebsOptimizedAvailable}
            instance_types.append(d)

        return instance_types

    def ex_describe_instance_types(self, filters=None):
        """
        Describes instance types.

        :param      filters: The filters so that the list returned includes
                    information for instance types only
        :type       filters: ``dict``

        :return:    A instance types list
        :rtype:     ``list``
        """

        params = {'Action': 'DescribeInstanceTypes'}

        if filters:
            params.update(self._build_filters(filters))

        response = self.connection.request(self.path, params=params,
                                           method='GET').object

        instance_types = self._to_instance_types(response)

        return instance_types


class OutscaleSASNodeDriver(OutscaleNodeDriver):
    """
    Outscale SAS node driver
    """
    name = 'Outscale SAS'
    type = Provider.OUTSCALE_SAS

    def __init__(self, key, secret=None, secure=True, host=None, port=None,
                 region='us-east-1', region_details=None, **kwargs):
        super(OutscaleSASNodeDriver, self).__init__(
            key=key, secret=secret, secure=secure, host=host, port=port,
            region=region, region_details=OUTSCALE_SAS_REGION_DETAILS,
            **kwargs)


class OutscaleINCNodeDriver(OutscaleNodeDriver):
    """
    Outscale INC node driver
    """
    name = 'Outscale INC'
    type = Provider.OUTSCALE_INC

    def __init__(self, key, secret=None, secure=True, host=None, port=None,
                 region='us-east-1', region_details=None, **kwargs):
        super(OutscaleINCNodeDriver, self).__init__(
            key=key, secret=secret, secure=secure, host=host, port=port,
            region=region, region_details=OUTSCALE_INC_REGION_DETAILS,
            **kwargs)<|MERGE_RESOLUTION|>--- conflicted
+++ resolved
@@ -77,11 +77,7 @@
     'IdempotentParamError'
 ]
 
-<<<<<<< HEAD
-API_VERSION = '2016-09-15'
-=======
 API_VERSION = '2016-11-15'
->>>>>>> 7ec025e2
 NAMESPACE = 'http://ec2.amazonaws.com/doc/%s/' % (API_VERSION)
 
 # Eucalyptus Constants
