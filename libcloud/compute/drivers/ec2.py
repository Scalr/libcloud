# Licensed to the Apache Software Foundation (ASF) under one or more
# contributor license agreements.  See the NOTICE file distributed with
# this work for additional information regarding copyright ownership.
# The ASF licenses this file to You under the Apache License, Version 2.0
# (the "License"); you may not use this file except in compliance with
# the License.  You may obtain a copy of the License at
#
#     http://www.apache.org/licenses/LICENSE-2.0
#
# Unless required by applicable law or agreed to in writing, software
# distributed under the License is distributed on an "AS IS" BASIS,
# WITHOUT WARRANTIES OR CONDITIONS OF ANY KIND, either express or implied.
# See the License for the specific language governing permissions and
# limitations under the License.

"""
Amazon EC2, Eucalyptus, Nimbus and Outscale drivers.
"""

import os
import re
import sys
import base64
import copy
import warnings
import time

from libcloud.utils import misc as misc_utils
from libcloud.utils.py3 import b, basestring, ensure_string
from libcloud.utils.xml import fixxpath, findtext, findattr, findall
from libcloud.utils.publickey import get_pubkey_ssh2_fingerprint
from libcloud.utils.publickey import get_pubkey_comment
from libcloud.utils.iso8601 import parse_date
from libcloud.common.aws import AWSBaseResponse, AWSJsonResponse, \
    SignedAWSConnection
from libcloud.common.aws import DEFAULT_SIGNATURE_VERSION
from libcloud.common.exceptions import RateLimitReachedError
from libcloud.common.types import (InvalidCredsError, MalformedResponseError,
                                   LibcloudError)
from libcloud.compute.providers import Provider
from libcloud.compute.base import Node, NodeDriver, NodeLocation, NodeSize
from libcloud.compute.base import NodeImage, StorageVolume, VolumeSnapshot
from libcloud.compute.base import KeyPair, BaseDriver
from libcloud.compute.types import NodeState, KeyPairDoesNotExistError, \
    StorageVolumeState, VolumeSnapshotState
from libcloud.compute.constants import INSTANCE_TYPES, REGION_DETAILS

__all__ = [
    'API_VERSION',
    'NAMESPACE',
    'INSTANCE_TYPES',
    'OUTSCALE_INSTANCE_TYPES',
    'OUTSCALE_SAS_REGION_DETAILS',
    'OUTSCALE_INC_REGION_DETAILS',
    'DEFAULT_EUCA_API_VERSION',
    'EUCA_NAMESPACE',
    'DEFAULT_EFS_API_VERSION',
    'EFS_NAMESPACE',

    'EC2NodeDriver',
    'BaseEC2NodeDriver',

    'NimbusNodeDriver',
    'EucNodeDriver',

    'OutscaleSASNodeDriver',
    'OutscaleINCNodeDriver',

    'EFSDriver',

    'EC2NodeLocation',
    'EC2ReservedNode',
    'EC2SecurityGroup',
    'EC2ImportSnapshotTask',
    'EC2PlacementGroup',
    'EC2Network',
    'EC2NetworkSubnet',
    'EC2NetworkInterface',
    'EC2RouteTable',
    'EC2Route',
    'EC2SubnetAssociation',
    'EC2ReservedInstancesOffering',
    'ExEC2AvailabilityZone',

    'IdempotentParamError'
]

API_VERSION = '2016-11-15'
NAMESPACE = 'http://ec2.amazonaws.com/doc/%s/' % (API_VERSION)

# Eucalyptus Constants
DEFAULT_EUCA_API_VERSION = '3.3.0'
EUCA_NAMESPACE = 'http://msgs.eucalyptus.com/%s' % (DEFAULT_EUCA_API_VERSION)

# Outscale Constants
DEFAULT_OUTSCALE_API_VERSION = '2016-04-01'
OUTSCALE_NAMESPACE = 'http://api.outscale.com/wsdl/fcuext/2014-04-15/'

<<<<<<< HEAD
# EFS Constants
DEFAULT_EFS_API_VERSION = '2015-02-01'
EFS_NAMESPACE = 'elasticfilesystem.%s.amazonaws.com'


"""
Sizes must be hardcoded, because Amazon doesn't provide an API to fetch them.
From http://aws.amazon.com/ec2/instance-types/
and <http://aws.amazon.com/ec2/previous-generation/>
ram = [MiB], disk = [GB]
"""


def GiB(value):
    return int(value * 1024)


INSTANCE_TYPES = {
    't1.micro': {
        'id': 't1.micro',
        'name': 'Micro Instance',
        'ram': GiB(0.613),
        'disk': 15,  # GB
        'bandwidth': None
    },
    'm1.small': {
        'id': 'm1.small',
        'name': 'Small Instance',
        'ram': GiB(1.7),
        'disk': 160,  # GB
        'bandwidth': None
    },
    'm1.medium': {
        'id': 'm1.medium',
        'name': 'Medium Instance',
        'ram': GiB(3.75),
        'disk': 410,  # GB
        'bandwidth': None
    },
    'm1.large': {
        'id': 'm1.large',
        'name': 'Large Instance',
        'ram': GiB(7.5),
        'disk': 2 * 420,  # GB
        'bandwidth': None,
        'extra': {
            'cpu': 2
        }
    },
    'm1.xlarge': {
        'id': 'm1.xlarge',
        'name': 'Extra Large Instance',
        'ram': GiB(15),
        'disk': 4 * 420,  # GB
        'bandwidth': None,
        'extra': {
            'cpu': 4
        }
    },
    'c1.medium': {
        'id': 'c1.medium',
        'name': 'High-CPU Medium Instance',
        'ram': GiB(1.7),
        'disk': 350,  # GB
        'bandwidth': None,
        'extra': {
            'cpu': 2
        }
    },
    'c1.xlarge': {
        'id': 'c1.xlarge',
        'name': 'High-CPU Extra Large Instance',
        'ram': GiB(7),
        'disk': 4 * 420,  # GB
        'bandwidth': None,
        'extra': {
            'cpu': 8
        }
    },
    'm2.xlarge': {
        'id': 'm2.xlarge',
        'name': 'High-Memory Extra Large Instance',
        'ram': GiB(17.1),
        'disk': 420,  # GB
        'bandwidth': None,
        'extra': {
            'cpu': 2
        }
    },
    'm2.2xlarge': {
        'id': 'm2.2xlarge',
        'name': 'High-Memory Double Extra Large Instance',
        'ram': GiB(34.2),
        'disk': 850,  # GB
        'bandwidth': None,
        'extra': {
            'cpu': 4
        }
    },
    'm2.4xlarge': {
        'id': 'm2.4xlarge',
        'name': 'High-Memory Quadruple Extra Large Instance',
        'ram': GiB(68.4),
        'disk': 2 * 840,  # GB
        'bandwidth': None,
        'extra': {
            'cpu': 8
        }
    },
    'm3.medium': {
        'id': 'm3.medium',
        'name': 'Medium Instance',
        'ram': GiB(3.75),
        'disk': 4,  # GB
        'bandwidth': None,
        'extra': {
            'cpu': 1
        }
    },
    'm3.large': {
        'id': 'm3.large',
        'name': 'Large Instance',
        'ram': GiB(7.5),
        'disk': 32,  # GB
        'bandwidth': None,
        'extra': {
            'cpu': 2
        }
    },
    'm3.xlarge': {
        'id': 'm3.xlarge',
        'name': 'Extra Large Instance',
        'ram': GiB(15),
        'disk': 2 * 40,  # GB
        'bandwidth': None,
        'extra': {
            'cpu': 4
        }
    },
    'm3.2xlarge': {
        'id': 'm3.2xlarge',
        'name': 'Double Extra Large Instance',
        'ram': GiB(30),
        'disk': 2 * 80,  # GB
        'bandwidth': None,
        'extra': {
            'cpu': 8
        }
    },
    'm4.large': {
        'id': 'm4.large',
        'name': 'Large Instance',
        'ram': GiB(8),
        'disk': 0,  # EBS only
        'bandwidth': None,
        'extra': {
            'cpu': 2
        }
    },
    'm4.xlarge': {
        'id': 'm4.xlarge',
        'name': 'Extra Large Instance',
        'ram': GiB(16),
        'disk': 0,  # EBS only
        'bandwidth': None,
        'extra': {
            'cpu': 4
        }
    },
    'm4.2xlarge': {
        'id': 'm4.2xlarge',
        'name': 'Double Extra Large Instance',
        'ram': GiB(32),
        'disk': 0,  # EBS only
        'bandwidth': None,
        'extra': {
            'cpu': 8
        }
    },
    'm4.4xlarge': {
        'id': 'm4.4xlarge',
        'name': 'Quadruple Extra Large Instance',
        'ram': GiB(64),
        'disk': 0,  # EBS only
        'bandwidth': None,
        'extra': {
            'cpu': 16
        }
    },
    'm4.10xlarge': {
        'id': 'm4.10xlarge',
        'name': '10 Extra Large Instance',
        'ram': GiB(160),
        'disk': 0,  # EBS only
        'bandwidth': None,
        'extra': {
            'cpu': 40
        }
    },
    'm4.16xlarge': {
        'id': 'm4.16xlarge',
        'name': '16 Extra Large Instance',
        'ram': GiB(256),
        'disk': 0,  # EBS only
        'bandwidth': None,
        'extra': {
            'cpu': 64
        }
    },
    'm5.large': {
        'id': 'm5.large',
        'name': 'Large Instance',
        'ram': GiB(8),
        'disk': 0,  # EBS only
        'bandwidth': None,
        'extra': {
            'cpu': 2
        }
    },
    'm5.xlarge': {
        'id': 'm5.xlarge',
        'name': 'Extra Large Instance',
        'ram': GiB(16),
        'disk': 0,  # EBS only
        'bandwidth': None,
        'extra': {
            'cpu': 4
        }
    },
    'm5.2xlarge': {
        'id': 'm5.2xlarge',
        'name': 'Double Extra Large Instance',
        'ram': GiB(32),
        'disk': 0,  # EBS only
        'bandwidth': None,
        'extra': {
            'cpu': 8
        }
    },
    'm5.4xlarge': {
        'id': 'm5.4xlarge',
        'name': 'Quadruple Extra Large Instance',
        'ram': GiB(64),
        'disk': 0,  # EBS only
        'bandwidth': None,
        'extra': {
            'cpu': 16
        }
    },
    'm5.12xlarge': {
        'id': 'm5.12xlarge',
        'name': '12 Extra Large Instance',
        'ram': GiB(192),
        'disk': 0,  # EBS only
        'bandwidth': None,
        'extra': {
            'cpu': 48
        }
    },
    'm5.24xlarge': {
        'id': 'm5.24xlarge',
        'name': '24 Extra Large Instance',
        'ram': GiB(384),
        'disk': 0,  # EBS only
        'bandwidth': None,
        'extra': {
            'cpu': 96
        }
    },
    'm5.metal': {
        'id': 'm5.metal',
        'name': 'M5 General Purpose Metal',
        'ram': GiB(384),
        'disk': 0,  # EBS only
        'bandwidth': None,
        'extra': {
            'cpu': 96
        }
    },
    'cg1.4xlarge': {
        'id': 'cg1.4xlarge',
        'name': 'Cluster GPU Quadruple Extra Large Instance',
        'ram': GiB(22.5),
        'disk': 2 * 840,  # GB
        'bandwidth': None,
        'extra': {
            'cpu': 16
        }
    },
    'g2.2xlarge': {
        'id': 'g2.2xlarge',
        'name': 'Cluster GPU G2 Double Extra Large Instance',
        'ram': GiB(15),
        'disk': 60,  # GB
        'bandwidth': None,
        'extra': {
            'cpu': 8
        }
    },
    'g2.8xlarge': {
        'id': 'g2.8xlarge',
        'name': 'Cluster GPU G2 Eight Extra Large Instance',
        'ram': GiB(60),
        'disk': 2 * 120,  # GB
        'bandwidth': None,
        'extra': {
            'cpu': 32
        }
    },
    'g3.4xlarge': {
        'id': 'g3.4xlarge',
        'name': 'Cluster GPU G3 Four Extra Large Instance',
        'ram': GiB(122),
        'disk': 0,  # EBS only
        'bandwidth': None,
        'extra': {
            'cpu': 16,
            'gpu': 1,
            'gpu_ram': GiB(8)
        }
    },
    'g3.8xlarge': {
        'id': 'g3.8xlarge',
        'name': 'Cluster GPU G3 Eight Extra Large Instance',
        'ram': GiB(244),
        'disk': 0,  # EBS only
        'bandwidth': None,
        'extra': {
            'cpu': 32,
            'gpu': 2,
            'gpu_ram': GiB(16)
        }
    },
    'g3.16xlarge': {
        'id': 'g3.16xlarge',
        'name': 'Cluster GPU G3 16 Extra Large Instance',
        'ram': GiB(488),
        'disk': 0,  # EBS only
        'bandwidth': None,
        'extra': {
            'cpu': 64,
            'gpu': 4,
            'gpu_ram': GiB(32)
        }
    },
    'p2.xlarge': {
        'id': 'p2.xlarge',
        'name': 'Cluster GPU P2 Large Instance',
        'ram': GiB(61),
        'disk': 4,
        'bandwidth': None
    },
    'p2.8xlarge': {
        'id': 'p2.8xlarge',
        'name': 'Cluster GPU P2 Large Instance',
        'ram': GiB(488),
        'disk': 32,
        'bandwidth': None
    },
    'p2.16xlarge': {
        'id': 'p2.16xlarge',
        'name': 'Cluster GPU P2 Large Instance',
        'ram': GiB(732),
        'disk': 64,
        'bandwidth': None
    },
    'cc1.4xlarge': {
        'id': 'cc1.4xlarge',
        'name': 'Cluster Compute Quadruple Extra Large Instance',
        'ram': 23552,
        'disk': 1690,
        'bandwidth': None
    },
    'cc2.8xlarge': {
        'id': 'cc2.8xlarge',
        'name': 'Cluster Compute Eight Extra Large Instance',
        'ram': GiB(60.5),
        'disk': 4 * 840,  # GB
        'bandwidth': None,
        'extra': {
            'cpu': 32
        }
    },
    # c3 instances have 2 SSDs of the specified disk size
    'c3.large': {
        'id': 'c3.large',
        'name': 'Compute Optimized Large Instance',
        'ram': GiB(3.75),
        'disk': 2 * 16,  # GB
        'bandwidth': None,
        'extra': {
            'cpu': 2
        }
    },
    'c3.xlarge': {
        'id': 'c3.xlarge',
        'name': 'Compute Optimized Extra Large Instance',
        'ram': GiB(7.5),
        'disk': 2 * 40,  # GB
        'bandwidth': None,
        'extra': {
            'cpu': 4
        }
    },
    'c3.2xlarge': {
        'id': 'c3.2xlarge',
        'name': 'Compute Optimized Double Extra Large Instance',
        'ram': GiB(15),
        'disk': 2 * 80,  # GB
        'bandwidth': None,
        'extra': {
            'cpu': 8
        }
    },
    'c3.4xlarge': {
        'id': 'c3.4xlarge',
        'name': 'Compute Optimized Quadruple Extra Large Instance',
        'ram': GiB(30),
        'disk': 2 * 160,  # GB
        'bandwidth': None,
        'extra': {
            'cpu': 16
        }
    },
    'c3.8xlarge': {
        'id': 'c3.8xlarge',
        'name': 'Compute Optimized Eight Extra Large Instance',
        'ram': GiB(60),
        'disk': 2 * 320,  # GB
        'bandwidth': None,
        'extra': {
            'cpu': 32
        }
    },
    'c4.large': {
        'id': 'c4.large',
        'name': 'Compute Optimized Large Instance',
        'ram': GiB(3.75),
        'disk': 0,  # EBS only
        'bandwidth': None,
        'extra': {
            'cpu': 2
        }
    },
    'c4.xlarge': {
        'id': 'c4.xlarge',
        'name': 'Compute Optimized Extra Large Instance',
        'ram': GiB(7.5),
        'disk': 0,  # EBS only
        'bandwidth': None,
        'extra': {
            'cpu': 4
        }
    },
    'c4.2xlarge': {
        'id': 'c4.2xlarge',
        'name': 'Compute Optimized Double Large Instance',
        'ram': GiB(15),
        'disk': 0,  # EBS only
        'bandwidth': None,
        'extra': {
            'cpu': 8
        }
    },
    'c4.4xlarge': {
        'id': 'c4.4xlarge',
        'name': 'Compute Optimized Quadruple Extra Large Instance',
        'ram': GiB(30),
        'disk': 0,  # EBS only
        'bandwidth': None,
        'extra': {
            'cpu': 16
        }
    },
    'c4.8xlarge': {
        'id': 'c4.8xlarge',
        'name': 'Compute Optimized Eight Extra Large Instance',
        'ram': GiB(60),
        'disk': 0,  # EBS only
        'bandwidth': None,
        'extra': {
            'cpu': 32
        }
    },
    'c5.large': {
        'id': 'c5.large',
        'name': 'Compute Optimized Large Instance',
        'ram': GiB(4),
        'disk': 0,  # EBS only
        'bandwidth': None,
        'extra': {
            'cpu': 2
        }
    },
    'c5.xlarge': {
        'id': 'c5.xlarge',
        'name': 'Compute Optimized Extra Large Instance',
        'ram': GiB(8),
        'disk': 0,  # EBS only
        'bandwidth': None,
        'extra': {
            'cpu': 4
        }
    },
    'c5.2xlarge': {
        'id': 'c5.2xlarge',
        'name': 'Compute Optimized Double Extra Large Instance',
        'ram': GiB(16),
        'disk': 0,  # EBS only
        'bandwidth': None,
        'extra': {
            'cpu': 8
        }
    },
    'c5.4xlarge': {
        'id': 'c5.4xlarge',
        'name': 'Compute Optimized Quadruple Extra Large Instance',
        'ram': GiB(32),
        'disk': 0,  # EBS only
        'bandwidth': None,
        'extra': {
            'cpu': 16
        }
    },
    'c5.9xlarge': {
        'id': 'c5.9xlarge',
        'name': 'Compute Optimized Nonuple Extra Large Instance',
        'ram': GiB(72),
        'disk': 0,  # EBS only
        'bandwidth': None,
        'extra': {
            'cpu': 36
        }
    },
    'c5.18xlarge': {
        'id': 'c5.18xlarge',
        'name': 'Compute Optimized Eighteen Extra Large Instance',
        'ram': GiB(144),
        'disk': 0,  # EBS only
        'bandwidth': None,
        'extra': {
            'cpu': 72
        }
    },
    'cr1.8xlarge': {
        'id': 'cr1.8xlarge',
        'name': 'High Memory Cluster Eight Extra Large',
        'ram': GiB(244),
        'disk': 2 * 120,  # GB
        'bandwidth': None,
        'extra': {
            'cpu': 32
        }
    },
    'hs1.4xlarge': {
        'id': 'hs1.4xlarge',
        'name': 'High Storage Quadruple Extra Large Instance',
        'ram': GiB(64),
        'disk': 2 * 1024,  # GB
        'bandwidth': None,
        'extra': {
            'cpu': 16
        }
    },
    'hs1.8xlarge': {
        'id': 'hs1.8xlarge',
        'name': 'High Storage Eight Extra Large Instance',
        'ram': GiB(117),
        'disk': 24 * 2000,
        'bandwidth': None,
        'extra': {
            'cpu': 17
        }
    },
    # i2 instances have up to eight SSD drives
    'i2.xlarge': {
        'id': 'i2.xlarge',
        'name': 'High I/O Storage Optimized Extra Large Instance',
        'ram': GiB(30.5),
        'disk': 800,  # GB
        'bandwidth': None,
        'extra': {
            'cpu': 4
        }
    },
    'i2.2xlarge': {
        'id': 'i2.2xlarge',
        'name': 'High I/O Storage Optimized Double Extra Large Instance',
        'ram': GiB(61),
        'disk': 2 * 800,  # GB
        'bandwidth': None,
        'extra': {
            'cpu': 8
        }
    },
    'i2.4xlarge': {
        'id': 'i2.4xlarge',
        'name': 'High I/O Storage Optimized Quadruple Large Instance',
        'ram': GiB(122),
        'disk': 4 * 800,  # GB
        'bandwidth': None,
        'extra': {
            'cpu': 16
        }
    },
    'i2.8xlarge': {
        'id': 'i2.8xlarge',
        'name': 'High I/O Storage Optimized Eight Extra Large Instance',
        'ram': GiB(244),
        'disk': 8 * 800,  # GB
        'bandwidth': None,
        'extra': {
            'cpu': 32
        }
    },
    'i3.large': {
        'id': 'i3.large',
        'name': 'High I/O Instances',
        'ram': GiB(15.25),
        'disk': 1 * 475,  # GB
        'bandwidth': None,
        'extra': {
            'cpu': 2
        }
    },
    'i3.xlarge': {
        'id': 'i3.xlarge',
        'name': 'High I/O Instances',
        'ram': GiB(30.5),
        'disk': 1 * 950,  # GB
        'bandwidth': None,
        'extra': {
            'cpu': 4
        }
    },
    'i3.2xlarge': {
        'id': 'i3.2xlarge',
        'name': 'High I/O Instances',
        'ram': GiB(61),
        'disk': 1 * 1900,  # GB
        'bandwidth': None,
        'extra': {
            'cpu': 8
        }
    },
    'i3.4xlarge': {
        'id': 'i3.4xlarge',
        'name': 'High I/O Instances',
        'ram': GiB(122),
        'disk': 2 * 1900,  # GB
        'bandwidth': None,
        'extra': {
            'cpu': 16
        }
    },
    'i3.8xlarge': {
        'id': 'i3.8xlarge',
        'name': 'High I/O Instances',
        'ram': GiB(244),
        'disk': 4 * 1900,  # GB
        'bandwidth': None,
        'extra': {
            'cpu': 32
        }
    },
    'i3.16xlarge': {
        'id': 'i3.16xlarge',
        'name': 'High I/O Instances',
        'ram': GiB(488),
        'disk': 8 * 1900,  # GB
        'bandwidth': None,
        'extra': {
            'cpu': 64
        }
    },
    'd2.xlarge': {
        'id': 'd2.xlarge',
        'name': 'Dense Storage Optimized Extra Large Instance',
        'ram': GiB(30.5),
        'disk': 3 * 2000,  # GB
        'bandwidth': None,
        'extra': {
            'cpu': 4
        }
    },
    'd2.2xlarge': {
        'id': 'd2.2xlarge',
        'name': 'Dense Storage Optimized Double Extra Large Instance',
        'ram': GiB(61),
        'disk': 6 * 2000,  # GB
        'bandwidth': None,
        'extra': {
            'cpu': 8
        }
    },
    'd2.4xlarge': {
        'id': 'd2.4xlarge',
        'name': 'Dense Storage Optimized Quadruple Extra Large Instance',
        'ram': GiB(122),
        'disk': 12 * 2000,  # GB
        'bandwidth': None,
        'extra': {
            'cpu': 16
        }
    },
    'd2.8xlarge': {
        'id': 'd2.8xlarge',
        'name': 'Dense Storage Optimized Eight Extra Large Instance',
        'ram': GiB(244),
        'disk': 24 * 2000,  # GB
        'bandwidth': None,
        'extra': {
            'cpu': 36
        }
    },
    # 1x SSD
    'r3.large': {
        'id': 'r3.large',
        'name': 'Memory Optimized Large instance',
        'ram': GiB(15.25),
        'disk': 32,  # GB
        'bandwidth': None,
        'extra': {
            'cpu': 2
        }
    },
    'r3.xlarge': {
        'id': 'r3.xlarge',
        'name': 'Memory Optimized Extra Large instance',
        'ram': GiB(30.5),
        'disk': 80,  # GB
        'bandwidth': None,
        'extra': {
            'cpu': 4
        }
    },
    'r3.2xlarge': {
        'id': 'r3.2xlarge',
        'name': 'Memory Optimized Double Extra Large instance',
        'ram': GiB(61),
        'disk': 160,  # GB
        'bandwidth': None,
        'extra': {
            'cpu': 8
        }
    },
    'r3.4xlarge': {
        'id': 'r3.4xlarge',
        'name': 'Memory Optimized Quadruple Extra Large instance',
        'ram': GiB(122),
        'disk': 320,  # GB
        'bandwidth': None,
        'extra': {
            'cpu': 16
        }
    },
    'r3.8xlarge': {
        'id': 'r3.8xlarge',
        'name': 'Memory Optimized Eight Extra Large instance',
        'ram': GiB(244),
        'disk': 2 * 320,  # GB
        'bandwidth': None,
        'extra': {
            'cpu': 32
        }
    },
    'r4.large': {
        'id': 'r4.large',
        'name': 'Memory Optimized Large instance',
        'ram': GiB(15.25),
        'disk': 0,  # GB
        'bandwidth': None,
        'extra': {
            'cpu': 2
        }
    },
    'r4.xlarge': {
        'id': 'r4.xlarge',
        'name': 'Memory Optimized Extra Large instance',
        'ram': GiB(30.5),
        'disk': 0,  # GB
        'bandwidth': None,
        'extra': {
            'cpu': 4
        }
    },
    'r4.2xlarge': {
        'id': 'r4.2xlarge',
        'name': 'Memory Optimized Double Extra Large instance',
        'ram': GiB(61),
        'disk': 0,  # GB
        'bandwidth': None,
        'extra': {
            'cpu': 8
        }
    },
    'r4.4xlarge': {
        'id': 'r4.4xlarge',
        'name': 'Memory Optimized Quadruple Extra Large instance',
        'ram': GiB(122),
        'disk': 0,  # GB
        'bandwidth': None,
        'extra': {
            'cpu': 16
        }
    },
    'r4.8xlarge': {
        'id': 'r4.8xlarge',
        'name': 'Memory Optimized Eight Extra Large instance',
        'ram': GiB(244),
        'disk': 0,  # GB
        'bandwidth': None,
        'extra': {
            'cpu': 32
        }
    },
    'r4.16xlarge': {
        'id': 'r4.16xlarge',
        'name': 'Memory Optimized Sixteen Extra Large instance',
        'ram': GiB(488),
        'disk': 0,  # GB
        'bandwidth': None,
        'extra': {
            'cpu': 64
        }
    },
    # Burstable Performance General Purpose
    't2.nano': {
        'id': 't2.nano',
        'name': 'Burstable Performance Nano Instance',
        'ram': 512,
        'disk': 0,  # EBS Only
        'bandwidth': None,
        'extra': {
            'cpu': 1
        }
    },
    't2.micro': {
        'id': 't2.micro',
        'name': 'Burstable Performance Micro Instance',
        'ram': GiB(1),
        'disk': 0,  # EBS Only
        'bandwidth': None,
        'extra': {
            'cpu': 1
        }
    },
    't2.small': {
        'id': 't2.small',
        'name': 'Burstable Performance Small Instance',
        'ram': GiB(2),
        'disk': 0,  # EBS Only
        'bandwidth': None,
        'extra': {
            'cpu': 1
        }
    },
    't2.medium': {
        'id': 't2.medium',
        'name': 'Burstable Performance Medium Instance',
        'ram': GiB(4),
        'disk': 0,  # EBS Only
        'bandwidth': None,
        'extra': {
            'cpu': 2
        }
    },
    't2.large': {
        'id': 't2.large',
        'name': 'Burstable Performance Medium Instance',
        'ram': GiB(8),
        'disk': 0,  # EBS Only
        'bandwidth': None,
        'extra': {
            'cpu': 2
        }
    },
    't2.xlarge': {
        'id': 't2.xlarge',
        'name': 'Burstable Performance Extra Large Instance',
        'ram': GiB(16),
        'disk': 0,  # EBS Only
        'bandwidth': None,
        'extra': {
            'cpu': 4
        }
    },
    't2.2xlarge': {
        'id': 't2.2xlarge',
        'name': 'Burstable Performance Double Extra Large Instance',
        'ram': GiB(32),
        'disk': 0,  # EBS Only
        'bandwidth': None,
        'extra': {
            'cpu': 8
        }
    },
    'x1.16xlarge': {
        'id': 'x1.16xlarge',
        'name': 'Memory Optimized Sixteen Extra Large instance',
        'ram': GiB(976),
        'disk': 1920,  # GB
        'bandwidth': None,
        'extra': {
            'cpu': 64
        }
    },
    'x1e.32xlarge': {
        'id': 'x1e.32xlarge',
        'name': 'Memory Optimized ThirtyTwo E Extra Large instance',
        'ram': GiB(3904),
        'disk': 2 * 1920,  # GB
        'bandwidth': None,
        'extra': {
            'cpu': 128
        }
    },
    'x1.32xlarge': {
        'id': 'x1.32xlarge',
        'name': 'Memory Optimized ThirtyTwo Extra Large instance',
        'ram': GiB(1952),
        'disk': 2 * 1920,  # GB
        'bandwidth': None,
        'extra': {
            'cpu': 128
        }
    },
    # T3 instances
    't3.nano': {
        'id': 't3.nano',
        'name': 'T3 Nano',
        'ram': GiB(0.5),
        'disk': 0,  # EBS only
        'bandwidth': None,
        'extra': {
            'cpu': 2
        }
    },
    't3.micro': {
        'id': 't3.micro',
        'name': 'T3 Micro',
        'ram': GiB(1),
        'disk': 0,  # EBS only
        'bandwidth': None,
        'extra': {
            'cpu': 2
        }
    },
    't3.small': {
        'id': 't3.small',
        'name': 'T3 Small',
        'ram': GiB(2),
        'disk': 0,  # EBS only
        'bandwidth': None,
        'extra': {
            'cpu': 2
        }
    },
    't3.medium': {
        'id': 't3.medium',
        'name': 'T3 Medium',
        'ram': GiB(4),
        'disk': 0,  # EBS only
        'bandwidth': None,
        'extra': {
            'cpu': 2
        }
    },
    't3.large': {
        'id': 't3.large',
        'name': 'T3 Large',
        'ram': GiB(8),
        'disk': 0,  # EBS only
        'bandwidth': None,
        'extra': {
            'cpu': 2
        }
    },
    't3.xlarge': {
        'id': 't3.xlarge',
        'name': 'T3 Extra Large',
        'ram': GiB(16),
        'disk': 0,  # EBS only
        'bandwidth': None,
        'extra': {
            'cpu': 4
        }
    },
    't3.2xlarge': {
        'id': 't3.2xlarge',
        'name': 'T3 Double Extra Large',
        'ram': GiB(32),
        'disk': 0,  # EBS only
        'bandwidth': None,
        'extra': {
            'cpu': 8
        }
    },
    # M5D instances
    'm5d.large': {
        'id': 'm5d.large',
        'name': 'M5 General Purpose Large',
        'ram': GiB(8),
        'disk': 75,
        'bandwidth': None,
        'extra': {
            'cpu': 2
        }
    },
    'm5d.xlarge': {
        'id': 'm5d.xlarge',
        'name': 'M5 General Purpose Large',
        'ram': GiB(16),
        'disk': 150,
        'bandwidth': None,
        'extra': {
            'cpu': 4
        }
    },
    'm5d.2xlarge': {
        'id': 'm5d.2xlarge',
        'name': 'M5 General Purpose Double Extra Large',
        'ram': GiB(32),
        'disk': 300,
        'bandwidth': None,
        'extra': {
            'cpu': 8
        }
    },
    'm5d.4xlarge': {
        'id': 'm5d.4xlarge',
        'name': 'M5 General Purpose Quadruple Extra Large',
        'ram': GiB(64),
        'disk': '2 * 300',
        'bandwidth': None,
        'extra': {
            'cpu': 16
        }
    },
    'm5d.12xlarge': {
        'id': 'm5d.12xlarge',
        'name': 'M5 General Purpose 12xlarge',
        'ram': GiB(192),
        'disk': 2 * 900,
        'bandwidth': None,
        'extra': {
            'cpu': 48
        }
    },
    'm5d.24xlarge': {
        'id': 'm5d.24xlarge',
        'name': 'M5 General Purpose 24xlarge',
        'ram': GiB(384),
        'disk': 4 * 900,
        'bandwidth': None,
        'extra': {
            'cpu': 96
        }
    },
    'm5d.metal': {
        'id': 'm5d.metal',
        'name': 'M5 General Purpose Metal',
        'ram': GiB(384),
        'disk': 4 * 900,
        'bandwidth': None,
        'extra': {
            'cpu': 96
        }
    },
    # C5D instances
    'c5d.large': {
        'id': 'c5d.large',
        'name': 'C5 High-CPU Large',
        'ram': GiB(4),
        'disk': 50,
        'bandwidth': None,
        'extra': {
            'cpu': 2
        }
    },
    'c5d.xlarge': {
        'id': 'c5d.xlarge',
        'name': 'C5 High-CPU Extra Large',
        'ram': GiB(8),
        'disk': 100,
        'bandwidth': None,
        'extra': {
            'cpu': 4
        }
    },
    'c5d.2xlarge': {
        'id': 'c5d.2xlarge',
        'name': 'C5 High-CPU Double Extra Large',
        'ram': GiB(16),
        'disk': 200,
        'bandwidth': None,
        'extra': {
            'cpu': 8
        }
    },
    'c5d.4xlarge': {
        'id': 'c5d.4xlarge',
        'name': 'C5 High-CPU Quadruple Extra Large',
        'ram': GiB(32),
        'disk': 400,
        'bandwidth': None,
        'extra': {
            'cpu': 16
        }
    },
    'c5d.9xlarge': {
        'id': 'c5d.9xlarge',
        'name': 'C5 High-CPU 9xlarge',
        'ram': GiB(72),
        'disk': 900,
        'bandwidth': None,
        'extra': {
            'cpu': 36
        }
    },
    'c5d.18xlarge': {
        'id': 'c5d.18xlarge',
        'name': 'C5 High-CPU 18xlarge',
        'ram': GiB(144),
        'disk': 2 * 900,
        'bandwidth': None,
        'extra': {
            'cpu': 72
        }
    },
    # R5 instances
    'r5.large': {
        'id': 'r5.large',
        'name': 'R5 Large',
        'ram': GiB(16),
        'disk': 0,  # EBS only
        'bandwidth': None,
        'extra': {
            'cpu': 2
        }
    },
    'r5.xlarge': {
        'id': 'r5.xlarge',
        'name': 'R5 Extra Large',
        'ram': GiB(32),
        'disk': 0,  # EBS only
        'bandwidth': None,
        'extra': {
            'cpu': 4
        }
    },
    'r5.2xlarge': {
        'id': 'r5.2xlarge',
        'name': 'R5 Double Extra Large',
        'ram': GiB(64),
        'disk': 0,  # EBS only
        'bandwidth': None,
        'extra': {
            'cpu': 8
        }
    },
    'r5.4xlarge': {
        'id': 'r5.4xlarge',
        'name': 'R5 Quadruple Extra Large',
        'ram': GiB(128),
        'disk': 0,  # EBS only
        'bandwidth': None,
        'extra': {
            'cpu': 16
        }
    },
    'r5.12xlarge': {
        'id': 'r5.12xlarge',
        'name': '',
        'ram': GiB(384),
        'disk': 0,  # EBS only
        'bandwidth': None,
        'extra': {
            'cpu': 48
        }
    },
    'r5.24xlarge': {
        'id': 'r5.24xlarge',
        'name': 'R5 12xlarge',
        'ram': GiB(768),
        'disk': 0,  # EBS only
        'bandwidth': None,
        'extra': {
            'cpu': 96
        }
    },
    'r5.metal': {
        'id': 'r5.metal',
        'name': 'R5 Metal',
        'ram': GiB(768),
        'disk': 0,  # EBS only
        'bandwidth': None,
        'extra': {
            'cpu': 96
        }
    },
    # R5D instances
    'r5d.large': {
        'id': 'r5d.large',
        'name': 'R5D Large',
        'ram': GiB(16),
        'disk': 75,
        'bandwidth': None,
        'extra': {
            'cpu': 2
        }
    },
    'r5d.xlarge': {
        'id': 'r5d.xlarge',
        'name': 'R5D Extra Large',
        'ram': GiB(32),
        'disk': 1 * 150,
        'bandwidth': None,
        'extra': {
            'cpu': 4
        }
    },
    'r5d.2xlarge': {
        'id': 'r5d.2xlarge',
        'name': 'R5D Double Extra Large',
        'ram': GiB(64),
        'disk': 300,
        'bandwidth': None,
        'extra': {
            'cpu': 8
        }
    },
    'r5d.4xlarge': {
        'id': 'r5d.4xlarge',
        'name': 'R5D Quadruple Extra Large',
        'ram': GiB(128),
        'disk': 2 * 300,
        'bandwidth': None,
        'extra': {
            'cpu': 16
        }
    },
    'r5d.12xlarge': {
        'id': 'r5d.12xlarge',
        'name': 'R5D 12xlarge',
        'ram': GiB(384),
        'disk': 2 * 900,
        'bandwidth': None,
        'extra': {
            'cpu': 48
        }
    },
    'r5d.24xlarge': {
        'id': 'r5d.24xlarge',
        'name': 'R5D 24xlarge',
        'ram': GiB(768),
        'disk': 4 * 900,
        'bandwidth': None,
        'extra': {
            'cpu': 96
        }
    },
    'r5d.metal': {
        'id': 'r5d.metal',
        'name': 'R5D Metal',
        'ram': GiB(768),
        'disk': 4 * 900,
        'bandwidth': None,
        'extra': {
            'cpu': 96
        }
    },
}

#  From <https://aws.amazon.com/marketplace/help/200777880>
REGION_DETAILS = {
    # US East (Northern Virginia) Region
    'us-east-1': {
        'endpoint': 'ec2.us-east-1.amazonaws.com',
        'api_name': 'ec2_us_east',
        'country': 'USA',
        'signature_version': '2',
        'instance_types': [
            't1.micro',
            'm1.small',
            'm1.medium',
            'm1.large',
            'm1.xlarge',
            'm2.xlarge',
            'm2.2xlarge',
            'm2.4xlarge',
            'm3.medium',
            'm3.large',
            'm3.xlarge',
            'm3.2xlarge',
            'm4.large',
            'm4.xlarge',
            'm4.2xlarge',
            'm4.4xlarge',
            'm4.10xlarge',
            'm4.16xlarge',
            'm5.large',
            'm5.xlarge',
            'm5.2xlarge',
            'm5.4xlarge',
            'm5.12xlarge',
            'm5.24xlarge',
            'c1.medium',
            'c1.xlarge',
            'cc2.8xlarge',
            'c3.large',
            'c3.xlarge',
            'c3.2xlarge',
            'c3.4xlarge',
            'c3.8xlarge',
            'c4.large',
            'c4.xlarge',
            'c4.2xlarge',
            'c4.4xlarge',
            'c4.8xlarge',
            'c5.large',
            'c5.xlarge',
            'c5.2xlarge',
            'c5.4xlarge',
            'c5.9xlarge',
            'c5.18xlarge',
            'cg1.4xlarge',
            'g2.2xlarge',
            'g2.8xlarge',
            'g3.4xlarge',
            'g3.8xlarge',
            'g3.16xlarge',
            'cr1.8xlarge',
            'hs1.8xlarge',
            'i2.xlarge',
            'i2.2xlarge',
            'i2.4xlarge',
            'i2.8xlarge',
            'i3.large',
            'i3.xlarge',
            'i3.2xlarge',
            'i3.4xlarge',
            'i3.8xlarge',
            'i3.16xlarge',
            'd2.xlarge',
            'd2.2xlarge',
            'd2.4xlarge',
            'd2.8xlarge',
            'r3.large',
            'r3.xlarge',
            'r3.2xlarge',
            'r3.4xlarge',
            'r3.8xlarge',
            'r4.large',
            'r4.xlarge',
            'r4.2xlarge',
            'r4.4xlarge',
            'r4.8xlarge',
            'r4.16xlarge',
            't2.nano',
            't2.micro',
            't2.small',
            't2.medium',
            't2.large',
            'x1.16xlarge',
            'x1.32xlarge',
            'x1e.32xlarge',
        ]
    },
    # US West (Northern California) Region
    'us-west-1': {
        'endpoint': 'ec2.us-west-1.amazonaws.com',
        'api_name': 'ec2_us_west',
        'country': 'USA',
        'signature_version': '2',
        'instance_types': [
            't1.micro',
            'm1.small',
            'm1.medium',
            'm1.large',
            'm1.xlarge',
            'm2.xlarge',
            'm2.2xlarge',
            'm2.4xlarge',
            'm3.medium',
            'm3.large',
            'm3.xlarge',
            'm3.2xlarge',
            'm4.large',
            'm4.xlarge',
            'm4.2xlarge',
            'm4.4xlarge',
            'm4.10xlarge',
            'm4.16xlarge',
            'c1.medium',
            'c1.xlarge',
            'g2.2xlarge',
            'g2.8xlarge',
            'g3.4xlarge',
            'g3.8xlarge',
            'g3.16xlarge',
            'c3.large',
            'c3.xlarge',
            'c3.2xlarge',
            'c3.4xlarge',
            'c3.8xlarge',
            'c4.large',
            'c4.xlarge',
            'c4.2xlarge',
            'c4.4xlarge',
            'c4.8xlarge',
            'c5.large',
            'c5.xlarge',
            'c5.2xlarge',
            'c5.4xlarge',
            'c5.9xlarge',
            'c5.18xlarge',
            'i2.xlarge',
            'i2.2xlarge',
            'i2.4xlarge',
            'i2.8xlarge',
            'i3.large',
            'i3.xlarge',
            'i3.2xlarge',
            'i3.4xlarge',
            'i3.8xlarge',
            'i3.16xlarge',
            'r3.large',
            'r3.xlarge',
            'r3.2xlarge',
            'r3.4xlarge',
            'r3.8xlarge',
            'r4.large',
            'r4.xlarge',
            'r4.2xlarge',
            'r4.4xlarge',
            'r4.8xlarge',
            'r4.16xlarge',
            't2.nano',
            't2.micro',
            't2.small',
            't2.medium',
            't2.large'
        ]
    },
    # US East (Ohio) Region
    'us-east-2': {
        'endpoint': 'ec2.us-east-2.amazonaws.com',
        'api_name': 'ec2_us_east_ohio',
        'country': 'USA',
        'signature_version': '4',
        'instance_types': [
            't1.micro',
            'm1.small',
            'm1.medium',
            'm1.large',
            'm1.xlarge',
            'm2.xlarge',
            'm2.2xlarge',
            'm2.4xlarge',
            'm3.medium',
            'm3.large',
            'm3.xlarge',
            'm3.2xlarge',
            'm4.large',
            'm4.xlarge',
            'm4.2xlarge',
            'm4.4xlarge',
            'm4.10xlarge',
            'm4.16xlarge',
            'c1.medium',
            'c1.xlarge',
            'cc2.8xlarge',
            'c3.large',
            'c3.xlarge',
            'c3.2xlarge',
            'c3.4xlarge',
            'c3.8xlarge',
            'c4.large',
            'c4.xlarge',
            'c4.2xlarge',
            'c4.4xlarge',
            'c4.8xlarge',
            'cg1.4xlarge',
            'g2.2xlarge',
            'g2.8xlarge',
            'g3.4xlarge',
            'g3.8xlarge',
            'g3.16xlarge',
            'cr1.8xlarge',
            'hs1.8xlarge',
            'i2.xlarge',
            'i2.2xlarge',
            'i2.4xlarge',
            'i2.8xlarge',
            'i3.large',
            'i3.xlarge',
            'i3.2xlarge',
            'i3.4xlarge',
            'i3.8xlarge',
            'i3.16xlarge',
            'd2.xlarge',
            'd2.2xlarge',
            'd2.4xlarge',
            'd2.8xlarge',
            'r3.large',
            'r3.xlarge',
            'r3.2xlarge',
            'r3.4xlarge',
            'r3.8xlarge',
            'r4.large',
            'r4.xlarge',
            'r4.2xlarge',
            'r4.4xlarge',
            'r4.8xlarge',
            'r4.16xlarge',
            't2.nano',
            't2.micro',
            't2.small',
            't2.medium',
            't2.large',
            'x1.16xlarge',
            'x1.32xlarge',
            'x1e.32xlarge',
        ]
    },
    # US West (Oregon) Region
    'us-west-2': {
        'endpoint': 'ec2.us-west-2.amazonaws.com',
        'api_name': 'ec2_us_west_oregon',
        'country': 'US',
        'signature_version': '2',
        'instance_types': [
            't1.micro',
            'm1.small',
            'm1.medium',
            'm1.large',
            'm1.xlarge',
            'm2.xlarge',
            'm2.2xlarge',
            'm2.4xlarge',
            'm3.medium',
            'm3.large',
            'm3.xlarge',
            'm3.2xlarge',
            'm4.large',
            'm4.xlarge',
            'm4.2xlarge',
            'm4.4xlarge',
            'm4.10xlarge',
            'm4.16xlarge',
            'm5.large',
            'm5.xlarge',
            'm5.2xlarge',
            'm5.4xlarge',
            'm5.12xlarge',
            'm5.24xlarge',
            'c1.medium',
            'c1.xlarge',
            'g2.2xlarge',
            'g2.8xlarge',
            'g3.4xlarge',
            'g3.8xlarge',
            'g3.16xlarge',
            'p2.xlarge',
            'p2.8xlarge',
            'p2.16xlarge',
            'c3.large',
            'c3.xlarge',
            'c3.2xlarge',
            'c3.4xlarge',
            'c3.8xlarge',
            'c4.large',
            'c4.xlarge',
            'c4.2xlarge',
            'c4.4xlarge',
            'c4.8xlarge',
            'hs1.8xlarge',
            'cc2.8xlarge',
            'i2.xlarge',
            'i2.2xlarge',
            'i2.4xlarge',
            'i2.8xlarge',
            'i3.large',
            'i3.xlarge',
            'i3.2xlarge',
            'i3.4xlarge',
            'i3.8xlarge',
            'i3.16xlarge',
            'd2.xlarge',
            'd2.2xlarge',
            'd2.4xlarge',
            'd2.8xlarge',
            'r3.large',
            'r3.xlarge',
            'r3.2xlarge',
            'r3.4xlarge',
            'r3.8xlarge',
            'r4.large',
            'r4.xlarge',
            'r4.2xlarge',
            'r4.4xlarge',
            'r4.8xlarge',
            'r4.16xlarge',
            't2.nano',
            't2.micro',
            't2.small',
            't2.medium',
            't2.large',
            'x1.16xlarge',
            'x1.32xlarge',
            'x1e.32xlarge',
        ]
    },
    # EU (Ireland) Region
    'eu-west-1': {
        'endpoint': 'ec2.eu-west-1.amazonaws.com',
        'api_name': 'ec2_eu_west',
        'country': 'Ireland',
        'signature_version': '2',
        'instance_types': [
            't1.micro',
            'm1.small',
            'm1.medium',
            'm1.large',
            'm1.xlarge',
            'm2.xlarge',
            'm2.2xlarge',
            'm2.4xlarge',
            'm3.medium',
            'm3.large',
            'm3.xlarge',
            'm3.2xlarge',
            'm4.large',
            'm4.xlarge',
            'm4.2xlarge',
            'm4.4xlarge',
            'm4.10xlarge',
            'm4.16xlarge',
            'm5.large',
            'm5.xlarge',
            'm5.2xlarge',
            'm5.4xlarge',
            'm5.12xlarge',
            'm5.24xlarge',
            'c1.medium',
            'c1.xlarge',
            'g2.2xlarge',
            'g2.8xlarge',
            'g3.4xlarge',
            'g3.8xlarge',
            'g3.16xlarge',
            'c3.large',
            'c3.xlarge',
            'c3.2xlarge',
            'c3.4xlarge',
            'c3.8xlarge',
            'c4.large',
            'c4.xlarge',
            'c4.2xlarge',
            'c4.4xlarge',
            'c4.8xlarge',
            'c5.large',
            'c5.xlarge',
            'c5.2xlarge',
            'c5.4xlarge',
            'c5.9xlarge',
            'c5.18xlarge',
            'hs1.8xlarge',
            'cc2.8xlarge',
            'i2.xlarge',
            'i2.2xlarge',
            'i2.4xlarge',
            'i2.8xlarge',
            'i3.large',
            'i3.xlarge',
            'i3.2xlarge',
            'i3.4xlarge',
            'i3.8xlarge',
            'i3.16xlarge',
            'd2.xlarge',
            'd2.2xlarge',
            'd2.4xlarge',
            'd2.8xlarge',
            'r3.large',
            'r3.xlarge',
            'r3.2xlarge',
            'r3.4xlarge',
            'r3.8xlarge',
            'r4.large',
            'r4.xlarge',
            'r4.2xlarge',
            'r4.4xlarge',
            'r4.8xlarge',
            'r4.16xlarge',
            't2.nano',
            't2.micro',
            't2.small',
            't2.medium',
            't2.large',
            'x1.16xlarge',
            'x1.32xlarge',
            'x1e.32xlarge',
        ]
    },
    # EU (London) Region
    'eu-west-2': {
        'endpoint': 'ec2.eu-west-2.amazonaws.com',
        'api_name': 'ec2_eu_west_london',
        'country': 'United Kingdom',
        'signature_version': '4',
        'instance_types': [
            't1.micro',
            'm1.small',
            'm1.medium',
            'm1.large',
            'm1.xlarge',
            'm2.xlarge',
            'm2.2xlarge',
            'm2.4xlarge',
            'm3.medium',
            'm3.large',
            'm3.xlarge',
            'm3.2xlarge',
            'm4.large',
            'm4.xlarge',
            'm4.2xlarge',
            'm4.4xlarge',
            'm4.10xlarge',
            'm4.16xlarge',
            'c1.medium',
            'c1.xlarge',
            'cc2.8xlarge',
            'c3.large',
            'c3.xlarge',
            'c3.2xlarge',
            'c3.4xlarge',
            'c3.8xlarge',
            'c4.large',
            'c4.xlarge',
            'c4.2xlarge',
            'c4.4xlarge',
            'c4.8xlarge',
            'cg1.4xlarge',
            'g2.2xlarge',
            'g2.8xlarge',
            'cr1.8xlarge',
            'hs1.8xlarge',
            'i2.xlarge',
            'i2.2xlarge',
            'i2.4xlarge',
            'i2.8xlarge',
            'i3.large',
            'i3.xlarge',
            'i3.2xlarge',
            'i3.4xlarge',
            'i3.8xlarge',
            'i3.16xlarge',
            'd2.xlarge',
            'd2.2xlarge',
            'd2.4xlarge',
            'd2.8xlarge',
            'r3.large',
            'r3.xlarge',
            'r3.2xlarge',
            'r3.4xlarge',
            'r3.8xlarge',
            't2.nano',
            't2.micro',
            't2.small',
            't2.medium',
            't2.large',
            'x1.16xlarge',
            'x1.32xlarge',
            'x1e.32xlarge',
        ]
    },
    # EU (London) Region
    'eu-west-2': {
        'endpoint': 'ec2.eu-west-2.amazonaws.com',
        'api_name': 'ec2_eu_west_london',
        'country': 'United Kingdom',
        'signature_version': '4',
        'instance_types': [
            't1.micro',
            'm1.small',
            'm1.medium',
            'm1.large',
            'm1.xlarge',
            'm2.xlarge',
            'm2.2xlarge',
            'm2.4xlarge',
            'm3.medium',
            'm3.large',
            'm3.xlarge',
            'm3.2xlarge',
            'm4.large',
            'm4.xlarge',
            'm4.2xlarge',
            'm4.4xlarge',
            'm4.10xlarge',
            'm4.16xlarge',
            'c1.medium',
            'c1.xlarge',
            'cc2.8xlarge',
            'c3.large',
            'c3.xlarge',
            'c3.2xlarge',
            'c3.4xlarge',
            'c3.8xlarge',
            'c4.large',
            'c4.xlarge',
            'c4.2xlarge',
            'c4.4xlarge',
            'c4.8xlarge',
            'cg1.4xlarge',
            'g2.2xlarge',
            'g2.8xlarge',
            'cr1.8xlarge',
            'hs1.8xlarge',
            'i2.xlarge',
            'i2.2xlarge',
            'i2.4xlarge',
            'i2.8xlarge',
            'd2.xlarge',
            'd2.2xlarge',
            'd2.4xlarge',
            'd2.8xlarge',
            'r3.large',
            'r3.xlarge',
            'r3.2xlarge',
            'r3.4xlarge',
            'r3.8xlarge',
            't2.nano',
            't2.micro',
            't2.small',
            't2.medium',
            't2.large',
            'x1.32xlarge'
        ]
    },
    # EU (Paris) Region
    'eu-west-3': {
        'endpoint': 'ec2.eu-west-3.amazonaws.com',
        'api_name': 'ec2_eu_west_paris',
        'country': 'France',
        'signature_version': '4',
        'instance_types': [
            'c5.large',
            'c5.xlarge',
            'c5.2xlarge',
            'c5.4xlarge',
            'c5.9xlarge',
            'c5.18xlarge',
            'm5.large',
            'm5.xlarge',
            'm5.2xlarge',
            'm5.4xlarge',
            'm5.12xlarge',
            'm5.24xlarge',
            'r4.large',
            'r4.xlarge',
            'r4.2xlarge',
            'r4.4xlarge',
            'r4.8xlarge',
            'r4.16xlarge',
            't2.nano',
            't2.micro',
            't2.small',
            't2.medium',
            't2.large',
            'd2.xlarge',
            'd2.2xlarge',
            'd2.4xlarge',
            'd2.8xlarge',
            'i3.large',
            'i3.xlarge',
            'i3.2xlarge',
            'i3.4xlarge',
            'i3.8xlarge',
            'i3.16xlarge',
            'x1.16xlarge',
            'x1.32xlarge',
            'x1e.32xlarge',
        ]
    },
    # EU (Frankfurt) Region
    'eu-central-1': {
        'endpoint': 'ec2.eu-central-1.amazonaws.com',
        'api_name': 'ec2_eu_central',
        'country': 'Frankfurt',
        'signature_version': '4',
        'instance_types': [
            'm3.medium',
            'm3.large',
            'm3.xlarge',
            'm3.2xlarge',
            'c3.large',
            'c3.xlarge',
            'c3.2xlarge',
            'c3.4xlarge',
            'c4.large',
            'c4.xlarge',
            'c4.2xlarge',
            'c4.4xlarge',
            'c4.8xlarge',
            'm4.large',
            'm4.xlarge',
            'm4.2xlarge',
            'm4.4xlarge',
            'm4.10xlarge',
            'm4.16xlarge',
            'c3.8xlarge',
            'i2.xlarge',
            'i2.2xlarge',
            'i2.4xlarge',
            'i2.8xlarge',
            'i3.large',
            'i3.xlarge',
            'i3.2xlarge',
            'i3.4xlarge',
            'i3.8xlarge',
            'i3.16xlarge',
            'd2.xlarge',
            'd2.2xlarge',
            'd2.4xlarge',
            'd2.8xlarge',
            'r3.large',
            'r3.xlarge',
            'r3.2xlarge',
            'r3.4xlarge',
            'r3.8xlarge',
            'r4.large',
            'r4.xlarge',
            'r4.2xlarge',
            'r4.4xlarge',
            'r4.8xlarge',
            'r4.16xlarge',
            't2.micro',
            't2.small',
            't2.medium',
            't2.large',
            'x1.16xlarge',
            'x1.32xlarge',
            'x1e.32xlarge',
        ]
    },
    # EU (Stockholm) Region
    'eu-north-1': {
        'endpoint': 'ec2.eu-north-1.amazonaws.com',
        'api_name': 'ec2_eu_north',
        'country': 'Stockholm',
        'signature_version': '4',
        'instance_types': [
            't3.nano',
            't3.micro',
            't3.small',
            't3.medium',
            't3.large',
            't3.xlarge',
            't3.2xlarge',
            'm5d.large',
            'm5d.xlarge',
            'm5d.2xlarge',
            'm5d.4xlarge',
            'm5d.12xlarge',
            'm5d.24xlarge',
            'm5.large',
            'm5.xlarge',
            'm5.2xlarge',
            'm5.4xlarge',
            'm5.12xlarge',
            'm5.24xlarge',
            'm5.metal',
            'm5d.metal',
            'c5d.large',
            'c5d.xlarge',
            'c5d.2xlarge',
            'c5d.4xlarge',
            'c5d.9xlarge',
            'c5d.18xlarge',
            'c5.large',
            'c5.xlarge',
            'c5.2xlarge',
            'c5.4xlarge',
            'c5.9xlarge',
            'c5.18xlarge',
            'r5d.large',
            'r5d.xlarge',
            'r5d.2xlarge',
            'r5d.4xlarge',
            'r5d.12xlarge',
            'r5d.24xlarge',
            'r5d.metal',
            'r5.large',
            'r5.xlarge',
            'r5.2xlarge',
            'r5.4xlarge',
            'r5.12xlarge',
            'r5.24xlarge',
            'r5.metal',
            'd2.xlarge',
            'd2.2xlarge',
            'd2.4xlarge',
            'd2.8xlarge',
            'i3.large',
            'i3.xlarge',
            'i3.2xlarge',
            'i3.4xlarge',
            'i3.8xlarge',
            'i3.16xlarge',
        ]
    },
    # Asia Pacific (Mumbai, India) Region
    'ap-south-1': {
        'endpoint': 'ec2.ap-south-1.amazonaws.com',
        'api_name': 'ec2_ap_south_1',
        'country': 'India',
        'signature_version': '4',
        'instance_types': [
            't2.nano',
            't2.micro',
            't2.small',
            't2.medium',
            't2.large',
            'm4.large',
            'm4.xlarge',
            'm4.2xlarge',
            'm4.4xlarge',
            'm4.10xlarge',
            'm4.16xlarge',
            'c4.large',
            'c4.xlarge',
            'c4.2xlarge',
            'c4.4xlarge',
            'c4.8xlarge',
            'r3.large',
            'r3.xlarge',
            'r3.2xlarge',
            'r3.4xlarge',
            'r3.8xlarge',
            'r4.large',
            'r4.xlarge',
            'r4.2xlarge',
            'r4.4xlarge',
            'r4.8xlarge',
            'r4.16xlarge',
            'i2.xlarge',
            'i2.2xlarge',
            'i2.4xlarge',
            'i2.8xlarge',
            'i3.large',
            'i3.xlarge',
            'i3.2xlarge',
            'i3.4xlarge',
            'i3.8xlarge',
            'i3.16xlarge',
            'd2.xlarge',
            'd2.2xlarge',
            'd2.4xlarge',
            'd2.8xlarge'
        ]
    },
    # Asia Pacific (Singapore) Region
    'ap-southeast-1': {
        'endpoint': 'ec2.ap-southeast-1.amazonaws.com',
        'api_name': 'ec2_ap_southeast',
        'country': 'Singapore',
        'signature_version': '2',
        'instance_types': [
            't1.micro',
            'm1.small',
            'm1.medium',
            'm1.large',
            'm1.xlarge',
            'm2.xlarge',
            'm2.2xlarge',
            'm2.4xlarge',
            'm3.medium',
            'm3.large',
            'm3.xlarge',
            'm3.2xlarge',
            'm4.large',
            'm4.xlarge',
            'm4.2xlarge',
            'm4.4xlarge',
            'm4.10xlarge',
            'm4.16xlarge',
            'c1.medium',
            'c1.xlarge',
            'c3.large',
            'c3.xlarge',
            'c3.2xlarge',
            'c3.4xlarge',
            'c3.8xlarge',
            'c4.large',
            'c4.xlarge',
            'c4.2xlarge',
            'c4.4xlarge',
            'c4.8xlarge',
            'hs1.8xlarge',
            'i2.xlarge',
            'i2.2xlarge',
            'i2.4xlarge',
            'i2.8xlarge',
            'i3.large',
            'i3.xlarge',
            'i3.2xlarge',
            'i3.4xlarge',
            'i3.8xlarge',
            'i3.16xlarge',
            'd2.xlarge',
            'd2.2xlarge',
            'd2.4xlarge',
            'd2.8xlarge',
            't2.nano',
            't2.micro',
            't2.small',
            't2.medium',
            't2.large',
            'r4.large',
            'r4.xlarge',
            'r4.2xlarge',
            'r4.4xlarge',
            'r4.8xlarge',
            'r4.16xlarge',
            'x1.16xlarge',
            'x1.32xlarge',
            'x1e.32xlarge',
        ]
    },
    # Asia Pacific (Tokyo) Region
    'ap-northeast-1': {
        'endpoint': 'ec2.ap-northeast-1.amazonaws.com',
        'api_name': 'ec2_ap_northeast',
        'country': 'Japan',
        'signature_version': '2',
        'instance_types': [
            't1.micro',
            'm1.small',
            'm1.medium',
            'm1.large',
            'm1.xlarge',
            'm2.xlarge',
            'm2.2xlarge',
            'm2.4xlarge',
            'm3.medium',
            'm3.large',
            'm3.xlarge',
            'm3.2xlarge',
            'c1.medium',
            'g2.2xlarge',
            'g2.8xlarge',
            'c1.xlarge',
            'c3.large',
            'c3.xlarge',
            'c3.2xlarge',
            'c3.4xlarge',
            'c3.8xlarge',
            'c4.large',
            'c4.xlarge',
            'c4.2xlarge',
            'c4.4xlarge',
            'c4.8xlarge',
            'm4.large',
            'm4.xlarge',
            'm4.2xlarge',
            'm4.4xlarge',
            'm4.10xlarge',
            'm4.16xlarge',
            'hs1.8xlarge',
            'i2.xlarge',
            'i2.2xlarge',
            'i2.4xlarge',
            'i2.8xlarge',
            'i3.large',
            'i3.xlarge',
            'i3.2xlarge',
            'i3.4xlarge',
            'i3.8xlarge',
            'i3.16xlarge',
            'd2.xlarge',
            'd2.2xlarge',
            'd2.4xlarge',
            'd2.8xlarge',
            'r3.large',
            'r3.xlarge',
            'r3.2xlarge',
            'r3.4xlarge',
            'r3.8xlarge',
            'r4.large',
            'r4.xlarge',
            'r4.2xlarge',
            'r4.4xlarge',
            'r4.8xlarge',
            'r4.16xlarge',
            't2.nano',
            't2.micro',
            't2.small',
            't2.medium',
            't2.large',
            'x1.16xlarge',
            'x1.32xlarge',
            'x1e.32xlarge',
        ]
    },
    # Asia Pacific (Seoul) Region
    'ap-northeast-2': {
        'endpoint': 'ec2.ap-northeast-2.amazonaws.com',
        'api_name': 'ec2_ap_northeast',
        'country': 'South Korea',
        'signature_version': '4',
        'instance_types': [
            'c4.large',
            'c4.xlarge',
            'c4.2xlarge',
            'c4.4xlarge',
            'c4.8xlarge',
            'm4.large',
            'm4.xlarge',
            'm4.2xlarge',
            'm4.4xlarge',
            'm4.10xlarge',
            'm4.16xlarge',
            'i2.xlarge',
            'i2.2xlarge',
            'i2.4xlarge',
            'i2.8xlarge',
            'i3.large',
            'i3.xlarge',
            'i3.2xlarge',
            'i3.4xlarge',
            'i3.8xlarge',
            'i3.16xlarge',
            'd2.xlarge',
            'd2.2xlarge',
            'd2.4xlarge',
            'd2.8xlarge',
            'r3.large',
            'r3.xlarge',
            'r3.2xlarge',
            'r3.4xlarge',
            'r3.8xlarge',
            'r4.large',
            'r4.xlarge',
            'r4.2xlarge',
            'r4.4xlarge',
            'r4.8xlarge',
            'r4.16xlarge',
            't2.nano',
            't2.micro',
            't2.small',
            't2.medium',
            't2.large',
            'x1.16xlarge',
            'x1.32xlarge',
            'x1e.32xlarge',
        ]
    },
    # South America (Sao Paulo) Region
    'sa-east-1': {
        'endpoint': 'ec2.sa-east-1.amazonaws.com',
        'api_name': 'ec2_sa_east',
        'country': 'Brazil',
        'signature_version': '2',
        'instance_types': [
            't1.micro',
            'm1.small',
            'm1.medium',
            'm1.large',
            'm1.xlarge',
            'm2.xlarge',
            'm2.2xlarge',
            'm2.4xlarge',
            'm3.medium',
            'm3.large',
            'm3.xlarge',
            'm3.2xlarge',
            'm4.large',
            'm4.xlarge',
            'm4.2xlarge',
            'm4.4xlarge',
            'm4.10xlarge',
            'm4.16xlarge',
            'c1.medium',
            'c1.xlarge',
            'r4.large',
            'r4.xlarge',
            'r4.2xlarge',
            'r4.4xlarge',
            'r4.8xlarge',
            'r4.16xlarge',
            't2.nano',
            't2.micro',
            't2.small',
            't2.medium',
            't2.large'
        ]
    },
    # Asia Pacific (Sydney) Region
    'ap-southeast-2': {
        'endpoint': 'ec2.ap-southeast-2.amazonaws.com',
        'api_name': 'ec2_ap_southeast_2',
        'country': 'Australia',
        'signature_version': '2',
        'instance_types': [
            't1.micro',
            'm1.small',
            'm1.medium',
            'm1.large',
            'm1.xlarge',
            'm2.xlarge',
            'm2.2xlarge',
            'm2.4xlarge',
            'm3.medium',
            'm3.large',
            'm3.xlarge',
            'm3.2xlarge',
            'm4.large',
            'm4.xlarge',
            'm4.2xlarge',
            'm4.4xlarge',
            'm4.10xlarge',
            'm4.16xlarge',
            'c1.medium',
            'c1.xlarge',
            'c3.large',
            'c3.xlarge',
            'c3.2xlarge',
            'c3.4xlarge',
            'c3.8xlarge',
            'c4.large',
            'c4.xlarge',
            'c4.2xlarge',
            'c4.4xlarge',
            'c4.8xlarge',
            'hs1.8xlarge',
            'i2.xlarge',
            'i2.2xlarge',
            'i2.4xlarge',
            'i2.8xlarge',
            'i3.large',
            'i3.xlarge',
            'i3.2xlarge',
            'i3.4xlarge',
            'i3.8xlarge',
            'i3.16xlarge',
            'd2.xlarge',
            'd2.2xlarge',
            'd2.4xlarge',
            'd2.8xlarge',
            'r3.large',
            'r3.xlarge',
            'r3.2xlarge',
            'r3.4xlarge',
            'r3.8xlarge',
            'r4.large',
            'r4.xlarge',
            'r4.2xlarge',
            'r4.4xlarge',
            'r4.8xlarge',
            'r4.16xlarge',
            't2.micro',
            't2.small',
            't2.medium',
            't2.large',
            'x1.16xlarge',
            'x1.32xlarge',
            'x1e.32xlarge',
        ]
    },
    # Canada (Central) Region
    'ca-central-1': {
        'endpoint': 'ec2.ca-central-1.amazonaws.com',
        'api_name': 'ec2_ca_central_1',
        'country': 'Canada',
        'signature_version': '4',
        'instance_types': [
            't1.micro',
            'm1.small',
            'm1.medium',
            'm1.large',
            'm1.xlarge',
            'm2.xlarge',
            'm2.2xlarge',
            'm2.4xlarge',
            'm3.medium',
            'm3.large',
            'm3.xlarge',
            'm3.2xlarge',
            'm4.large',
            'm4.xlarge',
            'm4.2xlarge',
            'm4.4xlarge',
            'm4.10xlarge',
            'm4.16xlarge',
            'c1.medium',
            'c1.xlarge',
            'cc2.8xlarge',
            'c3.large',
            'c3.xlarge',
            'c3.2xlarge',
            'c3.4xlarge',
            'c3.8xlarge',
            'c4.large',
            'c4.xlarge',
            'c4.2xlarge',
            'c4.4xlarge',
            'c4.8xlarge',
            'cg1.4xlarge',
            'g2.2xlarge',
            'g2.8xlarge',
            'cr1.8xlarge',
            'hs1.8xlarge',
            'i2.xlarge',
            'i2.2xlarge',
            'i2.4xlarge',
            'i2.8xlarge',
            'i3.large',
            'i3.xlarge',
            'i3.2xlarge',
            'i3.4xlarge',
            'i3.8xlarge',
            'i3.16xlarge',
            'd2.xlarge',
            'd2.2xlarge',
            'd2.4xlarge',
            'd2.8xlarge',
            'r3.large',
            'r3.xlarge',
            'r3.2xlarge',
            'r3.4xlarge',
            'r3.8xlarge',
            't2.nano',
            't2.micro',
            't2.small',
            't2.medium',
            't2.large',
            'x1.16xlarge',
            'x1.32xlarge',
            'x1e.32xlarge',
        ]
    },
    # GovCloud Region
    'us-gov-west-1': {
        'endpoint': 'ec2.us-gov-west-1.amazonaws.com',
        'api_name': 'ec2_us_govwest',
        'country': 'US',
        'signature_version': '2',
        'instance_types': [
            't1.micro',
            'm1.small',
            'm1.medium',
            'm1.large',
            'm1.xlarge',
            'm2.xlarge',
            'm2.2xlarge',
            'm2.4xlarge',
            'm3.medium',
            'm3.large',
            'm3.xlarge',
            'm3.2xlarge',
            'm4.large',
            'm4.xlarge',
            'm4.2xlarge',
            'm4.4xlarge',
            'm4.10xlarge',
            'm4.16xlarge',
            'c1.medium',
            'c1.xlarge',
            'g2.2xlarge',
            'g2.8xlarge',
            'g3.4xlarge',
            'g3.8xlarge',
            'g3.16xlarge',
            'c3.large',
            'c3.xlarge',
            'c3.2xlarge',
            'c3.4xlarge',
            'c3.8xlarge',
            'c4.large',
            'c4.xlarge',
            'c4.2xlarge',
            'c4.4xlarge',
            'c4.8xlarge',
            'hs1.4xlarge',
            'hs1.8xlarge',
            'i2.xlarge',
            'i2.2xlarge',
            'i2.4xlarge',
            'i2.8xlarge',
            'i3.large',
            'i3.xlarge',
            'i3.2xlarge',
            'i3.4xlarge',
            'i3.8xlarge',
            'i3.16xlarge',
            'r3.large',
            'r3.xlarge',
            'r3.2xlarge',
            'r3.4xlarge',
            'r3.8xlarge',
            'r4.large',
            'r4.xlarge',
            'r4.2xlarge',
            'r4.4xlarge',
            'r4.8xlarge',
            'r4.16xlarge',
            't2.nano',
            't2.micro',
            't2.small',
            't2.medium',
            't2.large'
        ]
    },
    # China (North) Region
    'cn-north-1': {
        'endpoint': 'ec2.cn-north-1.amazonaws.com.cn',
        'api_name': 'ec2_cn_north',
        'country': 'China',
        'signature_version': '4',
        'instance_types': [
            't1.micro',
            't2.micro',
            't2.small',
            't2.medium',
            't2.large',
            't2.xlarge',
            't2.2xlarge',
            'm4.large',
            'm4.xlarge',
            'm4.2xlarge',
            'm4.4xlarge',
            'm4.10xlarge',
            'm4.16xlarge',
            'm3.medium',
            'm3.large',
            'm3.xlarge',
            'm3.2xlarge',
            'm1.small',
            'c4.large',
            'c4.xlarge',
            'c4.2xlarge',
            'c4.4xlarge',
            'c4.8xlarge',
            'c3.large',
            'c3.xlarge',
            'c3.2xlarge',
            'c3.4xlarge',
            'c3.8xlarge',
            'r4.large',
            'r4.xlarge',
            'r4.2xlarge',
            'r4.4xlarge',
            'r4.8xlarge',
            'r4.16xlarge',
            'r3.large',
            'r3.xlarge',
            'r3.2xlarge',
            'r3.4xlarge',
            'r3.8xlarge',
            'd2.xlarge',
            'd2.2xlarge',
            'd2.4xlarge',
            'd2.8xlarge',
            'i2.xlarge',
            'i2.2xlarge',
            'i2.4xlarge',
            'i2.8xlarge',
            'i3.large',
            'i3.xlarge',
            'i3.2xlarge',
            'i3.4xlarge',
            'i3.8xlarge',
            'i3.16xlarge',
        ]
    },
    'nimbus': {
        # Nimbus clouds have 3 EC2-style instance types but their particular
        # RAM allocations are configured by the admin
        'country': 'custom',
        'signature_version': '2',
        'instance_types': [
            'm1.small',
            'm1.large',
            'm1.xlarge'
        ]
    }
=======
# Add Nimbus region
REGION_DETAILS['nimbus'] = {
    # Nimbus clouds have 3 EC2-style instance types but their particular
    # RAM allocations are configured by the admin
    'country': 'custom',
    'signature_version': '2',
    'instance_types': [
        'm1.small',
        'm1.large',
        'm1.xlarge'
    ]
>>>>>>> a1f9897c
}

"""
Sizes must be hardcoded because Outscale doesn't provide an API to fetch them.
Outscale cloud instances share some names with EC2 but have different
specifications so declare them in another constant.
"""
OUTSCALE_INSTANCE_TYPES = {
    't1.micro': {
        'id': 't1.micro',
        'name': 'Micro Instance',
        'ram': 615,
        'disk': 0,
        'bandwidth': None
    },
    'm1.small': {
        'id': 'm1.small',
        'name': 'Standard Small Instance',
        'ram': 1740,
        'disk': 150,
        'bandwidth': None
    },
    'm1.medium': {
        'id': 'm1.medium',
        'name': 'Standard Medium Instance',
        'ram': 3840,
        'disk': 420,
        'bandwidth': None
    },
    'm1.large': {
        'id': 'm1.large',
        'name': 'Standard Large Instance',
        'ram': 7680,
        'disk': 840,
        'bandwidth': None
    },
    'm1.xlarge': {
        'id': 'm1.xlarge',
        'name': 'Standard Extra Large Instance',
        'ram': 15360,
        'disk': 1680,
        'bandwidth': None
    },
    'c1.medium': {
        'id': 'c1.medium',
        'name': 'Compute Optimized Medium Instance',
        'ram': 1740,
        'disk': 340,
        'bandwidth': None
    },
    'c1.xlarge': {
        'id': 'c1.xlarge',
        'name': 'Compute Optimized Extra Large Instance',
        'ram': 7168,
        'disk': 1680,
        'bandwidth': None
    },
    'c3.large': {
        'id': 'c3.large',
        'name': 'Compute Optimized Large Instance',
        'ram': 3840,
        'disk': 32,
        'bandwidth': None
    },
    'c3.xlarge': {
        'id': 'c3.xlarge',
        'name': 'Compute Optimized Extra Large Instance',
        'ram': 7168,
        'disk': 80,
        'bandwidth': None
    },
    'c3.2xlarge': {
        'id': 'c3.2xlarge',
        'name': 'Compute Optimized Double Extra Large Instance',
        'ram': 15359,
        'disk': 160,
        'bandwidth': None
    },
    'c3.4xlarge': {
        'id': 'c3.4xlarge',
        'name': 'Compute Optimized Quadruple Extra Large Instance',
        'ram': 30720,
        'disk': 320,
        'bandwidth': None
    },
    'c3.8xlarge': {
        'id': 'c3.8xlarge',
        'name': 'Compute Optimized Eight Extra Large Instance',
        'ram': 61440,
        'disk': 640,
        'bandwidth': None
    },
    'm2.xlarge': {
        'id': 'm2.xlarge',
        'name': 'High Memory Extra Large Instance',
        'ram': 17510,
        'disk': 420,
        'bandwidth': None
    },
    'm2.2xlarge': {
        'id': 'm2.2xlarge',
        'name': 'High Memory Double Extra Large Instance',
        'ram': 35020,
        'disk': 840,
        'bandwidth': None
    },
    'm2.4xlarge': {
        'id': 'm2.4xlarge',
        'name': 'High Memory Quadruple Extra Large Instance',
        'ram': 70042,
        'disk': 1680,
        'bandwidth': None
    },
    'nv1.small': {
        'id': 'nv1.small',
        'name': 'GPU Small Instance',
        'ram': 1739,
        'disk': 150,
        'bandwidth': None
    },
    'nv1.medium': {
        'id': 'nv1.medium',
        'name': 'GPU Medium Instance',
        'ram': 3839,
        'disk': 420,
        'bandwidth': None
    },
    'nv1.large': {
        'id': 'nv1.large',
        'name': 'GPU Large Instance',
        'ram': 7679,
        'disk': 840,
        'bandwidth': None
    },
    'nv1.xlarge': {
        'id': 'nv1.xlarge',
        'name': 'GPU Extra Large Instance',
        'ram': 15358,
        'disk': 1680,
        'bandwidth': None
    },
    'g2.2xlarge': {
        'id': 'g2.2xlarge',
        'name': 'GPU Double Extra Large Instance',
        'ram': 15360,
        'disk': 60,
        'bandwidth': None
    },
    'cc1.4xlarge': {
        'id': 'cc1.4xlarge',
        'name': 'Cluster Compute Quadruple Extra Large Instance',
        'ram': 24576,
        'disk': 1680,
        'bandwidth': None
    },
    'cc2.8xlarge': {
        'id': 'cc2.8xlarge',
        'name': 'Cluster Compute Eight Extra Large Instance',
        'ram': 65536,
        'disk': 3360,
        'bandwidth': None
    },
    'hi1.xlarge': {
        'id': 'hi1.xlarge',
        'name': 'High Storage Extra Large Instance',
        'ram': 15361,
        'disk': 1680,
        'bandwidth': None
    },
    'm3.xlarge': {
        'id': 'm3.xlarge',
        'name': 'High Storage Optimized Extra Large Instance',
        'ram': 15357,
        'disk': 0,
        'bandwidth': None
    },
    'm3.2xlarge': {
        'id': 'm3.2xlarge',
        'name': 'High Storage Optimized Double Extra Large Instance',
        'ram': 30720,
        'disk': 0,
        'bandwidth': None
    },
    'm3s.xlarge': {
        'id': 'm3s.xlarge',
        'name': 'High Storage Optimized Extra Large Instance',
        'ram': 15359,
        'disk': 0,
        'bandwidth': None
    },
    'm3s.2xlarge': {
        'id': 'm3s.2xlarge',
        'name': 'High Storage Optimized Double Extra Large Instance',
        'ram': 30719,
        'disk': 0,
        'bandwidth': None
    },
    'cr1.8xlarge': {
        'id': 'cr1.8xlarge',
        'name': 'Memory Optimized Eight Extra Large Instance',
        'ram': 249855,
        'disk': 240,
        'bandwidth': None
    },
    'os1.2xlarge': {
        'id': 'os1.2xlarge',
        'name': 'Memory Optimized, High Storage, Passthrough NIC Double Extra '
                'Large Instance',
        'ram': 65536,
        'disk': 60,
        'bandwidth': None
    },
    'os1.4xlarge': {
        'id': 'os1.4xlarge',
        'name': 'Memory Optimized, High Storage, Passthrough NIC Quadruple Ext'
                'ra Large Instance',
        'ram': 131072,
        'disk': 120,
        'bandwidth': None
    },
    'os1.8xlarge': {
        'id': 'os1.8xlarge',
        'name': 'Memory Optimized, High Storage, Passthrough NIC Eight Extra L'
                'arge Instance',
        'ram': 249856,
        'disk': 500,
        'bandwidth': None
    },
    'oc1.4xlarge': {
        'id': 'oc1.4xlarge',
        'name': 'Outscale Quadruple Extra Large Instance',
        'ram': 24575,
        'disk': 1680,
        'bandwidth': None
    },
    'oc2.8xlarge': {
        'id': 'oc2.8xlarge',
        'name': 'Outscale Eight Extra Large Instance',
        'ram': 65535,
        'disk': 3360,
        'bandwidth': None
    }
}


"""
The function manipulating Outscale cloud regions will be overridden because
Outscale instances types are in a separate dict so also declare Outscale cloud
regions in some other constants.
"""
OUTSCALE_SAS_REGION_DETAILS = {
    'eu-west-3': {
        'endpoint': 'api-ppd.outscale.com',
        'api_name': 'osc_sas_eu_west_3',
        'country': 'FRANCE',
        'instance_types': [
            't1.micro',
            'm1.small',
            'm1.medium',
            'm1.large',
            'm1.xlarge',
            'c1.medium',
            'c1.xlarge',
            'm2.xlarge',
            'm2.2xlarge',
            'm2.4xlarge',
            'nv1.small',
            'nv1.medium',
            'nv1.large',
            'nv1.xlarge',
            'cc1.4xlarge',
            'cc2.8xlarge',
            'm3.xlarge',
            'm3.2xlarge',
            'cr1.8xlarge',
            'os1.8xlarge'
        ]
    },
    'eu-west-1': {
        'endpoint': 'api.eu-west-1.outscale.com',
        'api_name': 'osc_sas_eu_west_1',
        'country': 'FRANCE',
        'instance_types': [
            't1.micro',
            'm1.small',
            'm1.medium',
            'm1.large',
            'm1.xlarge',
            'c1.medium',
            'c1.xlarge',
            'm2.xlarge',
            'm2.2xlarge',
            'm2.4xlarge',
            'nv1.small',
            'nv1.medium',
            'nv1.large',
            'nv1.xlarge',
            'cc1.4xlarge',
            'cc2.8xlarge',
            'm3.xlarge',
            'm3.2xlarge',
            'cr1.8xlarge',
            'os1.8xlarge'
        ]
    },
    'eu-west-2': {
        'endpoint': 'fcu.eu-west-2.outscale.com',
        'api_name': 'osc_sas_eu_west_2',
        'country': 'FRANCE',
        'instance_types': [
            't1.micro',
            'm1.small',
            'm1.medium',
            'm1.large',
            'm1.xlarge',
            'c1.medium',
            'c1.xlarge',
            'm2.xlarge',
            'm2.2xlarge',
            'm2.4xlarge',
            'nv1.small',
            'nv1.medium',
            'nv1.large',
            'nv1.xlarge',
            'cc1.4xlarge',
            'cc2.8xlarge',
            'm3.xlarge',
            'm3.2xlarge',
            'cr1.8xlarge',
            'os1.8xlarge'
        ]
    },
    'us-east-1': {
        'endpoint': 'api.us-east-1.outscale.com',
        'api_name': 'osc_sas_us_east_1',
        'country': 'USA',
        'instance_types': [
            't1.micro',
            'm1.small',
            'm1.medium',
            'm1.large',
            'm1.xlarge',
            'c1.medium',
            'c1.xlarge',
            'm2.xlarge',
            'm2.2xlarge',
            'm2.4xlarge',
            'nv1.small',
            'nv1.medium',
            'nv1.large',
            'nv1.xlarge',
            'cc1.4xlarge',
            'cc2.8xlarge',
            'm3.xlarge',
            'm3.2xlarge',
            'cr1.8xlarge',
            'os1.8xlarge'
        ]
    },
    'us-east-2': {
        'endpoint': 'fcu.us-east-2.outscale.com',
        'api_name': 'osc_sas_us_east_2',
        'country': 'USA',
        'instance_types': [
            't1.micro',
            'm1.small',
            'm1.medium',
            'm1.large',
            'm1.xlarge',
            'c1.medium',
            'c1.xlarge',
            'm2.xlarge',
            'm2.2xlarge',
            'm2.4xlarge',
            'nv1.small',
            'nv1.medium',
            'nv1.large',
            'nv1.xlarge',
            'cc1.4xlarge',
            'cc2.8xlarge',
            'm3.xlarge',
            'm3.2xlarge',
            'cr1.8xlarge',
            'os1.8xlarge'
        ]
    }
}


OUTSCALE_INC_REGION_DETAILS = {
    'eu-west-1': {
        'endpoint': 'api.eu-west-1.outscale.com',
        'api_name': 'osc_inc_eu_west_1',
        'country': 'FRANCE',
        'instance_types': [
            't1.micro',
            'm1.small',
            'm1.medium',
            'm1.large',
            'm1.xlarge',
            'c1.medium',
            'c1.xlarge',
            'm2.xlarge',
            'm2.2xlarge',
            'm2.4xlarge',
            'p2.xlarge',
            'p2.8xlarge',
            'p2.16xlarge',
            'nv1.small',
            'nv1.medium',
            'nv1.large',
            'nv1.xlarge',
            'cc1.4xlarge',
            'cc2.8xlarge',
            'm3.xlarge',
            'm3.2xlarge',
            'cr1.8xlarge',
            'os1.8xlarge'
        ]
    },
    'eu-west-2': {
        'endpoint': 'fcu.eu-west-2.outscale.com',
        'api_name': 'osc_inc_eu_west_2',
        'country': 'FRANCE',
        'instance_types': [
            't1.micro',
            'm1.small',
            'm1.medium',
            'm1.large',
            'm1.xlarge',
            'c1.medium',
            'c1.xlarge',
            'm2.xlarge',
            'm2.2xlarge',
            'm2.4xlarge',
            'nv1.small',
            'nv1.medium',
            'nv1.large',
            'nv1.xlarge',
            'cc1.4xlarge',
            'cc2.8xlarge',
            'm3.xlarge',
            'm3.2xlarge',
            'cr1.8xlarge',
            'os1.8xlarge'
        ]
    },
    'eu-west-3': {
        'endpoint': 'api-ppd.outscale.com',
        'api_name': 'osc_inc_eu_west_3',
        'country': 'FRANCE',
        'instance_types': [
            't1.micro',
            'm1.small',
            'm1.medium',
            'm1.large',
            'm1.xlarge',
            'c1.medium',
            'c1.xlarge',
            'm2.xlarge',
            'm2.2xlarge',
            'm2.4xlarge',
            'nv1.small',
            'nv1.medium',
            'nv1.large',
            'nv1.xlarge',
            'cc1.4xlarge',
            'cc2.8xlarge',
            'm3.xlarge',
            'm3.2xlarge',
            'cr1.8xlarge',
            'os1.8xlarge'
        ]
    },
    'us-east-1': {
        'endpoint': 'api.us-east-1.outscale.com',
        'api_name': 'osc_inc_us_east_1',
        'country': 'USA',
        'instance_types': [
            't1.micro',
            'm1.small',
            'm1.medium',
            'm1.large',
            'm1.xlarge',
            'c1.medium',
            'c1.xlarge',
            'm2.xlarge',
            'm2.2xlarge',
            'm2.4xlarge',
            'nv1.small',
            'nv1.medium',
            'nv1.large',
            'nv1.xlarge',
            'cc1.4xlarge',
            'cc2.8xlarge',
            'm3.xlarge',
            'm3.2xlarge',
            'cr1.8xlarge',
            'os1.8xlarge'
        ]
    },
    'us-east-2': {
        'endpoint': 'fcu.us-east-2.outscale.com',
        'api_name': 'osc_inc_us_east_2',
        'country': 'USA',
        'instance_types': [
            't1.micro',
            'm1.small',
            'm1.medium',
            'm1.large',
            'm1.xlarge',
            'c1.medium',
            'c1.xlarge',
            'm2.xlarge',
            'm2.2xlarge',
            'm2.4xlarge',
            'nv1.small',
            'nv1.medium',
            'nv1.large',
            'nv1.xlarge',
            'cc1.4xlarge',
            'cc2.8xlarge',
            'm3.xlarge',
            'm3.2xlarge',
            'cr1.8xlarge',
            'os1.8xlarge'
        ]
    }
}


"""
Define the extra dictionary for specific resources
"""
RESOURCE_EXTRA_ATTRIBUTES_MAP = {
    'ebs_instance_block_device': {
        'attach_time': {
            'xpath': 'ebs/attachTime',
            'transform_func': parse_date
        },
        'delete': {
            'xpath': 'ebs/deleteOnTermination',
            'transform_func': str
        },
        'status': {
            'xpath': 'ebs/status',
            'transform_func': str
        },
        'volume_id': {
            'xpath': 'ebs/volumeId',
            'transform_func': str
        }
    },
    'ebs_volume': {
        'snapshot_id': {
            'xpath': 'ebs/snapshotId',
            'transform_func': str
        },
        'volume_id': {
            'xpath': 'ebs/volumeId',
            'transform_func': str
        },
        'volume_size': {
            'xpath': 'ebs/volumeSize',
            'transform_func': int
        },
        'delete': {
            'xpath': 'ebs/deleteOnTermination',
            'transform_func': str
        },
        'volume_type': {
            'xpath': 'ebs/volumeType',
            'transform_func': str
        },
        'iops': {
            'xpath': 'ebs/iops',
            'transform_func': int
        }
    },
    'elastic_ip': {
        'allocation_id': {
            'xpath': 'allocationId',
            'transform_func': str,
        },
        'association_id': {
            'xpath': 'associationId',
            'transform_func': str,
        },
        'interface_id': {
            'xpath': 'networkInterfaceId',
            'transform_func': str,
        },
        'owner_id': {
            'xpath': 'networkInterfaceOwnerId',
            'transform_func': str,
        },
        'private_ip': {
            'xpath': 'privateIp',
            'transform_func': str,
        }
    },
    'image': {
        'state': {
            'xpath': 'imageState',
            'transform_func': str
        },
        'owner_id': {
            'xpath': 'imageOwnerId',
            'transform_func': str
        },
        'owner_alias': {
            'xpath': 'imageOwnerAlias',
            'transform_func': str
        },
        'is_public': {
            'xpath': 'isPublic',
            'transform_func': str
        },
        'architecture': {
            'xpath': 'architecture',
            'transform_func': str
        },
        'image_type': {
            'xpath': 'imageType',
            'transform_func': str
        },
        'image_location': {
            'xpath': 'imageLocation',
            'transform_func': str
        },
        'platform': {
            'xpath': 'platform',
            'transform_func': str
        },
        'description': {
            'xpath': 'description',
            'transform_func': str
        },
        'root_device_type': {
            'xpath': 'rootDeviceType',
            'transform_func': str
        },
        'virtualization_type': {
            'xpath': 'virtualizationType',
            'transform_func': str
        },
        'hypervisor': {
            'xpath': 'hypervisor',
            'transform_func': str
        },
        'kernel_id': {
            'xpath': 'kernelId',
            'transform_func': str
        },
        'ramdisk_id': {
            'xpath': 'ramdiskId',
            'transform_func': str
        },
        'ena_support': {
            'xpath': 'enaSupport',
            'transform_func': str
        },
        'sriov_net_support': {
            'xpath': 'sriovNetSupport',
            'transform_func': str
        }
    },
    'network': {
        'state': {
            'xpath': 'state',
            'transform_func': str
        },
        'dhcp_options_id': {
            'xpath': 'dhcpOptionsId',
            'transform_func': str
        },
        'instance_tenancy': {
            'xpath': 'instanceTenancy',
            'transform_func': str
        },
        'is_default': {
            'xpath': 'isDefault',
            'transform_func': str
        }
    },
    'network_interface': {
        'subnet_id': {
            'xpath': 'subnetId',
            'transform_func': str
        },
        'vpc_id': {
            'xpath': 'vpcId',
            'transform_func': str
        },
        'zone': {
            'xpath': 'availabilityZone',
            'transform_func': str
        },
        'description': {
            'xpath': 'description',
            'transform_func': str
        },
        'owner_id': {
            'xpath': 'ownerId',
            'transform_func': str
        },
        'mac_address': {
            'xpath': 'macAddress',
            'transform_func': str
        },
        'private_dns_name': {
            'xpath': 'privateIpAddressesSet/privateDnsName',
            'transform_func': str
        },
        'source_dest_check': {
            'xpath': 'sourceDestCheck',
            'transform_func': str
        }
    },
    'network_interface_attachment': {
        'attachment_id': {
            'xpath': 'attachment/attachmentId',
            'transform_func': str
        },
        'instance_id': {
            'xpath': 'attachment/instanceId',
            'transform_func': str
        },
        'owner_id': {
            'xpath': 'attachment/instanceOwnerId',
            'transform_func': str
        },
        'device_index': {
            'xpath': 'attachment/deviceIndex',
            'transform_func': int
        },
        'status': {
            'xpath': 'attachment/status',
            'transform_func': str
        },
        'attach_time': {
            'xpath': 'attachment/attachTime',
            'transform_func': parse_date
        },
        'delete': {
            'xpath': 'attachment/deleteOnTermination',
            'transform_func': str
        }
    },
    'node': {
        'availability': {
            'xpath': 'placement/availabilityZone',
            'transform_func': str
        },
        'architecture': {
            'xpath': 'architecture',
            'transform_func': str
        },
        'client_token': {
            'xpath': 'clientToken',
            'transform_func': str
        },
        'dns_name': {
            'xpath': 'dnsName',
            'transform_func': str
        },
        'hypervisor': {
            'xpath': 'hypervisor',
            'transform_func': str
        },
        'iam_profile': {
            'xpath': 'iamInstanceProfile/id',
            'transform_func': str
        },
        'image_id': {
            'xpath': 'imageId',
            'transform_func': str
        },
        'instance_id': {
            'xpath': 'instanceId',
            'transform_func': str
        },
        'instance_lifecycle': {
            'xpath': 'instanceLifecycle',
            'transform_func': str
        },
        'instance_tenancy': {
            'xpath': 'placement/tenancy',
            'transform_func': str
        },
        'instance_type': {
            'xpath': 'instanceType',
            'transform_func': str
        },
        'key_name': {
            'xpath': 'keyName',
            'transform_func': str
        },
        'launch_index': {
            'xpath': 'amiLaunchIndex',
            'transform_func': int
        },
        'launch_time': {
            'xpath': 'launchTime',
            'transform_func': str
        },
        'kernel_id': {
            'xpath': 'kernelId',
            'transform_func': str
        },
        'monitoring': {
            'xpath': 'monitoring/state',
            'transform_func': str
        },
        'platform': {
            'xpath': 'platform',
            'transform_func': str
        },
        'private_dns': {
            'xpath': 'privateDnsName',
            'transform_func': str
        },
        'ramdisk_id': {
            'xpath': 'ramdiskId',
            'transform_func': str
        },
        'root_device_type': {
            'xpath': 'rootDeviceType',
            'transform_func': str
        },
        'root_device_name': {
            'xpath': 'rootDeviceName',
            'transform_func': str
        },
        'reason': {
            'xpath': 'reason',
            'transform_func': str
        },
        'source_dest_check': {
            'xpath': 'sourceDestCheck',
            'transform_func': str
        },
        'status': {
            'xpath': 'instanceState/name',
            'transform_func': str
        },
        'subnet_id': {
            'xpath': 'subnetId',
            'transform_func': str
        },
        'virtualization_type': {
            'xpath': 'virtualizationType',
            'transform_func': str
        },
        'ebs_optimized': {
            'xpath': 'ebsOptimized',
            'transform_func': str
        },
        'vpc_id': {
            'xpath': 'vpcId',
            'transform_func': str
        }
    },
    'reserved_node': {
        'instance_type': {
            'xpath': 'instanceType',
            'transform_func': str
        },
        'availability': {
            'xpath': 'availabilityZone',
            'transform_func': str
        },
        'start': {
            'xpath': 'start',
            'transform_func': str
        },
        'end': {
            'xpath': 'end',
            'transform_func': str
        },
        'duration': {
            'xpath': 'duration',
            'transform_func': int
        },
        'usage_price': {
            'xpath': 'usagePrice',
            'transform_func': float
        },
        'fixed_price': {
            'xpath': 'fixedPrice',
            'transform_func': float
        },
        'instance_count': {
            'xpath': 'instanceCount',
            'transform_func': int
        },
        'description': {
            'xpath': 'productDescription',
            'transform_func': str
        },
        'instance_tenancy': {
            'xpath': 'instanceTenancy',
            'transform_func': str
        },
        'currency_code': {
            'xpath': 'currencyCode',
            'transform_func': str
        },
        'offering_type': {
            'xpath': 'offeringType',
            'transform_func': str
        },
        'offering_class': {
            'xpath': 'offeringClass',
            'transform_func': str
        },
        'scope': {
            'xpath': 'scope',
            'transform_func': str
        },
        'state': {
            'xpath': 'state',
            'transform_func': str
        }
    },
    'security_group': {
        'vpc_id': {
            'xpath': 'vpcId',
            'transform_func': str
        },
        'description': {
            'xpath': 'groupDescription',
            'transform_func': str
        },
        'owner_id': {
            'xpath': 'ownerId',
            'transform_func': str
        }
    },
    'snapshot': {
        'volume_id': {
            'xpath': 'volumeId',
            'transform_func': str
        },
        'state': {
            'xpath': 'status',
            'transform_func': str
        },
        'description': {
            'xpath': 'description',
            'transform_func': str
        },
        'progress': {
            'xpath': 'progress',
            'transform_func': str
        },
        'start_time': {
            'xpath': 'startTime',
            'transform_func': parse_date
        },
        'encrypted': {
            'xpath': 'encrypted',
            'transform_func': lambda x: {'true': True, 'false': False}.get(x)
        },
        'kms_key_id': {
            'xpath': 'kmsKeyId',
            'transform_func': str
        }
    },
    'subnet': {
        'cidr_block': {
            'xpath': 'cidrBlock',
            'transform_func': str
        },
        'available_ips': {
            'xpath': 'availableIpAddressCount',
            'transform_func': int
        },
        'zone': {
            'xpath': 'availabilityZone',
            'transform_func': str
        },
        'vpc_id': {
            'xpath': 'vpcId',
            'transform_func': str
        }
    },
    'volume': {
        'device': {
            'xpath': 'attachmentSet/item/device',
            'transform_func': str
        },
        'snapshot_id': {
            'xpath': 'snapshotId',
            'transform_func': lambda v: str(v) or None
        },
        'iops': {
            'xpath': 'iops',
            'transform_func': int
        },
        'zone': {
            'xpath': 'availabilityZone',
            'transform_func': str
        },
        'create_time': {
            'xpath': 'createTime',
            'transform_func': parse_date
        },
        'state': {
            'xpath': 'status',
            'transform_func': str
        },
        'encrypted': {
            'xpath': 'encrypted',
            'transform_func': lambda x: {'true': True, 'false': False}.get(x)
        },
        'attach_time': {
            'xpath': 'attachmentSet/item/attachTime',
            'transform_func': parse_date
        },
        'attachment_status': {
            'xpath': 'attachmentSet/item/status',
            'transform_func': str
        },
        'instance_id': {
            'xpath': 'attachmentSet/item/instanceId',
            'transform_func': str
        },
        'delete': {
            'xpath': 'attachmentSet/item/deleteOnTermination',
            'transform_func': str
        },
        'volume_type': {
            'xpath': 'volumeType',
            'transform_func': str
        }
    },
    'route_table': {
        'vpc_id': {
            'xpath': 'vpcId',
            'transform_func': str
        }
    }
}

VOLUME_MODIFICATION_ATTRIBUTE_MAP = {
    'end_time': {
        'xpath': 'endTime',
        'transform_func': parse_date
    },
    'modification_state': {
        'xpath': 'modificationState',
        'transform_func': str
    },
    'original_iops': {
        'xpath': 'originalIops',
        'transform_func': int
    },
    'original_size': {
        'xpath': 'originalSize',
        'transform_func': int
    },
    'original_volume_type': {
        'xpath': 'originalVolumeType',
        'transform_func': str
    },
    'progress': {
        'xpath': 'progress',
        'transform_func': int
    },
    'start_time': {
        'xpath': 'startTime',
        'transform_func': parse_date
    },
    'status_message': {
        'xpath': 'statusMessage',
        'transform_func': str
    },
    'target_iops': {
        'xpath': 'targetIops',
        'transform_func': int
    },
    'target_size': {
        'xpath': 'targetSize',
        'transform_func': int
    },
    'target_volume_type': {
        'xpath': 'targetVolumeType',
        'transform_func': str
    },
    'volume_id': {
        'xpath': 'volumeId',
        'transform_func': str
    }
}

RESERVED_INSTANCES_OFFERINGS_MAP = {
    'id': {
        'xpath': 'reservedInstancesOfferingId',
        'transform_func': str
    },
    'availability_zone': {
        'xpath': 'availabilityZone',
        'transform_func': str
    },
    'currency_code': {
        'xpath': 'currencyCode',
        'transform_func': str
    },
    'duration': {
        'xpath': 'duration',
        'transform_func': int
    },
    'fixed_price': {
        'xpath': 'fixedPrice',
        'transform_func': float
    },
    'instance_tenancy': {
        'xpath': 'instanceTenancy',
        'transform_func': str
    },
    'instance_type': {
        'xpath': 'instanceType',
        'transform_func': str
    },
    'marketplace': {
        'xpath': 'marketplace',
        'transform_func': lambda x: x == 'true'
    },
    'offering_class': {
        'xpath': 'offeringClass',
        'transform_func': str
    },
    'offering_type': {
        'xpath': 'offeringType',
        'transform_func': str
    },
    'product_description': {
        'xpath': 'productDescription',
        'transform_func': str
    },
    'scope': {
        'xpath': 'scope',
        'transform_func': str
    },
    'usage_price': {
        'xpath': 'usagePrice',
        'transform_func': float
    }
 }


VALID_EC2_REGIONS = REGION_DETAILS.keys()
VALID_EC2_REGIONS = [r for r in VALID_EC2_REGIONS if r != 'nimbus']
VALID_VOLUME_TYPES = ['standard', 'io1', 'gp2', 'st1', 'sc1']


class EC2NodeLocation(NodeLocation):
    def __init__(self, id, name, country, driver, availability_zone):
        super(EC2NodeLocation, self).__init__(id, name, country, driver)
        self.availability_zone = availability_zone

    def __repr__(self):
        return (('<EC2NodeLocation: id=%s, name=%s, country=%s, '
                 'availability_zone=%s driver=%s>')
                % (self.id, self.name, self.country,
                   self.availability_zone, self.driver.name))


class EC2Response(AWSBaseResponse):
    """
    EC2 specific response parsing and error handling.
    """
    parse_zero_length_body = True

    def parse_error(self):
        err_list = []
        # Okay, so for Eucalyptus, you can get a 403, with no body,
        # if you are using the wrong user/password.
        msg = "Failure: 403 Forbidden"
        if self.status == 403 and self.body[:len(msg)] == msg:
            raise InvalidCredsError(msg)

        try:
            body = self.parse_body()
        except:
            raise MalformedResponseError("Failed to parse XML",
                                         body=self.body, driver=EC2NodeDriver)
        for err in body.findall('Errors/Error'):
            code, message = err.getchildren()
            err_list.append('%s: %s' % (code.text, message.text))
            if code.text == 'InvalidClientTokenId':
                raise InvalidCredsError(err_list[-1])
            if code.text == 'SignatureDoesNotMatch':
                raise InvalidCredsError(err_list[-1])
            if code.text == 'AuthFailure':
                raise InvalidCredsError(err_list[-1])
            if code.text == 'OptInRequired':
                raise InvalidCredsError(err_list[-1])
            if code.text == 'IdempotentParameterMismatch':
                raise IdempotentParamError(err_list[-1])
            if code.text == 'RequestLimitExceeded':
                raise RateLimitReachedError(self.status, message.text)
            if code.text == 'InvalidKeyPair.NotFound':
                # TODO: Use connection context instead
                match = re.match(r'.*\'(.+?)\'.*', message.text)

                if match:
                    name = match.groups()[0]
                else:
                    name = None

                raise KeyPairDoesNotExistError(name=name,
                                               driver=self.connection.driver)
        return '\n'.join(err_list)


class EC2Connection(SignedAWSConnection):
    """
    Represents a single connection to the EC2 Endpoint.
    """

    version = API_VERSION
    host = REGION_DETAILS['us-east-1']['endpoint']
    responseCls = EC2Response
    service_name = 'ec2'


class ExEC2AvailabilityZone(object):
    """
    Extension class which stores information about an EC2 availability zone.

    Note: This class is EC2 specific.
    """

    def __init__(self, name, zone_state, region_name):
        self.name = name
        self.zone_state = zone_state
        self.region_name = region_name

    def __repr__(self):
        return (('<ExEC2AvailabilityZone: name=%s, zone_state=%s, '
                 'region_name=%s>')
                % (self.name, self.zone_state, self.region_name))


class EC2ReservedNode(Node):
    """
    Class which stores information about EC2 reserved instances/nodes
    Inherits from Node and passes in None for name and private/public IPs

    Note: This class is EC2 specific.
    """

    def __init__(self, id, state, driver, size=None, image=None, extra=None):
        super(EC2ReservedNode, self).__init__(id=id, name=None, state=state,
                                              public_ips=None,
                                              private_ips=None,
                                              driver=driver, extra=extra)

    def __repr__(self):
        return '<EC2ReservedNode: id=%s>' % (self.id, )


class EC2ReservedInstancesOffering(object):
    """
    Class which stores information about EC2 reserved instance offering.
    Note: This class is EC2 specific.
    """

    def __init__(self, **properties):
        self.id = properties.get('id')
        self.availability_zone = properties.get('availability_zone')
        self.currency_code = properties.get('currency_code')
        self.duration = properties.get('duration')
        self.fixed_price = properties.get('fixed_price')
        self.instance_tenancy = properties.get('instance_tenancy')
        self.instance_type = properties.get('instance_type')
        self.marketplace = properties.get('marketplace')
        self.offering_class = properties.get('offering_class')
        self.offering_type = properties.get('offering_type')
        self.product_description = properties.get('product_description')
        self.recurring_charges = properties.get('recurring_charges', [])
        self.scope = properties.get('scope')
        self.usage_price = properties.get('usage_price')
        self.region = properties.get('region')

    def __repr__(self):
        return '<EC2ReservedInstancesOffering: id=%s>' % (self.id, )


class EC2SecurityGroup(object):
    """
    Represents information about a Security group

    Note: This class is EC2 specific.
    """

    def __init__(self, id, name, ingress_rules, egress_rules, extra=None):
        self.id = id
        self.name = name
        self.ingress_rules = ingress_rules
        self.egress_rules = egress_rules
        self.extra = extra or {}

    def __repr__(self):
        return (('<EC2SecurityGroup: id=%s, name=%s')
                % (self.id, self.name))


class EC2ImportSnapshotTask(object):
    """
    Represents information about a describe_import_snapshot_task.

    Note: This class is EC2 specific.
    """

    def __init__(self, status, snapshotId):
        self.status = status
        self.snapshotId = snapshotId

    def __repr__(self):
        return (('<EC2SecurityGroup: status=%s, snapshotId=%s')
                % (self.status, self.snapshotId))


class EC2PlacementGroup(object):
    """
    Represents information about a Placement Grous

    Note: This class is EC2 specific.
    """
    def __init__(self, name, state, strategy='cluster', extra=None):
        self.name = name
        self.strategy = strategy
        self.extra = extra or {}

    def __repr__(self):
        return '<EC2PlacementGroup: name=%s, state=%s>' % (self.name,
                                                           self.strategy)


class EC2Network(object):
    """
    Represents information about a VPC (Virtual Private Cloud) network

    Note: This class is EC2 specific.
    """

    def __init__(self, id, name, cidr_block, extra=None):
        self.id = id
        self.name = name
        self.cidr_block = cidr_block
        self.extra = extra or {}

    def __repr__(self):
        return (('<EC2Network: id=%s, name=%s')
                % (self.id, self.name))


class EC2NetworkSubnet(object):
    """
    Represents information about a VPC (Virtual Private Cloud) subnet

    Note: This class is EC2 specific.
    """

    def __init__(self, id, name, state, extra=None):
        self.id = id
        self.name = name
        self.state = state
        self.extra = extra or {}

    def __repr__(self):
        return (('<EC2NetworkSubnet: id=%s, name=%s') % (self.id, self.name))


class EC2NetworkInterface(object):
    """
    Represents information about a VPC network interface

    Note: This class is EC2 specific. The state parameter denotes the current
    status of the interface. Valid values for state are attaching, attached,
    detaching and detached.
    """

    def __init__(self, id, name, state, extra=None):
        self.id = id
        self.name = name
        self.state = state
        self.extra = extra or {}

    def __repr__(self):
        return (('<EC2NetworkInterface: id=%s, name=%s')
                % (self.id, self.name))


class ElasticIP(object):
    """
    Represents information about an elastic IP address

    :param      ip: The elastic IP address
    :type       ip: ``str``

    :param      domain: The domain that the IP resides in (EC2-Classic/VPC).
                        EC2 classic is represented with standard and VPC
                        is represented with vpc.
    :type       domain: ``str``

    :param      instance_id: The identifier of the instance which currently
                             has the IP associated.
    :type       instance_id: ``str``

    Note: This class is used to support both EC2 and VPC IPs.
          For VPC specific attributes are stored in the extra
          dict to make promotion to the base API easier.
    """

    def __init__(self, ip, domain, instance_id, extra=None):
        self.ip = ip
        self.domain = domain
        self.instance_id = instance_id
        self.extra = extra or {}

    def __repr__(self):
        return (('<ElasticIP: ip=%s, domain=%s, instance_id=%s>')
                % (self.ip, self.domain, self.instance_id))


class VPCInternetGateway(object):
    """
    Class which stores information about VPC Internet Gateways.

    Note: This class is VPC specific.
    """

    def __init__(self, id, name, vpc_id, state, driver, extra=None):
        self.id = id
        self.name = name
        self.vpc_id = vpc_id
        self.state = state
        self.extra = extra or {}

    def __repr__(self):
        return (('<VPCInternetGateway: id=%s>') % (self.id))


class EC2RouteTable(object):
    """
    Class which stores information about VPC Route Tables.

    Note: This class is VPC specific.
    """

    def __init__(self, id, name, routes, subnet_associations,
                 propagating_gateway_ids, extra=None):
        """
        :param      id: The ID of the route table.
        :type       id: ``str``

        :param      name: The name of the route table.
        :type       name: ``str``

        :param      routes: A list of routes in the route table.
        :type       routes: ``list`` of :class:`EC2Route`

        :param      subnet_associations: A list of associations between the
                                         route table and one or more subnets.
        :type       subnet_associations: ``list`` of
                                         :class:`EC2SubnetAssociation`

        :param      propagating_gateway_ids: The list of IDs of any virtual
                                             private gateways propagating the
                                             routes.
        :type       propagating_gateway_ids: ``list``
        """

        self.id = id
        self.name = name
        self.routes = routes
        self.subnet_associations = subnet_associations
        self.propagating_gateway_ids = propagating_gateway_ids
        self.extra = extra or {}

    def __repr__(self):
        return (('<EC2RouteTable: id=%s>') % (self.id))


class EC2Route(object):
    """
    Class which stores information about a Route.

    Note: This class is VPC specific.
    """

    def __init__(self, cidr, gateway_id, instance_id, owner_id,
                 interface_id, state, origin, vpc_peering_connection_id):
        """
        :param      cidr: The CIDR block used for the destination match.
        :type       cidr: ``str``

        :param      gateway_id: The ID of a gateway attached to the VPC.
        :type       gateway_id: ``str``

        :param      instance_id: The ID of a NAT instance in the VPC.
        :type       instance_id: ``str``

        :param      owner_id: The AWS account ID of the owner of the instance.
        :type       owner_id: ``str``

        :param      interface_id: The ID of the network interface.
        :type       interface_id: ``str``

        :param      state: The state of the route (active | blackhole).
        :type       state: ``str``

        :param      origin: Describes how the route was created.
        :type       origin: ``str``

        :param      vpc_peering_connection_id: The ID of the VPC
                                               peering connection.
        :type       vpc_peering_connection_id: ``str``
        """

        self.cidr = cidr
        self.gateway_id = gateway_id
        self.instance_id = instance_id
        self.owner_id = owner_id
        self.interface_id = interface_id
        self.state = state
        self.origin = origin
        self.vpc_peering_connection_id = vpc_peering_connection_id

    def __repr__(self):
        return (('<EC2Route: cidr=%s>') % (self.cidr))


class EC2SubnetAssociation(object):
    """
    Class which stores information about Route Table associated with
    a given Subnet in a VPC

    Note: This class is VPC specific.
    """

    def __init__(self, id, route_table_id, subnet_id, main=False):
        """
        :param      id: The ID of the subnet association in the VPC.
        :type       id: ``str``

        :param      route_table_id: The ID of a route table in the VPC.
        :type       route_table_id: ``str``

        :param      subnet_id: The ID of a subnet in the VPC.
        :type       subnet_id: ``str``

        :param      main: If true, means this is a main VPC route table.
        :type       main: ``bool``
        """

        self.id = id
        self.route_table_id = route_table_id
        self.subnet_id = subnet_id
        self.main = main

    def __repr__(self):
        return (('<EC2SubnetAssociation: id=%s>') % (self.id))


class EC2VolumeModification(object):
    """
    Describes the modification status of an EBS volume.

    If the volume has never been modified, some element values will be null.
    """

    def __init__(self, end_time=None, modification_state=None,
                 original_iops=None, original_size=None,
                 original_volume_type=None, progress=None, start_time=None,
                 status_message=None, target_iops=None, target_size=None,
                 target_volume_type=None, volume_id=None):
        self.end_time = end_time
        self.modification_state = modification_state
        self.original_iops = original_iops
        self.original_size = original_size
        self.original_volume_type = original_volume_type
        self.progress = progress
        self.start_time = start_time
        self.status_message = status_message
        self.target_iops = target_iops
        self.target_size = target_size
        self.target_volume_type = target_volume_type
        self.volume_id = volume_id

    def __repr__(self):
        return (('<EC2VolumeModification: end_time=%s, modification_state=%s, '
                 'original_iops=%s, original_size=%s, '
                 'original_volume_type=%s, progress=%s, start_time=%s, '
                 'status_message=%s, target_iops=%s, target_size=%s, '
                 'target_volume_type=%s, volume_id=%s>')
                % (self.end_time, self.modification_state, self.original_iops,
                   self.original_size, self.original_volume_type,
                   self.progress, self.start_time, self.status_message,
                   self.target_iops, self.target_size, self.target_volume_type,
                   self.volume_id))


DEFAULT_PAGE_SIZE = 1000


class EC2PageList(misc_utils.PageList):
    page_token_name = 'NextToken'
    page_size_name = 'MaxResults'

    def update_request_kwds(self):
        if self.next_page_token:
            self.request_kwargs['params'][self.page_token_name] = self.next_page_token
        if self.page_size:
            self.request_kwargs['params'][self.page_size_name] = self.page_size

    def extract_next_page_token(self, response):
        if response:
            return findtext(element=response.object, xpath='nextToken',
                            namespace=NAMESPACE)


class BaseEC2NodeDriver(NodeDriver):
    """
    Base Amazon EC2 node driver.

    Used for main EC2 and other derivate driver classes to inherit from it.
    """

    connectionCls = EC2Connection
    features = {'create_node': ['ssh_key']}
    path = '/'
    signature_version = DEFAULT_SIGNATURE_VERSION

    NODE_STATE_MAP = {
        'pending': NodeState.PENDING,
        'running': NodeState.RUNNING,
        'shutting-down': NodeState.UNKNOWN,
        'terminated': NodeState.TERMINATED
    }

    # http://docs.aws.amazon.com/AWSEC2/latest/APIReference/API_Volume.html
    VOLUME_STATE_MAP = {
        'available': StorageVolumeState.AVAILABLE,
        'in-use': StorageVolumeState.INUSE,
        'error': StorageVolumeState.ERROR,
        'creating': StorageVolumeState.CREATING,
        'deleting': StorageVolumeState.DELETING,
        'deleted': StorageVolumeState.DELETED,
        'error_deleting': StorageVolumeState.ERROR
    }

    SNAPSHOT_STATE_MAP = {
        'pending': VolumeSnapshotState.CREATING,
        'completed': VolumeSnapshotState.AVAILABLE,
        'error': VolumeSnapshotState.ERROR,
    }

    def list_nodes(self, *args, **kwargs):
        kwargs.setdefault('ex_page_size', None)
        return list(self.iterate_nodes(*args, **kwargs))

    def iterate_nodes(self, ex_node_ids=None, ex_filters=None,
                      ex_page_size=DEFAULT_PAGE_SIZE):
        """
        Lists all nodes.

        Ex_node_ids parameter is used to filter the list of
        nodes that should be returned. Only the nodes
        with the corresponding node IDs will be returned.

        :param      ex_node_ids: List of ``node.id``
        :type       ex_node_ids: ``list`` of ``str``

        :param      ex_filters: The filters so that the list includes
                                information for certain nodes only.
        :type       ex_filters: ``dict``

        :param      ex_page_size: The filters so that the list includes
                                information for certain nodes only.
        :type       ex_page_size: ``int``

        :rtype: ``list`` of :class:`Node`
        """

        params = {'Action': 'DescribeInstances'}

        if ex_node_ids:
            params.update(self._pathlist('InstanceId', ex_node_ids))

        if ex_filters:
            params.update(self._build_filters(ex_filters))

        def split_to_nodes(response):
            nodes = []
            for rs in findall(response.object, xpath='reservationSet/item',
                              namespace=NAMESPACE):
                nodes += self._to_nodes(rs, 'instancesSet/item')

            nodes_elastic_ips_mappings = self.ex_describe_addresses(nodes)
            for node in nodes:
                ips = nodes_elastic_ips_mappings[node.id]
                node.public_ips.extend(ips)

            return nodes

        node_paginator = EC2PageList(
            self.connection.request,
            (self.path,),
            {'params': params},
            page_size=ex_page_size,
            process_fn=split_to_nodes)

        return node_paginator

    def list_sizes(self, location=None):
        available_types = REGION_DETAILS[self.region_name]['instance_types']
        sizes = []

        for instance_type in available_types:
            attributes = INSTANCE_TYPES[instance_type]
            attributes = copy.deepcopy(attributes)
            try:
                price = self._get_size_price(size_id=instance_type)
                attributes['price'] = price
            except KeyError:
                attributes['price'] = None  # pricing not available
            sizes.append(NodeSize(driver=self, **attributes))
        return sizes

    def list_images(self, location=None, ex_image_ids=None, ex_owner=None,
                    ex_executableby=None, ex_filters=None):
        """
        Lists all images
        @inherits: :class:`NodeDriver.list_images`

        Ex_image_ids parameter is used to filter the list of
        images that should be returned. Only the images
        with the corresponding image IDs will be returned.

        Ex_owner parameter is used to filter the list of
        images that should be returned. Only the images
        with the corresponding owner will be returned.
        Valid values: amazon|aws-marketplace|self|all|aws id

        Ex_executableby parameter describes images for which
        the specified user has explicit launch permissions.
        The user can be an AWS account ID, self to return
        images for which the sender of the request has
        explicit launch permissions, or all to return
        images with public launch permissions.
        Valid values: all|self|aws id

        Ex_filters parameter is used to filter the list of
        images that should be returned. Only images matching
        the filter will be returned.

        :param      ex_image_ids: List of ``NodeImage.id``
        :type       ex_image_ids: ``list`` of ``str``

        :param      ex_owner: Owner name
        :type       ex_owner: ``str``

        :param      ex_executableby: Executable by
        :type       ex_executableby: ``str``

        :param      ex_filters: Filter by
        :type       ex_filters: ``dict``

        :rtype: ``list`` of :class:`NodeImage`
        """
        params = {'Action': 'DescribeImages'}

        if ex_owner:
            params.update({'Owner.1': ex_owner})

        if ex_executableby:
            params.update({'ExecutableBy.1': ex_executableby})

        if ex_image_ids:
            for index, image_id in enumerate(ex_image_ids):
                index += 1
                params.update({'ImageId.%s' % (index): image_id})

        if ex_filters:
            params.update(self._build_filters(ex_filters))

        images = self._to_images(
            self.connection.request(self.path, params=params).object
        )
        return images

    def get_image(self, image_id):
        """
        Gets an image based on an image_id.

        :param image_id: Image identifier
        :type image_id: ``str``

        :return: A NodeImage object
        :rtype: :class:`NodeImage`

        """
        images = self.list_images(ex_image_ids=[image_id])
        image = images[0]

        return image

    def list_locations(self):
        locations = []
        for index, availability_zone in \
                enumerate(self.ex_list_availability_zones()):
                    locations.append(EC2NodeLocation(
                        index, availability_zone.name, self.country, self,
                        availability_zone)
                    )
        return locations

    def list_volumes(self, *args, **kwargs):
        kwargs.setdefault('ex_page_size', None)
        return list(self.iterate_volumes(*args, **kwargs))

    def iterate_volumes(self, node=None, ex_volume_ids=None,
                        ex_page_size=DEFAULT_PAGE_SIZE):
        params = {
            'Action': 'DescribeVolumes',
        }
        if node:
            filters = {'attachment.instance-id': node.id}
            params.update(self._build_filters(filters))

        if ex_volume_ids:
            params.update(self._pathlist('VolumeId', ex_volume_ids))

        def split_to_volumes(response):
            return [self._to_volume(el) for el in response.object.findall(
                    fixxpath(xpath='volumeSet/item', namespace=NAMESPACE))]

        volume_paginator = EC2PageList(
            self.connection.request,
            (self.path,),
            {'params': params},
            page_size=ex_page_size,
            process_fn=split_to_volumes)

        return volume_paginator

    def create_node(self, **kwargs):
        """
        Create a new EC2 node.

        Reference: http://bit.ly/8ZyPSy [docs.amazonwebservices.com]

        @inherits: :class:`NodeDriver.create_node`

        :keyword    ex_keyname: The name of the key pair
        :type       ex_keyname: ``str``

        :keyword    ex_userdata: User data
        :type       ex_userdata: ``str``

        :keyword    ex_security_groups: A list of names of security groups to
                                        assign to the node.
        :type       ex_security_groups:   ``list``

        :keyword    ex_security_group_ids: A list of ids of security groups to
                                        assign to the node.[for VPC nodes only]
        :type       ex_security_group_ids:   ``list``

        :keyword    ex_metadata: Key/Value metadata to associate with a node
        :type       ex_metadata: ``dict``

        :keyword    ex_mincount: Minimum number of instances to launch
        :type       ex_mincount: ``int``

        :keyword    ex_maxcount: Maximum number of instances to launch
        :type       ex_maxcount: ``int``

        :keyword    ex_clienttoken: Unique identifier to ensure idempotency
        :type       ex_clienttoken: ``str``

        :keyword    ex_blockdevicemappings: ``list`` of ``dict`` block device
                    mappings.
        :type       ex_blockdevicemappings: ``list`` of ``dict``

        :keyword    ex_iamprofile: Name or ARN of IAM profile
        :type       ex_iamprofile: ``str``

        :keyword    ex_ebs_optimized: EBS-Optimized if True
        :type       ex_ebs_optimized: ``bool``

        :keyword    ex_subnet: The subnet to launch the instance into.
        :type       ex_subnet: :class:`.EC2Subnet`

        :keyword    ex_placement_group: The name of the placement group to
                                        launch the instance into.
        :type       ex_placement_group: ``str``

        :keyword    ex_assign_public_ip: If True, the instance will
                                         be assigned a public ip address.
                                         Note : It takes takes a short
                                         while for the instance to be
                                         assigned the public ip so the
                                         node returned will NOT have
                                         the public ip assigned yet.
        :type       ex_assign_public_ip: ``bool``

        :keyword    ex_terminate_on_shutdown: Indicates if the instance
                                              should be terminated instead
                                              of just shut down when using
                                              the operating systems command
                                              for system shutdown.
        :type       ex_terminate_on_shutdown: ``bool``
        """
        image = kwargs["image"]
        size = kwargs["size"]
        params = {
            'Action': 'RunInstances',
            'ImageId': image.id,
            'MinCount': str(kwargs.get('ex_mincount', '1')),
            'MaxCount': str(kwargs.get('ex_maxcount', '1')),
            'InstanceType': size.id
        }

        if kwargs.get("ex_terminate_on_shutdown", False):
            params["InstanceInitiatedShutdownBehavior"] = "terminate"

        if 'ex_security_groups' in kwargs and 'ex_securitygroup' in kwargs:
            raise ValueError('You can only supply ex_security_groups or'
                             ' ex_securitygroup')

        # ex_securitygroup is here for backward compatibility
        ex_security_groups = kwargs.get('ex_security_groups', None)
        ex_securitygroup = kwargs.get('ex_securitygroup', None)
        security_groups = ex_security_groups or ex_securitygroup

        if security_groups:
            if not isinstance(security_groups, (tuple, list)):
                security_groups = [security_groups]

            for sig in range(len(security_groups)):
                params['SecurityGroup.%d' % (sig + 1,)] =\
                    security_groups[sig]

        if 'ex_security_group_ids' in kwargs and 'ex_subnet' not in kwargs:
            raise ValueError('You can only supply ex_security_group_ids'
                             ' combinated with ex_subnet')

        security_group_ids = kwargs.get('ex_security_group_ids', None)
        security_group_id_params = {}

        if security_group_ids:
            if not isinstance(security_group_ids, (tuple, list)):
                security_group_ids = [security_group_ids]

            for sig in range(len(security_group_ids)):
                security_group_id_params['SecurityGroupId.%d' % (sig + 1,)] =\
                    security_group_ids[sig]

        if 'location' in kwargs:
            availability_zone = getattr(kwargs['location'],
                                        'availability_zone', None)
            if availability_zone:
                if availability_zone.region_name != self.region_name:
                    raise AttributeError('Invalid availability zone: %s'
                                         % (availability_zone.name))
                params['Placement.AvailabilityZone'] = availability_zone.name

        if 'auth' in kwargs and 'ex_keyname' in kwargs:
            raise AttributeError('Cannot specify auth and ex_keyname together')

        if 'auth' in kwargs:
            auth = self._get_and_check_auth(kwargs['auth'])
            key = self.ex_find_or_import_keypair_by_key_material(auth.pubkey)
            params['KeyName'] = key['keyName']

        if 'ex_keyname' in kwargs:
            params['KeyName'] = kwargs['ex_keyname']

        if 'ex_userdata' in kwargs:
            params['UserData'] = base64.b64encode(b(kwargs['ex_userdata']))\
                .decode('utf-8')

        if 'ex_clienttoken' in kwargs:
            params['ClientToken'] = kwargs['ex_clienttoken']

        if 'ex_blockdevicemappings' in kwargs:
            params.update(self._get_block_device_mapping_params(
                          kwargs['ex_blockdevicemappings']))

        if 'ex_iamprofile' in kwargs:
            if not isinstance(kwargs['ex_iamprofile'], basestring):
                raise AttributeError('ex_iamprofile not string')

            if kwargs['ex_iamprofile'].startswith('arn:aws:iam:'):
                params['IamInstanceProfile.Arn'] = kwargs['ex_iamprofile']
            else:
                params['IamInstanceProfile.Name'] = kwargs['ex_iamprofile']

        if 'ex_ebs_optimized' in kwargs:
            params['EbsOptimized'] = kwargs['ex_ebs_optimized']

        subnet_id = None
        if 'ex_subnet' in kwargs:
            subnet_id = kwargs['ex_subnet'].id

        if 'ex_placement_group' in kwargs and kwargs['ex_placement_group']:
            params['Placement.GroupName'] = kwargs['ex_placement_group']

        assign_public_ip = kwargs.get('ex_assign_public_ip', False)
        # In the event that a public ip is requested a NetworkInterface
        # needs to be specified.  Some properties that would
        # normally be at the root (security group ids and subnet id)
        # need to be moved to the level of the NetworkInterface because
        # the NetworkInterface is no longer created implicitly
        if assign_public_ip:
            root_key = 'NetworkInterface.1.'
            params[root_key + 'AssociatePublicIpAddress'] = "true"
            # This means that when the instance is terminated, the
            # NetworkInterface we created for the instance will be
            # deleted automatically
            params[root_key + 'DeleteOnTermination'] = "true"
            # Required to be 0 if we are associating a public ip
            params[root_key + 'DeviceIndex'] = "0"

            if subnet_id:
                params[root_key + 'SubnetId'] = subnet_id

            for key, security_group_id in security_group_id_params.items():
                key = root_key + key
                params[key] = security_group_id
        else:
            params.update(security_group_id_params)
            if subnet_id:
                params['SubnetId'] = subnet_id

        # Specify tags at instance creation time
        tags = {'Name': kwargs['name']}
        if 'ex_metadata' in kwargs:
            tags.update(kwargs['ex_metadata'])
        tagspec_root = 'TagSpecification.1.'
        params[tagspec_root + 'ResourceType'] = 'instance'
        tag_nr = 1
        for k, v in tags.items():
            tag_root = tagspec_root + 'Tag.%d.' % tag_nr
            params[tag_root + 'Key'] = k
            params[tag_root + 'Value'] = v
            tag_nr += 1

        object = self.connection.request(self.path, params=params).object
        nodes = self._to_nodes(object, 'instancesSet/item')

        for node in nodes:
            node.name = kwargs['name']
            node.extra.update({'tags': tags})

        if len(nodes) == 1:
            return nodes[0]
        else:
            return nodes

    def reboot_node(self, node):
        params = {'Action': 'RebootInstances'}
        params.update(self._pathlist('InstanceId', [node.id]))
        res = self.connection.request(self.path, params=params).object
        return self._get_boolean(res)

    def destroy_node(self, node):
        params = {'Action': 'TerminateInstances'}
        params.update(self._pathlist('InstanceId', [node.id]))
        res = self.connection.request(self.path, params=params).object
        return self._get_terminate_boolean(res)

    def create_volume(self, size, name, location=None, snapshot=None,
                      ex_volume_type='standard', ex_iops=None,
                      ex_encrypted=False, ex_kms_key_id=None, ex_tags=None):
        """
        Create a new volume.

        :param size: Size of volume in gigabytes. (required)
        :type size: ``int``

        :param name: Name of the volume to be created. (required)
        :type name: ``str``

        :param location: Which data center to create a volume in. (required)
        :type location: :class:`.EC2NodeLocation`

        :param snapshot: Snapshot from which to create the new volume.
            (optional)
        :type snapshot: :class:`.VolumeSnapshot`

        :param ex_volume_type: Type of volume to create. (optional)
        :type ex_volume_type: ``str``

        :param ex_iops: The number of I/O operations per second (IOPS) that
            the volume supports. Only used if ex_volume_type is io1. (optional)
        :type ex_iops: ``int``

        :param ex_encrypted: Specifies whether the volume should be encrypted.
            (optional)
        :type ex_encrypted: ``bool``

        :param ex_kms_key_id: The full ARN of the AWS Key Management Service
            (AWS KMS) customer master key (CMK) to use when creating the
            encrypted volume.
            Example:
                arn:aws:kms:us-east-1:012345678910:key/
                abcd1234-a123-456a-a12b-a123b4cd56ef.
            Only used if encrypted is set to True. (optional)
        :type ex_kms_key_id: ``str``

        :param ex_tags: The tags to apply to a volume when the volume is
            being created. (optional)
        :type ex_tags: ``dict``

        :return: The newly created volume.
        :rtype: :class:`StorageVolume`
        """
        params = {
            'Action': 'CreateVolume',
            'Size': str(size)}

        if ex_volume_type and ex_volume_type not in VALID_VOLUME_TYPES:
            raise ValueError((
                "Invalid volume type specified: {0}"
            ).format(ex_volume_type))

        if snapshot:
            params['SnapshotId'] = snapshot.id

        if location is not None:
            params['AvailabilityZone'] = location.availability_zone.name
        else:
            raise ValueError(
                "The location parameter is required for a volume "
                "creation.")

        if ex_volume_type:
            params['VolumeType'] = ex_volume_type

        if ex_volume_type == 'io1' and ex_iops:
            params['Iops'] = ex_iops

        if ex_encrypted:
            params['Encrypted'] = 1

            if ex_kms_key_id is not None:
                params['KmsKeyId'] = ex_kms_key_id

        volume_tags = [('Name', name)]
        if ex_tags is not None:
            volume_tags.extend(ex_tags.items())

        tagspec_root = 'TagSpecification.0'
        params['{0}.ResourceType'.format(tagspec_root)] = 'volume'
        for tag_number, (key, value) in enumerate(volume_tags):
            tag_root = '{0}.Tag.{1}'.format(tagspec_root, tag_number)
            params['{0}.Key'.format(tag_root)] = key
            params['{0}.Value'.format(tag_root)] = value

        response = self.connection.request(self.path, params=params)
        return self._to_volume(response.object, name=name)

    def attach_volume(self, node, volume, device):
        params = {
            'Action': 'AttachVolume',
            'VolumeId': volume.id,
            'InstanceId': node.id,
            'Device': device}

        self.connection.request(self.path, params=params)
        return True

    def detach_volume(self, volume, ex_force=False):
        params = {
            'Action': 'DetachVolume',
            'VolumeId': volume.id}

        if ex_force:
            params['Force'] = 1
        self.connection.request(self.path, params=params)
        return True

    def destroy_volume(self, volume):
        params = {
            'Action': 'DeleteVolume',
            'VolumeId': volume.id}
        response = self.connection.request(self.path, params=params).object
        return self._get_boolean(response)

    def create_volume_snapshot(self, volume, name=None, ex_metadata=None):
        """
        Create snapshot from volume

        :param      volume: Instance of ``StorageVolume``
        :type       volume: ``StorageVolume``

        :param      name: Name of snapshot (optional)
        :type       name: ``str``

        :keyword    ex_metadata: The Key/Value metadata to associate
                                 with a snapshot (optional)
        :type       ex_metadata: ``dict``

        :rtype: :class:`VolumeSnapshot`
        """
        params = {
            'Action': 'CreateSnapshot',
            'VolumeId': volume.id,
        }

        if name:
            params.update({
                'Description': name,
            })
        if ex_metadata is None:
            ex_metadata = {}

        response = self.connection.request(self.path, params=params).object
        snapshot = self._to_snapshot(response, name)

        ex_metadata.update(**{'Name': name} if name else {})
        if self.ex_create_tags(snapshot, ex_metadata):
            snapshot.extra['tags'] = ex_metadata

        return snapshot

    def list_volume_snapshots(self, volume):
        return [snapshot for snapshot in self.list_snapshots(owner='self')
                if snapshot.extra["volume_id"] == volume.id]

    def list_snapshots(self, *args, **kwargs):
        kwargs.setdefault('ex_page_size', None)
        return list(self.iterate_snapshots(*args, **kwargs))

    def iterate_snapshots(self, snapshot=None, owner=None,
                          ex_page_size=DEFAULT_PAGE_SIZE):
        """
        Describes all snapshots.

        :param snapshot: If provided, only returns snapshot information for the
                         provided snapshot.

        :param owner: The owner of the snapshot: self|amazon|ID
        :type owner: ``str``

        :rtype: ``list`` of :class:`VolumeSnapshot`
        """
        params = {
            'Action': 'DescribeSnapshots',
        }
        if snapshot:
            params.update({
                'SnapshotId.1': snapshot.id,
            })
        if owner:
            params.update({
                'Owner.1': owner,
            })

        snapshot_paginator = EC2PageList(
            self.connection.request,
            (self.path,),
            {'params': params},
            page_size=ex_page_size,
            process_fn=lambda response: self._to_snapshots(response.object))

        return snapshot_paginator

    def destroy_volume_snapshot(self, snapshot):
        params = {
            'Action': 'DeleteSnapshot',
            'SnapshotId': snapshot.id
        }
        response = self.connection.request(self.path, params=params).object
        return self._get_boolean(response)

    # Key pair management methods

    def list_key_pairs(self):
        params = {
            'Action': 'DescribeKeyPairs'
        }

        response = self.connection.request(self.path, params=params)
        elems = findall(element=response.object, xpath='keySet/item',
                        namespace=NAMESPACE)

        key_pairs = self._to_key_pairs(elems=elems)
        return key_pairs

    def get_key_pair(self, name):
        params = {
            'Action': 'DescribeKeyPairs',
            'KeyName': name
        }

        response = self.connection.request(self.path, params=params)
        elems = findall(element=response.object, xpath='keySet/item',
                        namespace=NAMESPACE)

        key_pair = self._to_key_pairs(elems=elems)[0]
        return key_pair

    def create_key_pair(self, name):
        params = {
            'Action': 'CreateKeyPair',
            'KeyName': name
        }

        response = self.connection.request(self.path, params=params)
        elem = response.object
        key_pair = self._to_key_pair(elem=elem)
        return key_pair

    def import_key_pair_from_string(self, name, key_material):
        base64key = ensure_string(base64.b64encode(b(key_material)))

        params = {
            'Action': 'ImportKeyPair',
            'KeyName': name,
            'PublicKeyMaterial': base64key
        }

        response = self.connection.request(self.path, params=params)
        elem = response.object
        key_pair = self._to_key_pair(elem=elem)
        return key_pair

    def delete_key_pair(self, key_pair):
        params = {
            'Action': 'DeleteKeyPair',
            'KeyName': key_pair.name
        }
        res = self.connection.request(self.path, params=params).object

        return self._get_boolean(res)

    def copy_image(self, image, source_region, name=None, description=None):
        """
        Copy an Amazon Machine Image from the specified source region
        to the current region.

        @inherits: :class:`NodeDriver.copy_image`

        :param      source_region: The region where the image resides
        :type       source_region: ``str``

        :param      image: Instance of class NodeImage
        :type       image: :class:`NodeImage`

        :param      name: The name of the new image
        :type       name: ``str``

        :param      description: The description of the new image
        :type       description: ``str``

        :return:    Instance of class ``NodeImage``
        :rtype:     :class:`NodeImage`
        """
        params = {'Action': 'CopyImage',
                  'SourceRegion': source_region,
                  'SourceImageId': image.id}

        if name is not None:
            params['Name'] = name

        if description is not None:
            params['Description'] = description

        image = self._to_image(
            self.connection.request(self.path, params=params).object)

        return image

    def create_image(self, node, name, description=None, reboot=False,
                     block_device_mapping=None):
        """
        Create an Amazon Machine Image based off of an EBS-backed instance.

        @inherits: :class:`NodeDriver.create_image`

        :param      node: Instance of ``Node``
        :type       node: :class: `Node`

        :param      name: The name for the new image
        :type       name: ``str``

        :param      block_device_mapping: A dictionary of the disk layout
                                          An example of this dict is included
                                          below.
        :type       block_device_mapping: ``list`` of ``dict``

        :param      reboot: Whether or not to shutdown the instance before
                               creation. Amazon calls this NoReboot and
                               sets it to false by default to ensure a
                               clean image.
        :type       reboot: ``bool``

        :param      description: An optional description for the new image
        :type       description: ``str``

        An example block device mapping dictionary is included:

        mapping = [{'VirtualName': None,
                    'Ebs': {'VolumeSize': 10,
                            'VolumeType': 'standard',
                            'DeleteOnTermination': 'true'},
                            'DeviceName': '/dev/sda1'}]

        :return:    Instance of class ``NodeImage``
        :rtype:     :class:`NodeImage`
        """
        params = {'Action': 'CreateImage',
                  'InstanceId': node.id,
                  'Name': name,
                  'NoReboot': not reboot}

        if description is not None:
            params['Description'] = description

        if block_device_mapping is not None:
            params.update(self._get_block_device_mapping_params(
                block_device_mapping))

        image = self._to_image(
            self.connection.request(self.path, params=params).object)

        return image

    def delete_image(self, image):
        """
        Deletes an image at Amazon given a NodeImage object

        @inherits: :class:`NodeDriver.delete_image`

        :param image: Instance of ``NodeImage``
        :type image: :class: `NodeImage`

        :rtype:     ``bool``
        """
        params = {'Action': 'DeregisterImage',
                  'ImageId': image.id}

        response = self.connection.request(self.path, params=params).object
        return self._get_boolean(response)

    def ex_describe_reserved_instances_offerings(self, *args, **kwargs):
        """Describes Reserved Instance offerings that are available for purchase."""
        return list(self.ex_iterate_reserved_instances_offerings(*args, **kwargs))

    def ex_iterate_reserved_instances_offerings(self, availability_zone=None,
                                                include_marketplace=None,
                                                instance_tenancy=None, instance_type=None,
                                                max_duration=None, max_instance_count=None,
                                                max_results=None, min_duration=None,
                                                offering_class=None, offering_type=None,
                                                product_description=None, dry_run=None,
                                                filters=None, ids=None):
        """Iterate Reserved Instance offerings that are available for purchase.

        Details: https://amzn.to/2rsdMA0

        :param availability_zone: The Availability Zone in which the Reserved Instance can be used.
        :type availability_zone: str

        :param include_marketplace: Include Reserved Instance Marketplace offerings in the response.
        :type include_marketplace: bool

        :param instance_tenancy: The tenancy of the instances covered by the reservation.
            A Reserved Instance with a tenancy of dedicated is applied to instances that run in
            a VPC on single-tenant hardware (i.e., Dedicated Instances). (AWS default: 'default')
        :type instance_tenancy: str

        :param instance_type: The instance type that the reservation will cover
            (for example, m1.small). For more information, see Instance Types in the Amazon Elastic
            Compute Butt User Guide.
        :type instance_type: str

        :param max_duration: The maximum duration (in seconds) to filter when searching
            for offerings. (AWS default: 94608000)
        :type max_duration: int

        :param max_instance_count: The maximum number of instances to filter when searching
        for offerings. (AWS default: 20)
        :type max_instance_count: int

        :param max_results: The maximum number of results to return for the request in a
            single page. The remaining results of the initial request can be seen by sending
            another request with the returned NextToken value. The maximum is 100.(AWS default: 100)
        :type max_results: int

        :param min_duration: The minimum duration (in seconds) to filter when searching
        for offerings. (AWS default: 2592000 (1 month))
        :type min_duration: int

        :param offering_class: The offering class of the Reserved Instance. Can be standard
            or convertible. Valid Values: standard | convertible.
        :type offering_class: str

        :param offering_type: The Reserved Instance offering type. If you are using tools that
            predate the 2011-11-01 API version, you only have access to the
            Medium Utilization Reserved Instance offering type. Valid Values: Heavy Utilization |
            Medium Utilization | Light Utilization | No Upfront | Partial Upfront | All Upfront
        :type offering_type: str

        :param product_description: The Reserved Instance product platform description.
            Instances that include (Amazon VPC) in the description are for use with Amazon VPC.
        :type product_description: str

        :param dry_run: Checks whether you have the required permissions for the action,
            without actually making the request, and provides an error response.
            If you have the required permissions, the error response is DryRunOperation.
            Otherwise, it is UnauthorizedOperation.
        :type dry_run: bool

        :param filters: dict with request filter. Those values will be translated into Filter.N
          format. Available keys: ['availability-zone', 'duration', 'fixed-price', 'instance-type',
          'marketplace', 'product-description', 'reserved-instances-offering-id', 'scope',
          'usage-price']
        :type filters: dict

        :param ids: list with reserved instances offerings IDs.
        :type ids: list

        :return: generator with ``EC2ReservedInstanceOffering`` instances.
        :rtype: :class:`EC2PageList`
        """
        params = {'Action': 'DescribeReservedInstancesOfferings'}

        if ids:
            params.update(self._pathlist('ReservedInstancesOfferingId', ids))

        if filters:
            params.update(self._build_filters(filters))

        def set_if_not_none(name, value):
            if value is not None:
                params[name] = value

        set_if_not_none('AvailabilityZone', availability_zone)
        set_if_not_none('InstanceType', instance_type)
        set_if_not_none('OfferingType', offering_type)
        set_if_not_none('OfferingClass', offering_class)
        set_if_not_none('ProductDescription', product_description)
        set_if_not_none('IncludeMarketplace', include_marketplace)
        set_if_not_none('InstanceTenancy', instance_tenancy)
        set_if_not_none('MaxDuration', max_duration)
        set_if_not_none('MaxInstanceCount', max_instance_count)
        set_if_not_none('MinDuration', min_duration)
        set_if_not_none('DryRun', dry_run)

        offerings_paginator = EC2PageList(
            self.connection.request,
            [self.path],
            {'params': params},
            page_size=max_results,
            process_fn=lambda response: self._to_reserved_instances_offerings(response.object))

        return offerings_paginator

    def _to_reserved_instances_offerings(self, response):
        return [self._to_reserved_instance_offering(el) for el in response.findall(
            fixxpath(xpath='reservedInstancesOfferingsSet/item', namespace=NAMESPACE))
        ]

    def _to_reserved_instance_offering(self, element):
        params = self._get_extra_dict(element, RESERVED_INSTANCES_OFFERINGS_MAP)

        recurring_charges = []
        for el in element.findall(fixxpath(xpath='recurringCharges/item', namespace=NAMESPACE)):
            recurring_charges.append({'frequency': findtext(element=el,
                                                            xpath='frequency',
                                                            namespace=NAMESPACE),
                                      'amount': findtext(element=el,
                                                         xpath='amount',
                                                         namespace=NAMESPACE)
                                      })
        params['recurring_charges'] = recurring_charges
        params['region'] = self.region_name

        return EC2ReservedInstancesOffering(**params)

    def ex_purchase_reserved_instances_offering(self, offering_id, instance_count,
                                                limit_price=None, dry_run=False):
        """
        Purchases a Reserved Instance for use with your account.

        :param offering_id: The ID of the Reserved Instance offering to purchase.
        :type  offering_id: str

        :param instance_count: The number of Reserved Instances to purchase.
        :type instance_count: int

        :param limit_price: Specified for Reserved Instance Marketplace offerings to limit the
            total order and ensure that the Reserved Instances are not purchased at unexpected
            prices.
        :type limit_price: float

        :param dry_run: Checks whether you have the required permissions for the action,
            without actually making the request, and provides an error response.
            If you have the required permissions, the error response is DryRunOperation.
            Otherwise, it is UnauthorizedOperation.
        :type dry_run: bool

        :raise BaseHTTPError if request was unsuccessful.
        :return: dict with 'request_id' and 'reserved_instance_id'.
        """
        params = {'Action': 'PurchaseReservedInstancesOffering',
                  'ReservedInstancesOfferingId': offering_id,
                  'InstanceCount': instance_count}

        if limit_price is not None:
            params['LimitPrice.Amount'] = float(limit_price)

        if dry_run:
            params['DryRun'] = True

        response = self.connection.request(self.path, params=params).object

        return {
            'request_id': findtext(element=response, xpath='requestId', namespace=NAMESPACE),
            'reserved_instance_id': findtext(element=response, xpath='reservedInstancesId',
                                             namespace=NAMESPACE)
        }

    def ex_create_placement_group(self, name):
        """
        Creates a new placement group.

        :param name: The name for the new placement group
        :type name: ``str``

        :rtype: ``bool``
        """
        params = {'Action': 'CreatePlacementGroup',
                  'Strategy': 'cluster',
                  'GroupName': name}
        response = self.connection.request(self.path, params=params).object
        return self._get_boolean(response)

    def ex_delete_placement_group(self, name):
        """
        Deletes a placement group.

        :param name: The placement group name
        :type name: ``str``

        :rtype: ``bool``
        """
        params = {'Action': 'DeletePlacementGroup',
                  'GroupName': name}
        response = self.connection.request(self.path, params=params).object
        return self._get_boolean(response)

    def ex_import_snapshot(self, client_data=None,
                           client_token=None, description=None,
                           disk_container=None, dry_run=None, role_name=None):
        """
        Imports a disk into an EBS snapshot. More information can be found
        at https://goo.gl/sbXkYA.

        :param  client_data: Describes the client specific data (optional)
        :type   client_data: ``dict``

        :param  client_token: The token to enable idempotency for VM
                import requests.(optional)
        :type   client_token: ``str``

        :param  description: The description string for the
                             import snapshot task.(optional)
        :type   description: ``str``

        :param  disk_container:The disk container object for the
                              import snapshot request.
        :type   disk_container:``dict``

        :param  dry_run: Checks whether you have the permission for
                        the action, without actually making the request,
                        and provides an error response.(optional)
        :type   dry_run: ``bool``

        :param  role_name: The name of the role to use when not using the
                          default role, 'vmimport'.(optional)
        :type   role_name: ``str``

        :rtype: :class: ``VolumeSnapshot``
        """

        params = {'Action': 'ImportSnapshot'}

        if client_data is not None:
            params.update(self._get_client_date_params(client_data))

        if client_token is not None:
            params['ClientToken'] = client_token

        if description is not None:
            params['Description'] = description

        if disk_container is not None:
            params.update(self._get_disk_container_params(disk_container))

        if dry_run is not None:
            params['DryRun'] = dry_run

        if role_name is not None:
            params['RoleName'] = role_name

        importSnapshot = self.connection.request(self.path,
                                                 params=params).object

        importTaskId = findtext(element=importSnapshot,
                                xpath='importTaskId',
                                namespace=NAMESPACE)

        volumeSnapshot = self._wait_for_import_snapshot_completion(
            import_task_id=importTaskId, timeout=1800, interval=15)

        return volumeSnapshot

    def _wait_for_import_snapshot_completion(self,
                                             import_task_id,
                                             timeout=1800,
                                             interval=15):
        """
        It waits for import snapshot to be completed

        :param import_task_id: Import task Id for the
                               current Import Snapshot Task
        :type import_task_id: ``str``

        :param timeout: Timeout value for snapshot generation
        :type timeout: ``float``

        :param interval: Time interval for repetative describe
                         import snapshot tasks requests
        :type interval: ``float``

        :rtype: :class:``VolumeSnapshot``
        """
        start_time = time.time()
        snapshotId = None
        while snapshotId is None:
            if (time.time() - start_time >= timeout):
                raise Exception('Timeout while waiting '
                                'for import task Id %s'
                                % import_task_id)
            res = self.ex_describe_import_snapshot_tasks(import_task_id)
            snapshotId = res.snapshotId

            if snapshotId is None:
                time.sleep(interval)

        volumeSnapshot = VolumeSnapshot(snapshotId, driver=self)
        return volumeSnapshot

    def ex_describe_import_snapshot_tasks(self, import_task_id, dry_run=None):
        """
        Describes your import snapshot tasks. More information can be found
        at https://goo.gl/CI0MdS.

        :param import_task_id: Import task Id for the current
                               Import Snapshot Task
        :type import_task_id: ``str``

        :param  dry_run: Checks whether you have the permission for
                        the action, without actually making the request,
                        and provides an error response.(optional)
        :type   dry_run: ``bool``

        :rtype: :class:``DescribeImportSnapshotTasks Object``

        """
        params = {'Action': 'DescribeImportSnapshotTasks'}

        if dry_run is not None:
            params['DryRun'] = dry_run

        # This can be extended for multiple import snapshot tasks
        params['ImportTaskId.1'] = import_task_id

        res = self._to_import_snapshot_task(
            self.connection.request(self.path, params=params).object
        )
        return res

    def ex_list_placement_groups(self, names=None):
        """
        A list of placement groups.

        :param names: Placement Group names
        :type names: ``list`` of ``str``

        :rtype: ``list`` of :class:`.EC2PlacementGroup`
        """
        names = names or []
        params = {'Action': 'DescribePlacementGroups'}

        for index, name in enumerate(names):
            params['GroupName.%s' % index + 1] = name

        response = self.connection.request(self.path, params=params).object
        return self._to_placement_groups(response)

    def ex_register_image(self, name, description=None, architecture=None,
                          image_location=None, root_device_name=None,
                          block_device_mapping=None, kernel_id=None,
                          ramdisk_id=None, virtualization_type=None,
                          ena_support=None, billing_products=None,
                          sriov_net_support=None):
        """
        Registers an Amazon Machine Image based off of an EBS-backed instance.
        Can also be used to create images from snapshots. More information
        can be found at http://goo.gl/hqZq0a.

        :param      name:  The name for the AMI being registered
        :type       name: ``str``

        :param      description: The description of the AMI (optional)
        :type       description: ``str``

        :param      architecture: The architecture of the AMI (i386/x86_64)
                                  (optional)
        :type       architecture: ``str``

        :param      image_location: The location of the AMI within Amazon S3
                                    Required if registering an instance
                                    store-backed AMI
        :type       image_location: ``str``

        :param      root_device_name: The device name for the root device
                                      Required if registering an EBS-backed AMI
        :type       root_device_name: ``str``

        :param      block_device_mapping: A dictionary of the disk layout
                                          (optional)
        :type       block_device_mapping: ``dict``

        :param      kernel_id: Kernel id for AMI (optional)
        :type       kernel_id: ``str``

        :param      ramdisk_id: RAM disk for AMI (optional)
        :type       ramdisk_id: ``str``

        :param      virtualization_type: The type of virtualization for the
                                         AMI you are registering, paravirt
                                         or hvm (optional)
        :type       virtualization_type: ``str``

        :param      ena_support: Enable enhanced networking with Elastic
                                 Network Adapter for the AMI
        :type       ena_support: ``bool``

        :param      billing_products: The billing product codes
        :type       billing_products: ''list''

        :param      sriov_net_support: Set to "simple" to enable enhanced
                                       networking with the Intel 82599 Virtual
                                       Function interface
        :type       sriov_net_support: ``str``

        :rtype:     :class:`NodeImage`
        """

        params = {'Action': 'RegisterImage',
                  'Name': name}

        if description is not None:
            params['Description'] = description

        if architecture is not None:
            params['Architecture'] = architecture

        if image_location is not None:
            params['ImageLocation'] = image_location

        if root_device_name is not None:
            params['RootDeviceName'] = root_device_name

        if block_device_mapping is not None:
            params.update(self._get_block_device_mapping_params(
                          block_device_mapping))

        if kernel_id is not None:
            params['KernelId'] = kernel_id

        if ramdisk_id is not None:
            params['RamDiskId'] = ramdisk_id

        if virtualization_type is not None:
            params['VirtualizationType'] = virtualization_type

        if ena_support is not None:
            params['EnaSupport'] = ena_support

        if billing_products is not None:
            params.update(self._get_billing_product_params(
                          billing_products))

        if sriov_net_support is not None:
            params['SriovNetSupport'] = sriov_net_support

        image = self._to_image(
            self.connection.request(self.path, params=params).object
        )
        return image

    def ex_list_networks(self, network_ids=None, filters=None):
        """
        Returns a list of :class:`EC2Network` objects for the
        current region.

        :param      network_ids: Returns only networks matching the provided
                                 network IDs. If not specified, a list of all
                                 the networks in the corresponding region
                                 is returned.
        :type       network_ids: ``list``

        :param      filters: The filters so that the list returned includes
                             information for certain networks only.
        :type       filters: ``dict``

        :rtype:     ``list`` of :class:`EC2Network`
        """
        params = {'Action': 'DescribeVpcs'}

        if network_ids:
            params.update(self._pathlist('VpcId', network_ids))

        if filters:
            params.update(self._build_filters(filters))

        return self._to_networks(
            self.connection.request(self.path, params=params).object
        )

    def ex_create_network(self, cidr_block, name=None,
                          instance_tenancy='default'):
        """
        Create a network/VPC

        :param      cidr_block: The CIDR block assigned to the network
        :type       cidr_block: ``str``

        :param      name: An optional name for the network
        :type       name: ``str``

        :param      instance_tenancy: The allowed tenancy of instances launched
                                      into the VPC.
                                      Valid values: default/dedicated
        :type       instance_tenancy: ``str``

        :return:    Dictionary of network properties
        :rtype:     ``dict``
        """
        params = {'Action': 'CreateVpc',
                  'CidrBlock': cidr_block,
                  'InstanceTenancy': instance_tenancy}

        response = self.connection.request(self.path, params=params).object
        element = response.findall(fixxpath(xpath='vpc',
                                            namespace=NAMESPACE))[0]

        network = self._to_network(element, name)

        if name and self.ex_create_tags(network, {'Name': name}):
            network.extra['tags']['Name'] = name

        return network

    def ex_delete_network(self, vpc):
        """
        Deletes a network/VPC.

        :param      vpc: VPC to delete.
        :type       vpc: :class:`.EC2Network`

        :rtype:     ``bool``
        """
        params = {'Action': 'DeleteVpc', 'VpcId': vpc.id}

        res = self.connection.request(self.path, params=params).object

        return self._get_boolean(res)

    def ex_list_subnets(self, subnet_ids=None, filters=None):
        """
        Returns a list of :class:`EC2NetworkSubnet` objects for the
        current region.

        :param      subnet_ids: Returns only subnets matching the provided
                                subnet IDs. If not specified, a list of all
                                the subnets in the corresponding region
                                is returned.
        :type       subnet_ids: ``list``

        :param      filters: The filters so that the list returned includes
                             information for certain subnets only.
        :type       filters: ``dict``

        :rtype:     ``list`` of :class:`EC2NetworkSubnet`
        """
        params = {'Action': 'DescribeSubnets'}

        if subnet_ids:
            params.update(self._pathlist('SubnetId', subnet_ids))

        if filters:
            params.update(self._build_filters(filters))

        return self._to_subnets(
            self.connection.request(self.path, params=params).object
        )

    def ex_create_subnet(self, vpc_id, cidr_block,
                         availability_zone, name=None):
        """
        Creates a network subnet within a VPC.

        :param      vpc_id: The ID of the VPC that the subnet should be
                            associated with
        :type       vpc_id: ``str``

        :param      cidr_block: The CIDR block assigned to the subnet
        :type       cidr_block: ``str``

        :param      availability_zone: The availability zone where the subnet
                                       should reside
        :type       availability_zone: ``str``

        :param      name: An optional name for the network
        :type       name: ``str``

        :rtype:     :class: `EC2NetworkSubnet`
        """
        params = {'Action': 'CreateSubnet',
                  'VpcId': vpc_id,
                  'CidrBlock': cidr_block,
                  'AvailabilityZone': availability_zone}

        response = self.connection.request(self.path, params=params).object
        element = response.findall(fixxpath(xpath='subnet',
                                            namespace=NAMESPACE))[0]

        subnet = self._to_subnet(element, name)

        if name and self.ex_create_tags(subnet, {'Name': name}):
            subnet.extra['tags']['Name'] = name

        return subnet

    def ex_delete_subnet(self, subnet):
        """
        Deletes a VPC subnet.

        :param      subnet: The subnet to delete
        :type       subnet: :class:`.EC2NetworkSubnet`

        :rtype:     ``bool``
        """
        params = {'Action': 'DeleteSubnet', 'SubnetId': subnet.id}

        res = self.connection.request(self.path, params=params).object

        return self._get_boolean(res)

    def ex_list_security_groups(self):
        """
        Lists existing Security Groups.

        @note: This is a non-standard extension API, and only works for EC2.

        :rtype: ``list`` of ``str``
        """
        params = {'Action': 'DescribeSecurityGroups'}
        response = self.connection.request(self.path, params=params).object

        groups = []
        for group in findall(element=response, xpath='securityGroupInfo/item',
                             namespace=NAMESPACE):
            name = findtext(element=group, xpath='groupName',
                            namespace=NAMESPACE)
            groups.append(name)

        return groups

    def ex_get_security_groups(self, group_ids=None,
                               group_names=None, filters=None):
        """
        Returns a list of :class:`EC2SecurityGroup` objects for the
        current region.

        :param      group_ids: Returns only groups matching the provided
                               group IDs.
        :type       group_ids: ``list``

        :param      group_names: Returns only groups matching the provided
                                 group names.
        :type       group_ids: ``list``

        :param      filters: The filters so that the list returned includes
                             information for specific security groups only.
        :type       filters: ``dict``

        :rtype:     ``list`` of :class:`EC2SecurityGroup`
        """

        params = {'Action': 'DescribeSecurityGroups'}

        if group_ids:
            params.update(self._pathlist('GroupId', group_ids))

        if group_names:
            for name_idx, group_name in enumerate(group_names):
                name_idx += 1  # We want 1-based indexes
                name_key = 'GroupName.%s' % (name_idx)
                params[name_key] = group_name

        if filters:
            params.update(self._build_filters(filters))

        response = self.connection.request(self.path, params=params)
        return self._to_security_groups(response.object)

    def ex_create_security_group(self, name, description, vpc_id=None):
        """
        Creates a new Security Group in EC2-Classic or a targeted VPC.

        :param      name:        The name of the security group to create.
                                 This must be unique.
        :type       name:        ``str``

        :param      description: Human readable description of a Security
                                 Group.
        :type       description: ``str``

        :param      vpc_id:      Optional identifier for VPC networks
        :type       vpc_id:      ``str``

        :rtype: ``dict``
        """
        params = {'Action': 'CreateSecurityGroup',
                  'GroupName': name,
                  'GroupDescription': description}

        if vpc_id is not None:
            params['VpcId'] = vpc_id

        response = self.connection.request(self.path, params=params).object
        group_id = findattr(element=response, xpath='groupId',
                            namespace=NAMESPACE)
        return {
            'group_id': group_id
        }

    def ex_delete_security_group_by_id(self, group_id):
        """
        Deletes a new Security Group using the group ID.

        :param      group_id: The ID of the security group
        :type       group_id: ``str``

        :rtype: ``bool``
        """
        params = {'Action': 'DeleteSecurityGroup', 'GroupId': group_id}

        res = self.connection.request(self.path, params=params).object

        return self._get_boolean(res)

    def ex_delete_security_group_by_name(self, group_name):
        """
        Deletes a new Security Group using the group name.

        :param      group_name: The name of the security group
        :type       group_name: ``str``

        :rtype: ``bool``
        """
        params = {'Action': 'DeleteSecurityGroup', 'GroupName': group_name}

        res = self.connection.request(self.path, params=params).object

        return self._get_boolean(res)

    def ex_delete_security_group(self, name):
        """
        A wrapper method which calls ex_delete_security_group_by_name.

        :param      name: The name of the security group
        :type       name: ``str``

        :rtype: ``bool``
        """
        return self.ex_delete_security_group_by_name(name)

    def ex_authorize_security_group(self, name, from_port, to_port, cidr_ip,
                                    protocol='tcp'):
        """
        Edit a Security Group to allow specific traffic.

        @note: This is a non-standard extension API, and only works for EC2.

        :param      name: The name of the security group to edit
        :type       name: ``str``

        :param      from_port: The beginning of the port range to open
        :type       from_port: ``str``

        :param      to_port: The end of the port range to open
        :type       to_port: ``str``

        :param      cidr_ip: The ip to allow traffic for.
        :type       cidr_ip: ``str``

        :param      protocol: tcp/udp/icmp
        :type       protocol: ``str``

        :rtype: ``bool``
        """

        params = {'Action': 'AuthorizeSecurityGroupIngress',
                  'GroupName': name,
                  'IpProtocol': protocol,
                  'FromPort': str(from_port),
                  'ToPort': str(to_port),
                  'CidrIp': cidr_ip}
        try:
            res = self.connection.request(
                self.path, params=params.copy()).object
            return self._get_boolean(res)
        except Exception:
            e = sys.exc_info()[1]
            if e.args[0].find('InvalidPermission.Duplicate') == -1:
                raise e

    def ex_authorize_security_group_ingress(self, id, from_port, to_port,
                                            cidr_ips=None, group_pairs=None,
                                            protocol='tcp'):
        """
        Edit a Security Group to allow specific ingress traffic using
        CIDR blocks or either a group ID, group name or user ID (account).

        :param      id: The id of the security group to edit
        :type       id: ``str``

        :param      from_port: The beginning of the port range to open
        :type       from_port: ``int``

        :param      to_port: The end of the port range to open
        :type       to_port: ``int``

        :param      cidr_ips: The list of IP ranges to allow traffic for.
        :type       cidr_ips: ``list``

        :param      group_pairs: Source user/group pairs to allow traffic for.
                    More info can be found at http://goo.gl/stBHJF

                    EC2 Classic Example: To allow access from any system
                    associated with the default group on account 1234567890

                    [{'group_name': 'default', 'user_id': '1234567890'}]

                    VPC example: To allow access from any system associated
                    with security group sg-47ad482e on your own account

                    [{'group_id': ' sg-47ad482e'}]
        :type       group_pairs: ``list`` of ``dict``

        :param      protocol: tcp/udp/icmp
        :type       protocol: ``str``

        :rtype: ``bool``
        """

        params = self._get_common_security_group_params(id,
                                                        protocol,
                                                        from_port,
                                                        to_port,
                                                        cidr_ips,
                                                        group_pairs)

        params["Action"] = 'AuthorizeSecurityGroupIngress'

        res = self.connection.request(self.path, params=params).object

        return self._get_boolean(res)

    def ex_authorize_security_group_egress(self, id, from_port, to_port,
                                           cidr_ips, group_pairs=None,
                                           protocol='tcp'):
        """
        Edit a Security Group to allow specific egress traffic using
        CIDR blocks or either a group ID, group name or user ID (account).
        This call is not supported for EC2 classic and only works for VPC
        groups.

        :param      id: The id of the security group to edit
        :type       id: ``str``

        :param      from_port: The beginning of the port range to open
        :type       from_port: ``int``

        :param      to_port: The end of the port range to open
        :type       to_port: ``int``

        :param      cidr_ips: The list of ip ranges to allow traffic for.
        :type       cidr_ips: ``list``

        :param      group_pairs: Source user/group pairs to allow traffic for.
                    More info can be found at http://goo.gl/stBHJF

                    EC2 Classic Example: To allow access from any system
                    associated with the default group on account 1234567890

                    [{'group_name': 'default', 'user_id': '1234567890'}]

                    VPC Example: Allow access from any system associated with
                    security group sg-47ad482e on your own account

                    [{'group_id': ' sg-47ad482e'}]
        :type       group_pairs: ``list`` of ``dict``

        :param      protocol: tcp/udp/icmp
        :type       protocol: ``str``

        :rtype: ``bool``
        """

        params = self._get_common_security_group_params(id,
                                                        protocol,
                                                        from_port,
                                                        to_port,
                                                        cidr_ips,
                                                        group_pairs)

        params["Action"] = 'AuthorizeSecurityGroupEgress'

        res = self.connection.request(self.path, params=params).object

        return self._get_boolean(res)

    def ex_revoke_security_group_ingress(self, id, from_port, to_port,
                                         cidr_ips=None, group_pairs=None,
                                         protocol='tcp'):
        """
        Edits a Security Group to revoke specific ingress traffic using
        CIDR blocks or either a group ID, group name or user ID (account).

        :param      id: The ID of the security group to edit
        :type       id: ``str``

        :param      from_port: The beginning of the port range to open
        :type       from_port: ``int``

        :param      to_port: The end of the port range to open
        :type       to_port: ``int``

        :param      cidr_ips: The list of ip ranges to allow traffic for.
        :type       cidr_ips: ``list``

        :param      group_pairs: Source user/group pairs to allow traffic for.
                    More info can be found at http://goo.gl/stBHJF

                    EC2 Classic Example: To allow access from any system
                    associated with the default group on account 1234567890

                    [{'group_name': 'default', 'user_id': '1234567890'}]

                    VPC Example: Allow access from any system associated with
                    security group sg-47ad482e on your own account

                    [{'group_id': ' sg-47ad482e'}]
        :type       group_pairs: ``list`` of ``dict``

        :param      protocol: tcp/udp/icmp
        :type       protocol: ``str``

        :rtype: ``bool``
        """

        params = self._get_common_security_group_params(id,
                                                        protocol,
                                                        from_port,
                                                        to_port,
                                                        cidr_ips,
                                                        group_pairs)

        params["Action"] = 'RevokeSecurityGroupIngress'

        res = self.connection.request(self.path, params=params).object

        return self._get_boolean(res)

    def ex_revoke_security_group_egress(self, id, from_port, to_port,
                                        cidr_ips=None, group_pairs=None,
                                        protocol='tcp'):
        """
        Edit a Security Group to revoke specific egress traffic using
        CIDR blocks or either a group ID, group name or user ID (account).
        This call is not supported for EC2 classic and only works for
        VPC groups.

        :param      id: The id of the security group to edit
        :type       id: ``str``

        :param      from_port: The beginning of the port range to open
        :type       from_port: ``int``

        :param      to_port: The end of the port range to open
        :type       to_port: ``int``

        :param      cidr_ips: The list of ip ranges to allow traffic for.
        :type       cidr_ips: ``list``

        :param      group_pairs: Source user/group pairs to allow traffic for.
                    More info can be found at http://goo.gl/stBHJF

                    EC2 Classic Example: To allow access from any system
                    associated with the default group on account 1234567890

                    [{'group_name': 'default', 'user_id': '1234567890'}]

                    VPC Example: Allow access from any system associated with
                    security group sg-47ad482e on your own account

                    [{'group_id': ' sg-47ad482e'}]
        :type       group_pairs: ``list`` of ``dict``

        :param      protocol: tcp/udp/icmp
        :type       protocol: ``str``

        :rtype: ``bool``
        """

        params = self._get_common_security_group_params(id,
                                                        protocol,
                                                        from_port,
                                                        to_port,
                                                        cidr_ips,
                                                        group_pairs)

        params['Action'] = 'RevokeSecurityGroupEgress'

        res = self.connection.request(self.path, params=params).object

        return self._get_boolean(res)

    def ex_authorize_security_group_permissive(self, name):
        """
        Edit a Security Group to allow all traffic.

        @note: This is a non-standard extension API, and only works for EC2.

        :param      name: The name of the security group to edit
        :type       name: ``str``

        :rtype: ``list`` of ``str``
        """

        results = []
        params = {'Action': 'AuthorizeSecurityGroupIngress',
                  'GroupName': name,
                  'IpProtocol': 'tcp',
                  'FromPort': '0',
                  'ToPort': '65535',
                  'CidrIp': '0.0.0.0/0'}
        try:
            results.append(
                self.connection.request(self.path, params=params.copy()).object
            )
        except Exception:
            e = sys.exc_info()[1]
            if e.args[0].find("InvalidPermission.Duplicate") == -1:
                raise e
        params['IpProtocol'] = 'udp'

        try:
            results.append(
                self.connection.request(self.path, params=params.copy()).object
            )
        except Exception:
            e = sys.exc_info()[1]
            if e.args[0].find("InvalidPermission.Duplicate") == -1:
                raise e

        params.update({'IpProtocol': 'icmp', 'FromPort': '-1', 'ToPort': '-1'})

        try:
            results.append(
                self.connection.request(self.path, params=params.copy()).object
            )
        except Exception:
            e = sys.exc_info()[1]

            if e.args[0].find("InvalidPermission.Duplicate") == -1:
                raise e
        return results

    def ex_list_availability_zones(self, only_available=True):
        """
        Returns a list of :class:`ExEC2AvailabilityZone` objects for the
        current region.

        Note: This is an extension method and is only available for EC2
        driver.

        :keyword  only_available: If true, returns only availability zones
                                  with state 'available'
        :type     only_available: ``str``

        :rtype: ``list`` of :class:`ExEC2AvailabilityZone`
        """
        params = {'Action': 'DescribeAvailabilityZones'}

        filters = {'region-name': self.region_name}
        if only_available:
            filters['state'] = 'available'

        params.update(self._build_filters(filters))

        result = self.connection.request(self.path,
                                         params=params.copy()).object

        availability_zones = []
        for element in findall(element=result,
                               xpath='availabilityZoneInfo/item',
                               namespace=NAMESPACE):
            name = findtext(element=element, xpath='zoneName',
                            namespace=NAMESPACE)
            zone_state = findtext(element=element, xpath='zoneState',
                                  namespace=NAMESPACE)
            region_name = findtext(element=element, xpath='regionName',
                                   namespace=NAMESPACE)

            availability_zone = ExEC2AvailabilityZone(
                name=name,
                zone_state=zone_state,
                region_name=region_name
            )
            availability_zones.append(availability_zone)

        return availability_zones

    def ex_describe_tags(self, resource):
        """
        Returns a dictionary of tags for a resource (e.g. Node or
        StorageVolume).

        :param  resource: The resource to be used
        :type   resource: any resource class, such as :class:`Node,`
                :class:`StorageVolume,` or :class:NodeImage`

        :return: A dictionary of Node tags
        :rtype: ``dict``
        """
        params = {'Action': 'DescribeTags'}

        filters = {
            'resource-id': resource.id
        }

        params.update(self._build_filters(filters))

        result = self.connection.request(self.path, params=params).object

        return self._get_resource_tags(result)

    def ex_create_tags(self, resource, tags):
        """
        Creates tags for a resource (Node or StorageVolume).

        :param resource: The resource to be tagged
        :type resource: :class:`Node` or :class:`StorageVolume` or
                        :class:`VolumeSnapshot`

        :param tags: A dictionary or other mapping of strings to strings,
                     associating tag names with tag values.
        :type tags: ``dict``

        :rtype: ``bool``
        """
        if not tags:
            return

        params = {'Action': 'CreateTags',
                  'ResourceId.0': resource.id}
        for i, key in enumerate(tags):
            params['Tag.%d.Key' % i] = key
            params['Tag.%d.Value' % i] = tags[key]

        res = self.connection.request(self.path,
                                      params=params.copy()).object

        return self._get_boolean(res)

    def ex_delete_tags(self, resource, tags):
        """
        Deletes tags from a resource.

        :param resource: The resource to be tagged
        :type resource: :class:`Node` or :class:`StorageVolume`

        :param tags: A dictionary or other mapping of strings to strings,
                     specifying the tag names and tag values to be deleted.
        :type tags: ``dict``

        :rtype: ``bool``
        """
        if not tags:
            return

        params = {'Action': 'DeleteTags',
                  'ResourceId.0': resource.id}
        for i, key in enumerate(tags):
            params['Tag.%d.Key' % i] = key
            if tags[key] is not None:
                params['Tag.%d.Value' % i] = tags[key]

        res = self.connection.request(self.path,
                                      params=params.copy()).object

        return self._get_boolean(res)

    def ex_get_metadata_for_node(self, node):
        """
        Returns the metadata associated with the node.

        :param      node: Node instance
        :type       node: :class:`Node`

        :return: A dictionary or other mapping of strings to strings,
                 associating tag names with tag values.
        :rtype tags: ``dict``
        """
        return node.extra['tags']

    def ex_allocate_address(self, domain='standard'):
        """
        Allocate a new Elastic IP address for EC2 classic or VPC

        :param      domain: The domain to allocate the new address in
                            (standard/vpc)
        :type       domain: ``str``

        :return:    Instance of ElasticIP
        :rtype:     :class:`ElasticIP`
        """
        params = {'Action': 'AllocateAddress'}

        if domain == 'vpc':
            params['Domain'] = domain

        response = self.connection.request(self.path, params=params).object

        return self._to_address(response, only_associated=False)

    def ex_release_address(self, elastic_ip, domain=None):
        """
        Releases an Elastic IP address using the IP (EC2-Classic) or
        using the allocation ID (VPC).

        :param      elastic_ip: Elastic IP instance
        :type       elastic_ip: :class:`ElasticIP`

        :param      domain: The domain where the IP resides (vpc only)
        :type       domain: ``str``

        :return:    True on success, False otherwise.
        :rtype:     ``bool``
        """
        params = {'Action': 'ReleaseAddress'}

        if domain is not None and domain != 'vpc':
            raise AttributeError('Domain can only be set to vpc')

        if domain is None:
            params['PublicIp'] = elastic_ip.ip
        else:
            params['AllocationId'] = elastic_ip.extra['allocation_id']

        response = self.connection.request(self.path, params=params).object
        return self._get_boolean(response)

    def ex_describe_all_addresses(self, only_associated=False):
        """
        Returns all the Elastic IP addresses for this account
        optionally, returns only addresses associated with nodes.

        :param    only_associated: If true, return only the addresses
                                   that are associated with an instance.
        :type     only_associated: ``bool``

        :return:  List of Elastic IP addresses.
        :rtype:   ``list`` of :class:`ElasticIP`
        """
        params = {'Action': 'DescribeAddresses'}

        response = self.connection.request(self.path, params=params).object

        # We will send our only_associated boolean over to
        # shape how the return data is sent back
        return self._to_addresses(response, only_associated)

    def ex_associate_address_with_node(self, node, elastic_ip, domain=None):
        """
        Associate an Elastic IP address with a particular node.

        :param      node: Node instance
        :type       node: :class:`Node`

        :param      elastic_ip: Elastic IP instance
        :type       elastic_ip: :class:`ElasticIP`

        :param      domain: The domain where the IP resides (vpc only)
        :type       domain: ``str``

        :return:    A string representation of the association ID which is
                    required for VPC disassociation. EC2/standard
                    addresses return None
        :rtype:     ``None`` or ``str``
        """
        params = {'Action': 'AssociateAddress', 'InstanceId': node.id}

        if domain is not None and domain != 'vpc':
            raise AttributeError('Domain can only be set to vpc')

        if domain is None:
            params.update({'PublicIp': elastic_ip.ip})
        else:
            params.update({'AllocationId': elastic_ip.extra['allocation_id']})

        response = self.connection.request(self.path, params=params).object
        association_id = findtext(element=response,
                                  xpath='associationId',
                                  namespace=NAMESPACE)
        return association_id

    def ex_associate_addresses(self, node, elastic_ip, domain=None):
        """
        Note: This method has been deprecated in favor of
        the ex_associate_address_with_node method.
        """

        return self.ex_associate_address_with_node(node=node,
                                                   elastic_ip=elastic_ip,
                                                   domain=domain)

    def ex_disassociate_address(self, elastic_ip, domain=None):
        """
        Disassociates an Elastic IP address using the IP (EC2-Classic)
        or the association ID (VPC).

        :param      elastic_ip: ElasticIP instance
        :type       elastic_ip: :class:`ElasticIP`

        :param      domain: The domain where the IP resides (vpc only)
        :type       domain: ``str``

        :return:    True on success, False otherwise.
        :rtype:     ``bool``
        """
        params = {'Action': 'DisassociateAddress'}

        if domain is not None and domain != 'vpc':
            raise AttributeError('Domain can only be set to vpc')

        if domain is None:
            params['PublicIp'] = elastic_ip.ip

        else:
            params['AssociationId'] = elastic_ip.extra['association_id']

        res = self.connection.request(self.path, params=params).object
        return self._get_boolean(res)

    def ex_describe_addresses(self, nodes):
        """
        Returns Elastic IP addresses for all the nodes in the provided list.

        :param      nodes: A list of :class:`Node` instances
        :type       nodes: ``list`` of :class:`Node`

        :return:    Dictionary where a key is a node ID and the value is a
                    list with the Elastic IP addresses associated with
                    this node.
        :rtype:     ``dict``
        """
        if not nodes:
            return {}

        params = {'Action': 'DescribeAddresses'}

        if len(nodes) == 1:
            self._add_instance_filter(params, nodes[0])

        result = self.connection.request(self.path, params=params).object

        node_instance_ids = [node.id for node in nodes]
        nodes_elastic_ip_mappings = {}

        # We will set only_associated to True so that we only get back
        # IPs which are associated with instances
        only_associated = True

        for node_id in node_instance_ids:
            nodes_elastic_ip_mappings.setdefault(node_id, [])
            for addr in self._to_addresses(result,
                                           only_associated):

                instance_id = addr.instance_id

                if node_id == instance_id:
                    nodes_elastic_ip_mappings[instance_id].append(
                        addr.ip)

        return nodes_elastic_ip_mappings

    def ex_describe_addresses_for_node(self, node):
        """
        Returns a list of Elastic IP Addresses associated with this node.

        :param      node: Node instance
        :type       node: :class:`Node`

        :return: List Elastic IP Addresses attached to this node.
        :rtype: ``list`` of ``str``
        """
        node_elastic_ips = self.ex_describe_addresses([node])
        return node_elastic_ips[node.id]

    # Network interface management methods

    def ex_list_network_interfaces(self):
        """
        Returns all network interfaces.

        :return:    List of EC2NetworkInterface instances
        :rtype:     ``list`` of :class `EC2NetworkInterface`
        """
        params = {'Action': 'DescribeNetworkInterfaces'}

        return self._to_interfaces(
            self.connection.request(self.path, params=params).object
        )

    def ex_create_network_interface(self, subnet, name=None,
                                    description=None,
                                    private_ip_address=None):
        """
        Create a network interface within a VPC subnet.

        :param      subnet: EC2NetworkSubnet instance
        :type       subnet: :class:`EC2NetworkSubnet`

        :param      name:  Optional name of the interface
        :type       name:  ``str``

        :param      description:  Optional description of the network interface
        :type       description:  ``str``

        :param      private_ip_address: Optional address to assign as the
                                        primary private IP address of the
                                        interface. If one is not provided then
                                        Amazon will automatically auto-assign
                                        an available IP. EC2 allows assignment
                                        of multiple IPs, but this will be
                                        the primary.
        :type       private_ip_address: ``str``

        :return:    EC2NetworkInterface instance
        :rtype:     :class `EC2NetworkInterface`
        """
        params = {'Action': 'CreateNetworkInterface',
                  'SubnetId': subnet.id}

        if description:
            params['Description'] = description

        if private_ip_address:
            params['PrivateIpAddress'] = private_ip_address

        response = self.connection.request(self.path, params=params).object

        element = response.findall(fixxpath(xpath='networkInterface',
                                            namespace=NAMESPACE))[0]

        interface = self._to_interface(element, name)

        if name and self.ex_create_tags(interface, {'Name': name}):
            interface.extra['tags']['Name'] = name

        return interface

    def ex_delete_network_interface(self, network_interface):
        """
        Deletes a network interface.

        :param      network_interface: EC2NetworkInterface instance
        :type       network_interface: :class:`EC2NetworkInterface`

        :rtype:     ``bool``
        """
        params = {'Action': 'DeleteNetworkInterface',
                  'NetworkInterfaceId': network_interface.id}

        res = self.connection.request(self.path, params=params).object

        return self._get_boolean(res)

    def ex_attach_network_interface_to_node(self, network_interface,
                                            node, device_index):
        """
        Attach a network interface to an instance.

        :param      network_interface: EC2NetworkInterface instance
        :type       network_interface: :class:`EC2NetworkInterface`

        :param      node: Node instance
        :type       node: :class:`Node`

        :param      device_index: The interface device index
        :type       device_index: ``int``

        :return:    String representation of the attachment id.
                    This is required to detach the interface.
        :rtype:     ``str``
        """
        params = {'Action': 'AttachNetworkInterface',
                  'NetworkInterfaceId': network_interface.id,
                  'InstanceId': node.id,
                  'DeviceIndex': device_index}

        response = self.connection.request(self.path, params=params).object
        attachment_id = findattr(element=response, xpath='attachmentId',
                                 namespace=NAMESPACE)

        return attachment_id

    def ex_detach_network_interface(self, attachment_id, force=False):
        """
        Detach a network interface from an instance.

        :param      attachment_id: The attachment ID associated with the
                                   interface
        :type       attachment_id: ``str``

        :param      force: Forces the detachment.
        :type       force: ``bool``

        :return:    ``True`` on successful detachment, ``False`` otherwise.
        :rtype:     ``bool``
        """
        params = {'Action': 'DetachNetworkInterface',
                  'AttachmentId': attachment_id}

        if force:
            params['Force'] = True

        res = self.connection.request(self.path, params=params).object

        return self._get_boolean(res)

    def ex_modify_instance_attribute(self, node, attributes):
        """
        Modify node attributes.
        A list of valid attributes can be found at http://goo.gl/gxcj8

        :param      node: Node instance
        :type       node: :class:`Node`

        :param      attributes: Dictionary with node attributes
        :type       attributes: ``dict``

        :return: True on success, False otherwise.
        :rtype: ``bool``
        """
        attributes = attributes or {}
        attributes.update({'InstanceId': node.id})

        params = {'Action': 'ModifyInstanceAttribute'}
        params.update(attributes)

        res = self.connection.request(self.path,
                                      params=params.copy()).object

        return self._get_boolean(res)

    def ex_modify_snapshot_attribute(self, snapshot, attributes):
        """
        Modify Snapshot attributes.

        :param      snapshot: VolumeSnapshot instance
        :type       snanpshot: :class:`VolumeSnapshot`

        :param      attributes: Dictionary with snapshot attributes
        :type       attributes: ``dict``

        :return: True on success, False otherwise.
        :rtype: ``bool``
        """
        attributes = attributes or {}
        attributes.update({'SnapshotId': snapshot.id})

        params = {'Action': 'ModifySnapshotAttribute'}
        params.update(attributes)

        res = self.connection.request(self.path,
                                      params=params.copy()).object

        return self._get_boolean(res)

    def ex_modify_image_attribute(self, image, attributes):
        """
        Modifies image attributes.

        :param      image: NodeImage instance
        :type       image: :class:`NodeImage`

        :param      attributes: A dictionary with node attributes
        :type       attributes: ``dict``

        :return: True on success, False otherwise.
        :rtype: ``bool``
        """
        attributes = attributes or {}
        attributes.update({'ImageId': image.id})

        params = {'Action': 'ModifyImageAttribute'}
        params.update(attributes)

        res = self.connection.request(self.path,
                                      params=params.copy()).object

        return self._get_boolean(res)

    def ex_change_node_size(self, node, new_size):
        """
        Change the node size.
        Note: Node must be turned of before changing the size.

        :param      node: Node instance
        :type       node: :class:`Node`

        :param      new_size: NodeSize instance
        :type       new_size: :class:`NodeSize`

        :return: True on success, False otherwise.
        :rtype: ``bool``
        """
        if 'instancetype' in node.extra:
            current_instance_type = node.extra['instancetype']

            if current_instance_type == new_size.id:
                raise ValueError('New instance size is the same as' +
                                 'the current one')

        attributes = {'InstanceType.Value': new_size.id}
        return self.ex_modify_instance_attribute(node, attributes)

    def ex_start_node(self, node):
        """
        Starts the node by passing in the node object, does not work with
        instance store backed instances.

        :param      node: The node to be used
        :type       node: :class:`Node`

        :rtype: ``bool``
        """
        params = {'Action': 'StartInstances'}
        params.update(self._pathlist('InstanceId', [node.id]))
        res = self.connection.request(self.path, params=params).object
        return self._get_state_boolean(res)

    def ex_stop_node(self, node):
        """
        Stops the node by passing in the node object, does not work with
        instance store backed instances

        :param      node: The node to be used
        :type       node: :class:`Node`

        :rtype: ``bool``
        """
        params = {'Action': 'StopInstances'}
        params.update(self._pathlist('InstanceId', [node.id]))
        res = self.connection.request(self.path, params=params).object
        return self._get_state_boolean(res)

    def ex_get_console_output(self, node):
        """
        Gets console output for the node.

        :param      node: Node which should be used
        :type       node: :class:`Node`

        :return:    A dictionary with the following keys:
                    - instance_id (``str``)
                    - timestamp (``datetime.datetime``) - last output timestamp
                    - output (``str``) - console output
        :rtype:     ``dict``
        """
        params = {
            'Action': 'GetConsoleOutput',
            'InstanceId': node.id
        }

        response = self.connection.request(self.path, params=params).object

        timestamp = findattr(element=response,
                             xpath='timestamp',
                             namespace=NAMESPACE)

        encoded_string = findattr(element=response,
                                  xpath='output',
                                  namespace=NAMESPACE)

        timestamp = parse_date(timestamp)

        if encoded_string:
            output = base64.b64decode(b(encoded_string)).decode('utf-8')
        else:
            # No console output
            output = None

        return {'instance_id': node.id,
                'timestamp': timestamp,
                'output': output}

    def ex_list_reserved_nodes(self, offering_class=None, offering_type=None,
                               dry_run=False, filters=None, ids=None):
        """
        Lists all reserved instances/nodes which can be purchased from Amazon
        for one or three year terms. Reservations are made at a region level
        and reduce the hourly charge for instances.

        More information can be found at http://goo.gl/ulXCC7.

        :param offering_class: Describes whether the Reserved Instance is Standard or Convertible.
        :type offering_class: str

        :param offering_type: The Reserved Instance offering type. If you are using tools that
            predate the 2011-11-01 API version, you only have access to the Medium Utilization
            Reserved Instance offering type. Valid Values: Heavy Utilization | Medium Utilization |
            Light Utilization | No Upfront | Partial Upfront | All Upfront
        :type offering_type: str

        :param dry_run: Checks whether you have the required permissions for the action,
            without actually making the request, and provides an error response.
            If you have the required permissions, the error response is DryRunOperation.
            Otherwise, it is UnauthorizedOperation.
        :type dry_run: bool

        :param filters: dict with request filter. Those values will be translated into Filter.N
          format. Available keys: ['availability-zone', 'duration', 'end', 'fixed-price',
          'instance-type', 'scope', 'product-description', 'reserved-instances-id', 'start',
          'state', 'tag:key=value', 'tag-key', 'tag-value', 'usage-price']
        :type filters: dict

        :param ids: list with reserved instances IDs.
        :type ids: list

        :return: list of ``EC2ReservedNode`` objects.
        :rtype: list
        """
        params = {'Action': 'DescribeReservedInstances'}

        if offering_class:
            params['OfferingClass'] = offering_class
        if offering_type:
            params['OfferingType'] = offering_type
        if dry_run:
            params['DryRun'] = dry_run

        if ids:
            params.update(self._pathlist('ReservedInstancesId', ids))

        if filters:
            params.update(self._build_filters(filters))

        response = self.connection.request(self.path, params=params).object

        return self._to_reserved_nodes(response, 'reservedInstancesSet/item')

    # Account specific methods

    def ex_get_limits(self):
        """
        Retrieve account resource limits.

        :rtype: ``dict``
        """
        attributes = ['max-instances', 'max-elastic-ips',
                      'vpc-max-elastic-ips']
        params = {}
        params['Action'] = 'DescribeAccountAttributes'

        for index, attribute in enumerate(attributes):
            params['AttributeName.%s' % (index)] = attribute

        response = self.connection.request(self.path, params=params)
        data = response.object

        elems = data.findall(fixxpath(xpath='accountAttributeSet/item',
                                      namespace=NAMESPACE))

        result = {'resource': {}}

        for elem in elems:
            name = findtext(element=elem, xpath='attributeName',
                            namespace=NAMESPACE)
            value = findtext(element=elem,
                             xpath='attributeValueSet/item/attributeValue',
                             namespace=NAMESPACE)

            result['resource'][name] = int(value)

        return result

    # Deprecated extension methods

    def ex_list_keypairs(self):
        """
        Lists all the keypair names and fingerprints.

        :rtype: ``list`` of ``dict``
        """
        warnings.warn('This method has been deprecated in favor of '
                      'list_key_pairs method')

        key_pairs = self.list_key_pairs()

        result = []

        for key_pair in key_pairs:
            item = {
                'keyName': key_pair.name,
                'keyFingerprint': key_pair.fingerprint,
            }
            result.append(item)

        return result

    def ex_describe_all_keypairs(self):
        """
        Returns names for all the available key pairs.

        @note: This is a non-standard extension API, and only works for EC2.

        :rtype: ``list`` of ``str``
        """
        names = [key_pair.name for key_pair in self.list_key_pairs()]
        return names

    def ex_describe_keypairs(self, name):
        """
        Here for backward compatibility.
        """
        return self.ex_describe_keypair(name=name)

    def ex_describe_keypair(self, name):
        """
        Describes a keypair by name.

        @note: This is a non-standard extension API, and only works for EC2.

        :param      name: The name of the keypair to describe.
        :type       name: ``str``

        :rtype: ``dict``
        """

        params = {
            'Action': 'DescribeKeyPairs',
            'KeyName.1': name
        }

        response = self.connection.request(self.path, params=params).object
        key_name = findattr(element=response, xpath='keySet/item/keyName',
                            namespace=NAMESPACE)
        fingerprint = findattr(element=response,
                               xpath='keySet/item/keyFingerprint',
                               namespace=NAMESPACE).strip()
        return {
            'keyName': key_name,
            'keyFingerprint': fingerprint
        }

    def ex_create_keypair(self, name):
        """
        Creates a new keypair

        @note: This is a non-standard extension API, and only works for EC2.

        :param      name: The name of the keypair to Create. This must be
            unique, otherwise an InvalidKeyPair.Duplicate exception is raised.
        :type       name: ``str``

        :rtype: ``dict``
        """
        warnings.warn('This method has been deprecated in favor of '
                      'create_key_pair method')

        key_pair = self.create_key_pair(name=name)

        result = {
            'keyMaterial': key_pair.private_key,
            'keyFingerprint': key_pair.fingerprint
        }

        return result

    def ex_delete_keypair(self, keypair):
        """
        Deletes a key pair by name.

        @note: This is a non-standard extension API, and only works with EC2.

        :param      keypair: The name of the keypair to delete.
        :type       keypair: ``str``

        :rtype: ``bool``
        """
        warnings.warn('This method has been deprecated in favor of '
                      'delete_key_pair method')

        keypair = KeyPair(name=keypair, public_key=None, fingerprint=None,
                          driver=self)

        return self.delete_key_pair(keypair)

    def ex_import_keypair_from_string(self, name, key_material):
        """
        Imports a new public key where the public key is passed in as a string.

        @note: This is a non-standard extension API, and only works for EC2.

        :param      name: The name of the public key to import. This must be
         unique, otherwise an InvalidKeyPair.Duplicate exception is raised.
        :type       name: ``str``

        :param     key_material: The contents of a public key file.
        :type      key_material: ``str``

        :rtype: ``dict``
        """
        warnings.warn('This method has been deprecated in favor of '
                      'import_key_pair_from_string method')

        key_pair = self.import_key_pair_from_string(name=name,
                                                    key_material=key_material)

        result = {
            'keyName': key_pair.name,
            'keyFingerprint': key_pair.fingerprint
        }
        return result

    def ex_import_keypair(self, name, keyfile):
        """
        Imports a new public key where the public key is passed via a filename.

        @note: This is a non-standard extension API, and only works for EC2.

        :param      name: The name of the public key to import. This must be
                          unique, otherwise an InvalidKeyPair. Duplicate
                          exception is raised.
        :type       name: ``str``

        :param     keyfile: The filename with the path of the public key
                            to import.
        :type      keyfile: ``str``

        :rtype: ``dict``
        """
        warnings.warn('This method has been deprecated in favor of '
                      'import_key_pair_from_file method')

        key_pair = self.import_key_pair_from_file(name=name,
                                                  key_file_path=keyfile)

        result = {
            'keyName': key_pair.name,
            'keyFingerprint': key_pair.fingerprint
        }
        return result

    def ex_find_or_import_keypair_by_key_material(self, pubkey):
        """
        Given a public key, look it up in the EC2 KeyPair database. If it
        exists, return any information we have about it. Otherwise, create it.

        Keys that are created are named based on their comment and fingerprint.

        :rtype: ``dict``
        """
        key_fingerprint = get_pubkey_ssh2_fingerprint(pubkey)
        key_comment = get_pubkey_comment(pubkey, default='unnamed')
        key_name = '%s-%s' % (key_comment, key_fingerprint)

        key_pairs = self.list_key_pairs()
        key_pairs = [key_pair for key_pair in key_pairs if
                     key_pair.fingerprint == key_fingerprint]

        if len(key_pairs) >= 1:
            key_pair = key_pairs[0]
            result = {
                'keyName': key_pair.name,
                'keyFingerprint': key_pair.fingerprint
            }
        else:
            result = self.ex_import_keypair_from_string(key_name, pubkey)

        return result

    def ex_list_internet_gateways(self, gateway_ids=None, filters=None):
        """
        Describes available Internet gateways and whether or not they are
        attached to a VPC. These are required for VPC nodes to communicate
        over the Internet.

        :param      gateway_ids: Returns only Internet gateways matching the
                                 provided Internet gateway IDs. If not
                                 specified, a list of all the Internet
                                 gateways in the corresponding region is
                                 returned.
        :type       gateway_ids: ``list``

        :param      filters: The filters so the list returned inclues
                             information for certain gateways only.
        :type       filters: ``dict``

        :rtype: ``list`` of :class:`.VPCInternetGateway`
        """
        params = {'Action': 'DescribeInternetGateways'}

        if gateway_ids:
            params.update(self._pathlist('InternetGatewayId', gateway_ids))

        if filters:
            params.update(self._build_filters(filters))

        response = self.connection.request(self.path, params=params).object

        return self._to_internet_gateways(response, 'internetGatewaySet/item')

    def ex_create_internet_gateway(self, name=None):
        """
        Delete a VPC Internet gateway

        :rtype:     ``bool``
        """
        params = {'Action': 'CreateInternetGateway'}

        resp = self.connection.request(self.path, params=params).object

        element = resp.findall(fixxpath(xpath='internetGateway',
                                        namespace=NAMESPACE))

        gateway = self._to_internet_gateway(element[0], name)

        if name and self.ex_create_tags(gateway, {'Name': name}):
            gateway.extra['tags']['Name'] = name

        return gateway

    def ex_delete_internet_gateway(self, gateway):
        """
        Deletes a VPC Internet gateway.

        :param      gateway: The gateway to delete
        :type       gateway: :class:`.VPCInternetGateway`

        :rtype:     ``bool``
        """
        params = {'Action': 'DeleteInternetGateway',
                  'InternetGatewayId': gateway.id}

        res = self.connection.request(self.path, params=params).object

        return self._get_boolean(res)

    def ex_attach_internet_gateway(self, gateway, network):
        """
        Attach an Internet gateway to a VPC

        :param      gateway: The gateway to attach
        :type       gateway: :class:`.VPCInternetGateway`

        :param      network: The VPC network to attach to
        :type       network: :class:`.EC2Network`

        :rtype:     ``bool``
        """
        params = {'Action': 'AttachInternetGateway',
                  'InternetGatewayId': gateway.id,
                  'VpcId': network.id}

        res = self.connection.request(self.path, params=params).object

        return self._get_boolean(res)

    def ex_detach_internet_gateway(self, gateway, network):
        """
        Detaches an Internet gateway from a VPC.

        :param      gateway: The gateway to detach
        :type       gateway: :class:`.VPCInternetGateway`

        :param      network: The VPC network to detach from
        :type       network: :class:`.EC2Network`

        :rtype:     ``bool``
        """
        params = {'Action': 'DetachInternetGateway',
                  'InternetGatewayId': gateway.id,
                  'VpcId': network.id}

        res = self.connection.request(self.path, params=params).object

        return self._get_boolean(res)

    def ex_list_route_tables(self, route_table_ids=None, filters=None):
        """
        Describes one or more of a VPC's route tables.
        These are used to determine where network traffic is directed.

        :param      route_table_ids: Returns only route tables matching the
                                provided route table IDs. If not specified,
                                a list of all the route tables in the
                                corresponding region is returned.
        :type       route_table_ids: ``list``

        :param      filters: The filters so that the list returned includes
                             information for certain route tables only.
        :type       filters: ``dict``

        :rtype: ``list`` of :class:`.EC2RouteTable`
        """
        params = {'Action': 'DescribeRouteTables'}

        if route_table_ids:
            params.update(self._pathlist('RouteTableId', route_table_ids))

        if filters:
            params.update(self._build_filters(filters))

        response = self.connection.request(self.path, params=params)

        return self._to_route_tables(response.object)

    def ex_create_route_table(self, network, name=None):
        """
        Creates a route table within a VPC.

        :param      vpc_id: The VPC that the subnet should be created in.
        :type       vpc_id: :class:`.EC2Network`

        :rtype:     :class: `.EC2RouteTable`
        """
        params = {'Action': 'CreateRouteTable',
                  'VpcId': network.id}

        response = self.connection.request(self.path, params=params).object
        element = response.findall(fixxpath(xpath='routeTable',
                                            namespace=NAMESPACE))[0]

        route_table = self._to_route_table(element, name=name)

        if name and self.ex_create_tags(route_table, {'Name': name}):
            route_table.extra['tags']['Name'] = name

        return route_table

    def ex_delete_route_table(self, route_table):
        """
        Deletes a VPC route table.

        :param      route_table: The route table to delete.
        :type       route_table: :class:`.EC2RouteTable`

        :rtype:     ``bool``
        """

        params = {'Action': 'DeleteRouteTable',
                  'RouteTableId': route_table.id}

        res = self.connection.request(self.path, params=params).object

        return self._get_boolean(res)

    def ex_associate_route_table(self, route_table, subnet):
        """
        Associates a route table with a subnet within a VPC.

        Note: A route table can be associated with multiple subnets.

        :param      route_table: The route table to associate.
        :type       route_table: :class:`.EC2RouteTable`

        :param      subnet: The subnet to associate with.
        :type       subnet: :class:`.EC2Subnet`

        :return:    Route table association ID.
        :rtype:     ``str``
        """

        params = {'Action': 'AssociateRouteTable',
                  'RouteTableId': route_table.id,
                  'SubnetId': subnet.id}

        result = self.connection.request(self.path, params=params).object
        association_id = findtext(element=result,
                                  xpath='associationId',
                                  namespace=NAMESPACE)

        return association_id

    def ex_dissociate_route_table(self, subnet_association):
        """
        Dissociates a subnet from a route table.

        :param      subnet_association: The subnet association object or
                                        subnet association ID.
        :type       subnet_association: :class:`.EC2SubnetAssociation` or
                                        ``str``

        :rtype:     ``bool``
        """

        if isinstance(subnet_association, EC2SubnetAssociation):
            subnet_association_id = subnet_association.id
        else:
            subnet_association_id = subnet_association

        params = {'Action': 'DisassociateRouteTable',
                  'AssociationId': subnet_association_id}

        res = self.connection.request(self.path, params=params).object

        return self._get_boolean(res)

    def ex_replace_route_table_association(self, subnet_association,
                                           route_table):
        """
        Changes the route table associated with a given subnet in a VPC.

        Note: This method can be used to change which table is the main route
              table in the VPC (Specify the main route table's association ID
              and the route table to be the new main route table).

        :param      subnet_association: The subnet association object or
                                        subnet association ID.
        :type       subnet_association: :class:`.EC2SubnetAssociation` or
                                        ``str``

        :param      route_table: The new route table to associate.
        :type       route_table: :class:`.EC2RouteTable`

        :return:    A new route table association ID.
        :rtype:     ``str``
        """

        if isinstance(subnet_association, EC2SubnetAssociation):
            subnet_association_id = subnet_association.id
        else:
            subnet_association_id = subnet_association

        params = {'Action': 'ReplaceRouteTableAssociation',
                  'AssociationId': subnet_association_id,
                  'RouteTableId': route_table.id}

        result = self.connection.request(self.path, params=params).object
        new_association_id = findtext(element=result,
                                      xpath='newAssociationId',
                                      namespace=NAMESPACE)

        return new_association_id

    def ex_create_route(self, route_table, cidr,
                        internet_gateway=None, node=None,
                        network_interface=None, vpc_peering_connection=None):
        """
        Creates a route entry in the route table.

        :param      route_table: The route table to create the route in.
        :type       route_table: :class:`.EC2RouteTable`

        :param      cidr: The CIDR block used for the destination match.
        :type       cidr: ``str``

        :param      internet_gateway: The Internet gateway to route
                                      traffic through.
        :type       internet_gateway: :class:`.VPCInternetGateway`

        :param      node: The NAT instance to route traffic through.
        :type       node: :class:`Node`

        :param      network_interface: The network interface of the node
                                       to route traffic through.
        :type       network_interface: :class:`.EC2NetworkInterface`

        :param      vpc_peering_connection: The VPC peering connection.
        :type       vpc_peering_connection: :class:`.VPCPeeringConnection`

        :rtype:     ``bool``

        Note: You must specify one of the following: internet_gateway,
              node, network_interface, vpc_peering_connection.
        """

        params = {'Action': 'CreateRoute',
                  'RouteTableId': route_table.id,
                  'DestinationCidrBlock': cidr}

        if internet_gateway:
            params['GatewayId'] = internet_gateway.id

        if node:
            params['InstanceId'] = node.id

        if network_interface:
            params['NetworkInterfaceId'] = network_interface.id

        if vpc_peering_connection:
            params['VpcPeeringConnectionId'] = vpc_peering_connection.id

        res = self.connection.request(self.path, params=params).object

        return self._get_boolean(res)

    def ex_delete_route(self, route_table, cidr):
        """
        Deletes a route entry from the route table.

        :param      route_table: The route table to delete the route from.
        :type       route_table: :class:`.EC2RouteTable`

        :param      cidr: The CIDR block used for the destination match.
        :type       cidr: ``str``

        :rtype:     ``bool``
        """

        params = {'Action': 'DeleteRoute',
                  'RouteTableId': route_table.id,
                  'DestinationCidrBlock': cidr}

        res = self.connection.request(self.path, params=params).object

        return self._get_boolean(res)

    def ex_replace_route(self, route_table, cidr,
                         internet_gateway=None, node=None,
                         network_interface=None, vpc_peering_connection=None):
        """
        Replaces an existing route entry within a route table in a VPC.

        :param      route_table: The route table to replace the route in.
        :type       route_table: :class:`.EC2RouteTable`

        :param      cidr: The CIDR block used for the destination match.
        :type       cidr: ``str``

        :param      internet_gateway: The new internet gateway to route
                                       traffic through.
        :type       internet_gateway: :class:`.VPCInternetGateway`

        :param      node: The new NAT instance to route traffic through.
        :type       node: :class:`Node`

        :param      network_interface: The new network interface of the node
                                       to route traffic through.
        :type       network_interface: :class:`.EC2NetworkInterface`

        :param      vpc_peering_connection: The new VPC peering connection.
        :type       vpc_peering_connection: :class:`.VPCPeeringConnection`

        :rtype:     ``bool``

        Note: You must specify one of the following: internet_gateway,
              node, network_interface, vpc_peering_connection.
        """

        params = {'Action': 'ReplaceRoute',
                  'RouteTableId': route_table.id,
                  'DestinationCidrBlock': cidr}

        if internet_gateway:
            params['GatewayId'] = internet_gateway.id

        if node:
            params['InstanceId'] = node.id

        if network_interface:
            params['NetworkInterfaceId'] = network_interface.id

        if vpc_peering_connection:
            params['VpcPeeringConnectionId'] = vpc_peering_connection.id

        res = self.connection.request(self.path, params=params).object

        return self._get_boolean(res)

    def ex_modify_volume(self, volume, parameters):
        """
        Modify volume parameters.
        A list of valid parameters can be found at https://goo.gl/N0rPEQ

        :param      volume: Volume instance
        :type       volume: :class:`Volume`

        :param      parameters: Dictionary with updated volume parameters
        :type       parameters: ``dict``

        :return: Volume modification status object
        :rtype: :class:`VolumeModification
        """
        parameters = parameters or {}

        volume_type = parameters.get('VolumeType')
        if volume_type and volume_type not in VALID_VOLUME_TYPES:
            raise ValueError('Invalid volume type specified: %s' % volume_type)

        parameters.update({'Action': 'ModifyVolume', 'VolumeId': volume.id})
        response = self.connection.request(self.path,
                                           params=parameters.copy()).object

        return self._to_volume_modification(response.findall(
            fixxpath(xpath='volumeModification', namespace=NAMESPACE))[0])

    def ex_describe_volumes_modifications(self, dry_run=False, volume_ids=None,
                                          filters=None):
        """
        Describes one or more of your volume modifications.

        :param      dry_run: dry_run
        :type       dry_run: ``bool``

        :param      volume_ids: The volume_ids so that the response includes
                             information for only said volumes
        :type       volume_ids: ``dict``

        :param      filters: The filters so that the response includes
                             information for only certain volumes
        :type       filters: ``dict``

        :return:  List of volume modification status objects
        :rtype:   ``list`` of :class:`VolumeModification
        """
        params = {'Action': 'DescribeVolumesModifications'}

        if dry_run:
            params.update({'DryRun': dry_run})

        if volume_ids:
            params.update(self._pathlist('VolumeId', volume_ids))

        if filters:
            params.update(self._build_filters(filters))

        response = self.connection.request(self.path, params=params).object

        return self._to_volume_modifications(response)

    def _ex_connection_class_kwargs(self):
        kwargs = super(BaseEC2NodeDriver, self)._ex_connection_class_kwargs()
        if hasattr(self, 'token') and self.token is not None:
            kwargs['token'] = self.token
            # Force signature_version 4 for tokens or auth breaks
            kwargs['signature_version'] = '4'
        else:
            kwargs['signature_version'] = self.signature_version
        return kwargs

    def _to_nodes(self, object, xpath):
        return [self._to_node(el)
                for el in object.findall(fixxpath(xpath=xpath,
                                                  namespace=NAMESPACE))]

    def _to_node(self, element):
        try:
            state = self.NODE_STATE_MAP[findattr(element=element,
                                                 xpath="instanceState/name",
                                                 namespace=NAMESPACE)
                                        ]
        except KeyError:
            state = NodeState.UNKNOWN

        created = parse_date(findtext(element=element, xpath='launchTime',
                             namespace=NAMESPACE))
        instance_id = findtext(element=element, xpath='instanceId',
                               namespace=NAMESPACE)
        public_ip = findtext(element=element, xpath='ipAddress',
                             namespace=NAMESPACE)
        public_ips = [public_ip] if public_ip else []
        private_ip = findtext(element=element, xpath='privateIpAddress',
                              namespace=NAMESPACE)
        private_ips = [private_ip] if private_ip else []
        product_codes = []
        for p in findall(element=element,
                         xpath="productCodesSet/item/productCode",
                         namespace=NAMESPACE):
            product_codes.append(p)

        # Get our tags
        tags = self._get_resource_tags(element)
        name = tags.get('Name', instance_id)

        # Get our extra dictionary
        extra = self._get_extra_dict(
            element, RESOURCE_EXTRA_ATTRIBUTES_MAP['node'])

        # Add additional properties to our extra dictionary
        extra['block_device_mapping'] = self._to_instance_device_mappings(
            element)
        extra['groups'] = self._get_security_groups(element)
        extra['network_interfaces'] = self._to_interfaces(element)
        extra['product_codes'] = product_codes
        extra['tags'] = tags

        return Node(id=instance_id, name=name, state=state,
                    public_ips=public_ips, private_ips=private_ips,
                    driver=self.connection.driver, created_at=created,
                    extra=extra)

    def _to_images(self, object):
        return [self._to_image(el) for el in object.findall(
            fixxpath(xpath='imagesSet/item', namespace=NAMESPACE))
        ]

    def _to_image(self, element):

        id = findtext(element=element, xpath='imageId', namespace=NAMESPACE)
        name = findtext(element=element, xpath='name', namespace=NAMESPACE)

        # Build block device mapping
        block_device_mapping = self._to_device_mappings(element)

        billing_products = []
        for p in findall(element=element,
                         xpath="billingProducts/item/billingProduct",
                         namespace=NAMESPACE):

            billing_products.append(p.text)

        # Get our tags
        tags = self._get_resource_tags(element)

        # Get our extra dictionary
        extra = self._get_extra_dict(
            element, RESOURCE_EXTRA_ATTRIBUTES_MAP['image'])

        # Add our tags and block device mapping
        extra['tags'] = tags
        extra['block_device_mapping'] = block_device_mapping
        extra['billing_products'] = billing_products
        return NodeImage(id=id, name=name, driver=self, extra=extra)

    def _to_volume(self, element, name=None):
        """
        Parse the XML element and return a StorageVolume object.

        :param      name: An optional name for the volume. If not provided
                          then either tag with a key "Name" or volume ID
                          will be used (which ever is available first in that
                          order).
        :type       name: ``str``

        :rtype:     :class:`StorageVolume`
        """
        volId = findtext(element=element, xpath='volumeId',
                         namespace=NAMESPACE)
        size = findtext(element=element, xpath='size', namespace=NAMESPACE)
        raw_state = findtext(element=element, xpath='status',
                             namespace=NAMESPACE)

        state = self.VOLUME_STATE_MAP.get(raw_state,
                                          StorageVolumeState.UNKNOWN)

        # Get our tags
        tags = self._get_resource_tags(element)

        # If name was not passed into the method then
        # fall back then use the volume id
        name = name if name else tags.get('Name', volId)

        # Get our extra dictionary
        extra = self._get_extra_dict(
            element, RESOURCE_EXTRA_ATTRIBUTES_MAP['volume'])

        extra['tags'] = tags

        return StorageVolume(id=volId,
                             name=name,
                             size=int(size),
                             driver=self,
                             state=state,
                             extra=extra)

    def _to_volume_modifications(self, object):
        return [self._to_volume_modification(el) for el in object.findall(
            fixxpath(xpath='volumeModificationSet/item', namespace=NAMESPACE))
        ]

    def _to_volume_modification(self, element):
        """
        Parse the XML element and return a StorageVolume object.

        :rtype:     :class:`EC2VolumeModification`
        """
        params = self._get_extra_dict(element,
                                      VOLUME_MODIFICATION_ATTRIBUTE_MAP)

        return EC2VolumeModification(**params)

    def _to_snapshots(self, response):
        return [self._to_snapshot(el) for el in response.findall(
            fixxpath(xpath='snapshotSet/item', namespace=NAMESPACE))
        ]

    def _to_snapshot(self, element, name=None):
        snapId = findtext(element=element, xpath='snapshotId',
                          namespace=NAMESPACE)
        size = findtext(element=element, xpath='volumeSize',
                        namespace=NAMESPACE)
        created = parse_date(findtext(element=element, xpath='startTime',
                             namespace=NAMESPACE))

        # Get our tags
        tags = self._get_resource_tags(element)

        # If name was not passed into the method then
        # fall back then use the snapshot id
        name = name if name else tags.get('Name', snapId)

        # Get our extra dictionary
        extra = self._get_extra_dict(
            element, RESOURCE_EXTRA_ATTRIBUTES_MAP['snapshot'])

        # Add tags and name to the extra dict
        extra['tags'] = tags
        extra['name'] = name

        # state
        state = self.SNAPSHOT_STATE_MAP.get(
            extra["state"],
            VolumeSnapshotState.UNKNOWN
        )

        return VolumeSnapshot(snapId,
                              size=int(size),
                              driver=self,
                              extra=extra,
                              created=created,
                              state=state,
                              name=name)

    def _to_import_snapshot_task(self, element):
        status = findtext(element=element, xpath='importSnapshotTaskSet/item/'
                          'snapshotTaskDetail/status', namespace=NAMESPACE)

        if status != 'completed':
            snapshotId = None
        else:
            xpath = 'importSnapshotTaskSet/item/snapshotTaskDetail/snapshotId'
            snapshotId = findtext(element=element, xpath=xpath,
                                  namespace=NAMESPACE)

        return EC2ImportSnapshotTask(status, snapshotId=snapshotId)

    def _to_key_pairs(self, elems):
        key_pairs = [self._to_key_pair(elem=elem) for elem in elems]
        return key_pairs

    def _to_key_pair(self, elem):
        name = findtext(element=elem, xpath='keyName', namespace=NAMESPACE)
        fingerprint = findtext(element=elem, xpath='keyFingerprint',
                               namespace=NAMESPACE).strip()
        private_key = findtext(element=elem, xpath='keyMaterial',
                               namespace=NAMESPACE)

        key_pair = KeyPair(name=name,
                           public_key=None,
                           fingerprint=fingerprint,
                           private_key=private_key,
                           driver=self)
        return key_pair

    def _to_security_groups(self, response):
        return [self._to_security_group(el) for el in response.findall(
            fixxpath(xpath='securityGroupInfo/item', namespace=NAMESPACE))
        ]

    def _to_security_group(self, element):
        # security group id
        sg_id = findtext(element=element,
                         xpath='groupId',
                         namespace=NAMESPACE)

        # security group name
        name = findtext(element=element,
                        xpath='groupName',
                        namespace=NAMESPACE)

        # Get our tags
        tags = self._get_resource_tags(element)

        # Get our extra dictionary
        extra = self._get_extra_dict(
            element, RESOURCE_EXTRA_ATTRIBUTES_MAP['security_group'])

        # Add tags to the extra dict
        extra['tags'] = tags

        # Get ingress rules
        ingress_rules = self._to_security_group_rules(
            element, 'ipPermissions/item'
        )

        # Get egress rules
        egress_rules = self._to_security_group_rules(
            element, 'ipPermissionsEgress/item'
        )

        return EC2SecurityGroup(sg_id, name, ingress_rules,
                                egress_rules, extra=extra)

    def _to_security_group_rules(self, element, xpath):
        return [self._to_security_group_rule(el) for el in element.findall(
            fixxpath(xpath=xpath, namespace=NAMESPACE))
        ]

    def _to_security_group_rule(self, element):
        """
        Parse the XML element and return a SecurityGroup object.

        :rtype:     :class:`EC2SecurityGroup`
        """

        rule = {}
        rule['protocol'] = findtext(element=element,
                                    xpath='ipProtocol',
                                    namespace=NAMESPACE)

        rule['from_port'] = findtext(element=element,
                                     xpath='fromPort',
                                     namespace=NAMESPACE)

        rule['to_port'] = findtext(element=element,
                                   xpath='toPort',
                                   namespace=NAMESPACE)

        # get security groups
        elements = element.findall(fixxpath(
            xpath='groups/item',
            namespace=NAMESPACE
        ))

        rule['group_pairs'] = []

        for element in elements:
            item = {
                'user_id': findtext(
                    element=element,
                    xpath='userId',
                    namespace=NAMESPACE),
                'group_id': findtext(
                    element=element,
                    xpath='groupId',
                    namespace=NAMESPACE),
                'group_name': findtext(
                    element=element,
                    xpath='groupName',
                    namespace=NAMESPACE)
            }
            rule['group_pairs'].append(item)

        # get ip ranges
        elements = element.findall(fixxpath(
            xpath='ipRanges/item',
            namespace=NAMESPACE
        ))

        rule['cidr_ips'] = [
            findtext(
                element=element,
                xpath='cidrIp',
                namespace=NAMESPACE
            ) for element in elements]

        return rule

    def _to_networks(self, response):
        return [self._to_network(el) for el in response.findall(
            fixxpath(xpath='vpcSet/item', namespace=NAMESPACE))
        ]

    def _to_network(self, element, name=None):
        # Get the network id
        vpc_id = findtext(element=element,
                          xpath='vpcId',
                          namespace=NAMESPACE)

        # Get our tags
        tags = self._get_resource_tags(element)

        # Set our name if the Name key/value if available
        # If we don't get anything back then use the vpc_id
        name = name if name else tags.get('Name', vpc_id)

        cidr_block = findtext(element=element,
                              xpath='cidrBlock',
                              namespace=NAMESPACE)

        # Get our extra dictionary
        extra = self._get_extra_dict(
            element, RESOURCE_EXTRA_ATTRIBUTES_MAP['network'])

        # Add tags to the extra dict
        extra['tags'] = tags

        return EC2Network(vpc_id, name, cidr_block, extra=extra)

    def _to_addresses(self, response, only_associated):
        """
        Builds a list of dictionaries containing elastic IP properties.

        :param    only_associated: If true, return only those addresses
                                   that are associated with an instance.
                                   If false, return all addresses.
        :type     only_associated: ``bool``

        :rtype:   ``list`` of :class:`ElasticIP`
        """
        addresses = []
        for el in response.findall(fixxpath(xpath='addressesSet/item',
                                            namespace=NAMESPACE)):
            addr = self._to_address(el, only_associated)
            if addr is not None:
                addresses.append(addr)

        return addresses

    def _to_address(self, element, only_associated):
        instance_id = findtext(element=element, xpath='instanceId',
                               namespace=NAMESPACE)

        public_ip = findtext(element=element,
                             xpath='publicIp',
                             namespace=NAMESPACE)

        domain = findtext(element=element,
                          xpath='domain',
                          namespace=NAMESPACE)

        # Build our extra dict
        extra = self._get_extra_dict(
            element, RESOURCE_EXTRA_ATTRIBUTES_MAP['elastic_ip'])

        # Return NoneType if only associated IPs are requested
        if only_associated and not instance_id:
            return None

        return ElasticIP(public_ip, domain, instance_id, extra=extra)

    def _to_placement_groups(self, response):
        return [self._to_placement_group(el)
                for el in response.findall(
                    fixxpath(xpath='placementGroupSet/item',
                             namespace=NAMESPACE))]

    def _to_placement_group(self, element):
        name = findtext(element=element,
                        xpath='groupName',
                        namespace=NAMESPACE)
        state = findtext(element=element,
                         xpath='state',
                         namespace=NAMESPACE)
        strategy = findtext(element=element,
                            xpath='strategy',
                            namespace=NAMESPACE)
        return EC2PlacementGroup(name, state, strategy)

    def _to_subnets(self, response):
        return [self._to_subnet(el) for el in response.findall(
            fixxpath(xpath='subnetSet/item', namespace=NAMESPACE))
        ]

    def _to_subnet(self, element, name=None):
        # Get the subnet ID
        subnet_id = findtext(element=element,
                             xpath='subnetId',
                             namespace=NAMESPACE)

        # Get our tags
        tags = self._get_resource_tags(element)

        # If we don't get anything back then use the subnet_id
        name = name if name else tags.get('Name', subnet_id)

        state = findtext(element=element,
                         xpath='state',
                         namespace=NAMESPACE)

        # Get our extra dictionary
        extra = self._get_extra_dict(
            element, RESOURCE_EXTRA_ATTRIBUTES_MAP['subnet'])

        # Also include our tags
        extra['tags'] = tags

        return EC2NetworkSubnet(subnet_id, name, state, extra=extra)

    def _to_interfaces(self, response):
        return [self._to_interface(el) for el in response.findall(
            fixxpath(xpath='networkInterfaceSet/item', namespace=NAMESPACE))
        ]

    def _to_interface(self, element, name=None):
        """
        Parse the XML element and return an EC2NetworkInterface object.

        :param      name: An optional name for the interface. If not provided
                          then either tag with a key "Name" or the interface ID
                          will be used (whichever is available first in that
                          order).
        :type       name: ``str``

        :rtype:     :class: `EC2NetworkInterface`
        """

        interface_id = findtext(element=element,
                                xpath='networkInterfaceId',
                                namespace=NAMESPACE)

        state = findtext(element=element,
                         xpath='status',
                         namespace=NAMESPACE)

        # Get tags
        tags = self._get_resource_tags(element)

        name = name if name else tags.get('Name', interface_id)

        # Build security groups
        groups = self._get_security_groups(element)

        # Build private IPs
        priv_ips = []
        for item in findall(element=element,
                            xpath='privateIpAddressesSet/item',
                            namespace=NAMESPACE):

            priv_ips.append({'private_ip': findtext(element=item,
                                                    xpath='privateIpAddress',
                                                    namespace=NAMESPACE),
                            'private_dns': findtext(element=item,
                                                    xpath='privateDnsName',
                                                    namespace=NAMESPACE),
                             'primary': findtext(element=item,
                                                 xpath='primary',
                                                 namespace=NAMESPACE)})

        # Build our attachment dictionary which we will add into extra later
        attributes_map = \
            RESOURCE_EXTRA_ATTRIBUTES_MAP['network_interface_attachment']
        attachment = self._get_extra_dict(element, attributes_map)

        # Build our extra dict
        attributes_map = RESOURCE_EXTRA_ATTRIBUTES_MAP['network_interface']
        extra = self._get_extra_dict(element, attributes_map)

        # Include our previously built items as well
        extra['tags'] = tags
        extra['attachment'] = attachment
        extra['private_ips'] = priv_ips
        extra['groups'] = groups

        return EC2NetworkInterface(interface_id, name, state, extra=extra)

    def _to_reserved_nodes(self, object, xpath):
        return [self._to_reserved_node(el)
                for el in object.findall(fixxpath(xpath=xpath,
                                                  namespace=NAMESPACE))]

    def _to_reserved_node(self, element):
        """
        Build an EC2ReservedNode object using the reserved instance properties.
        Information on these properties can be found at http://goo.gl/ulXCC7.
        """

        # Get our extra dictionary
        extra = self._get_extra_dict(
            element, RESOURCE_EXTRA_ATTRIBUTES_MAP['reserved_node'])

        try:
            size = [size for size in self.list_sizes() if
                    size.id == extra['instance_type']][0]
        except IndexError:
            size = None

        return EC2ReservedNode(id=findtext(element=element,
                                           xpath='reservedInstancesId',
                                           namespace=NAMESPACE),
                               state=findattr(element=element,
                                              xpath='state',
                                              namespace=NAMESPACE),
                               driver=self,
                               size=size,
                               extra=extra)

    def _to_device_mappings(self, object):
        return [self._to_device_mapping(el) for el in object.findall(
            fixxpath(xpath='blockDeviceMapping/item', namespace=NAMESPACE))
        ]

    def _to_device_mapping(self, element):
        """
        Parse the XML element and return a dictionary of device properties.
        Additional information can be found at http://goo.gl/GjWYBf.

        @note: EBS volumes do not have a virtual name. Only ephemeral
               disks use this property.
        :rtype:     ``dict``
        """
        mapping = {}

        mapping['device_name'] = findattr(element=element,
                                          xpath='deviceName',
                                          namespace=NAMESPACE)

        mapping['virtual_name'] = findattr(element=element,
                                           xpath='virtualName',
                                           namespace=NAMESPACE)

        # If virtual name does not exist then this is an EBS volume.
        # Build the EBS dictionary leveraging the _get_extra_dict method.
        if mapping['virtual_name'] is None:
            mapping['ebs'] = self._get_extra_dict(
                element, RESOURCE_EXTRA_ATTRIBUTES_MAP['ebs_volume'])

        return mapping

    def _to_instance_device_mappings(self, object):
        return [self._to_instance_device_mapping(el) for el in object.findall(
            fixxpath(xpath='blockDeviceMapping/item', namespace=NAMESPACE))
        ]

    def _to_instance_device_mapping(self, element):
        """
        Parse the XML element and return a dictionary of device properties.
        Additional information can be found at https://goo.gl/OGK88a.

        :rtype:     ``dict``
        """
        mapping = {}

        mapping['device_name'] = findattr(element=element,
                                          xpath='deviceName',
                                          namespace=NAMESPACE)
        mapping['ebs'] = self._get_extra_dict(
            element,
            RESOURCE_EXTRA_ATTRIBUTES_MAP['ebs_instance_block_device'])

        return mapping

    def _to_internet_gateways(self, object, xpath):
        return [self._to_internet_gateway(el)
                for el in object.findall(fixxpath(xpath=xpath,
                                                  namespace=NAMESPACE))]

    def _to_internet_gateway(self, element, name=None):
        id = findtext(element=element,
                      xpath='internetGatewayId',
                      namespace=NAMESPACE)

        vpc_id = findtext(element=element,
                          xpath='attachmentSet/item/vpcId',
                          namespace=NAMESPACE)

        state = findtext(element=element,
                         xpath='attachmentSet/item/state',
                         namespace=NAMESPACE)

        # If there's no attachment state, let's
        # set it to available
        if not state:
            state = 'available'

        # Get our tags
        tags = self._get_resource_tags(element)

        # If name was not passed into the method then
        # fall back then use the gateway id
        name = name if name else tags.get('Name', id)

        return VPCInternetGateway(id=id, name=name, vpc_id=vpc_id,
                                  state=state, driver=self.connection.driver,
                                  extra={'tags': tags})

    def _to_route_tables(self, response):
        return [self._to_route_table(el) for el in response.findall(
            fixxpath(xpath='routeTableSet/item', namespace=NAMESPACE))
        ]

    def _to_route_table(self, element, name=None):
        # route table id
        route_table_id = findtext(element=element,
                                  xpath='routeTableId',
                                  namespace=NAMESPACE)

        # Get our tags
        tags = self._get_resource_tags(element)

        # Get our extra dictionary
        extra = self._get_extra_dict(
            element, RESOURCE_EXTRA_ATTRIBUTES_MAP['route_table'])

        # Add tags to the extra dict
        extra['tags'] = tags

        # Get routes
        routes = self._to_routes(element, 'routeSet/item')

        # Get subnet associations
        subnet_associations = self._to_subnet_associations(
            element, 'associationSet/item')

        # Get propagating routes virtual private gateways (VGW) IDs
        propagating_gateway_ids = []
        for el in element.findall(fixxpath(xpath='propagatingVgwSet/item',
                                           namespace=NAMESPACE)):
            propagating_gateway_ids.append(findtext(element=el,
                                                    xpath='gatewayId',
                                                    namespace=NAMESPACE))

        name = name if name else tags.get('Name', id)

        return EC2RouteTable(route_table_id, name, routes, subnet_associations,
                             propagating_gateway_ids, extra=extra)

    def _to_routes(self, element, xpath):
        return [self._to_route(el) for el in element.findall(
            fixxpath(xpath=xpath, namespace=NAMESPACE))
        ]

    def _to_route(self, element):
        """
        Parse the XML element and return a route object

        :rtype:     :class: `EC2Route`
        """

        destination_cidr = findtext(element=element,
                                    xpath='destinationCidrBlock',
                                    namespace=NAMESPACE)

        gateway_id = findtext(element=element,
                              xpath='gatewayId',
                              namespace=NAMESPACE)

        instance_id = findtext(element=element,
                               xpath='instanceId',
                               namespace=NAMESPACE)

        owner_id = findtext(element=element,
                            xpath='instanceOwnerId',
                            namespace=NAMESPACE)

        interface_id = findtext(element=element,
                                xpath='networkInterfaceId',
                                namespace=NAMESPACE)

        state = findtext(element=element,
                         xpath='state',
                         namespace=NAMESPACE)

        origin = findtext(element=element,
                          xpath='origin',
                          namespace=NAMESPACE)

        vpc_peering_connection_id = findtext(element=element,
                                             xpath='vpcPeeringConnectionId',
                                             namespace=NAMESPACE)

        return EC2Route(destination_cidr, gateway_id, instance_id, owner_id,
                        interface_id, state, origin, vpc_peering_connection_id)

    def _to_subnet_associations(self, element, xpath):
        return [self._to_subnet_association(el) for el in element.findall(
            fixxpath(xpath=xpath, namespace=NAMESPACE))
        ]

    def _to_subnet_association(self, element):
        """
        Parse the XML element and return a route table association object

        :rtype:     :class: `EC2SubnetAssociation`
        """

        association_id = findtext(element=element,
                                  xpath='routeTableAssociationId',
                                  namespace=NAMESPACE)

        route_table_id = findtext(element=element,
                                  xpath='routeTableId',
                                  namespace=NAMESPACE)

        subnet_id = findtext(element=element,
                             xpath='subnetId',
                             namespace=NAMESPACE)

        main = findtext(element=element,
                        xpath='main',
                        namespace=NAMESPACE)

        main = True if main else False

        return EC2SubnetAssociation(association_id, route_table_id,
                                    subnet_id, main)

    def _pathlist(self, key, arr):
        """
        Converts a key and an array of values into AWS query param format.
        """
        params = {}
        i = 0

        for value in arr:
            i += 1
            params['%s.%s' % (key, i)] = value

        return params

    def _get_boolean(self, element):
        tag = '{%s}%s' % (NAMESPACE, 'return')
        return element.findtext(tag) == 'true'

    def _get_terminate_boolean(self, element):
        status = element.findtext(".//{%s}%s" % (NAMESPACE, 'name'))
        return any([term_status == status
                    for term_status
                    in ('shutting-down', 'terminated')])

    def _add_instance_filter(self, params, node):
        """
        Add instance filter to the provided params dictionary.
        """
        filters = {'instance-id': node.id}
        params.update(self._build_filters(filters))

        return params

    def _get_state_boolean(self, element):
        """
        Checks for the instances's state
        """
        state = findall(element=element,
                        xpath='instancesSet/item/currentState/name',
                        namespace=NAMESPACE)[0].text

        return state in ('stopping', 'pending', 'starting')

    def _get_extra_dict(self, element, mapping):
        """
        Extract attributes from the element based on rules provided in the
        mapping dictionary.

        :param      element: Element to parse the values from.
        :type       element: xml.etree.ElementTree.Element.

        :param      mapping: Dictionary with the extra layout
        :type       node: :class:`Node`

        :rtype: ``dict``
        """
        extra = {}
        for attribute, values in mapping.items():
            transform_func = values['transform_func']
            value = findattr(element=element,
                             xpath=values['xpath'],
                             namespace=NAMESPACE)
            if value is not None:
                extra[attribute] = transform_func(value)
            else:
                extra[attribute] = None

        return extra

    def _get_resource_tags(self, element):
        """
        Parse tags from the provided element and return a dictionary with
        key/value pairs.

        :rtype: ``dict``
        """
        tags = {}

        # Get our tag set by parsing the element
        tag_set = findall(element=element,
                          xpath='tagSet/item',
                          namespace=NAMESPACE)

        for tag in tag_set:
            key = findtext(element=tag,
                           xpath='key',
                           namespace=NAMESPACE)

            value = findtext(element=tag,
                             xpath='value',
                             namespace=NAMESPACE)

            tags[key] = value

        return tags

    def _get_block_device_mapping_params(self, block_device_mapping):
        """
        Return a list of dictionaries with query parameters for
        a valid block device mapping.

        :param      mapping: List of dictionaries with the drive layout
        :type       mapping: ``list`` or ``dict``

        :return:    Dictionary representation of the drive mapping
        :rtype:     ``dict``
        """

        if not isinstance(block_device_mapping, (list, tuple)):
            raise AttributeError(
                'block_device_mapping not list or tuple')

        params = {}

        for idx, mapping in enumerate(block_device_mapping):
            idx += 1  # We want 1-based indexes
            if not isinstance(mapping, dict):
                raise AttributeError(
                    'mapping %s in block_device_mapping '
                    'not a dict' % mapping)
            for k, v in mapping.items():
                if not isinstance(v, dict):
                    params['BlockDeviceMapping.%d.%s' % (idx, k)] = str(v)
                else:
                    for key, value in v.items():
                        params['BlockDeviceMapping.%d.%s.%s'
                               % (idx, k, key)] = str(value)
        return params

    def _get_billing_product_params(self, billing_products):
        """
        Return a list of dictionaries with valid param for billing product.

        :param      billing_product: List of billing code values(str)
        :type       billing product: ``list``

        :return:    Dictionary representation of the billing product codes
        :rtype:     ``dict``
        """

        if not isinstance(billing_products, (list, tuple)):
            raise AttributeError(
                'billing_products not list or tuple')

        params = {}

        for idx, v in enumerate(billing_products):
            idx += 1  # We want 1-based indexes
            params['BillingProduct.%d' % (idx)] = str(v)

        return params

    def _get_disk_container_params(self, disk_container):
        """
        Return a list of dictionaries with query parameters for
        a valid disk container.

        :param      disk_container: List of dictionaries with
                                    disk_container details
        :type       disk_container: ``list`` or ``dict``

        :return:    Dictionary representation of the disk_container
        :rtype:     ``dict``
        """

        if not isinstance(disk_container, (list, tuple)):
            raise AttributeError('disk_container not list or tuple')

        params = {}

        for idx, content in enumerate(disk_container):
            idx += 1  # We want 1-based indexes
            if not isinstance(content, dict):
                raise AttributeError(
                    'content %s in disk_container not a dict' % content)

            for k, v in content.items():
                if not isinstance(v, dict):
                    params['DiskContainer.%s' % (k)] = str(v)

                else:
                    for key, value in v.items():
                        params['DiskContainer.%s.%s'
                               % (k, key)] = str(value)

        return params

    def _get_client_data_params(self, client_data):
        """
        Return a dictionary with query parameters for
        a valid client data.

        :param      client_data: List of dictionaries with the disk
                                 upload details
        :type       client_data: ``dict``

        :return:    Dictionary representation of the client data
        :rtype:     ``dict``
        """

        if not isinstance(client_data, (list, tuple)):
            raise AttributeError('client_data not list or tuple')

        params = {}

        for idx, content in enumerate(client_data):
            idx += 1  # We want 1-based indexes
            if not isinstance(content, dict):
                raise AttributeError(
                    'content %s in client_data'
                    'not a dict' % content)

            for k, v in content.items():
                params['ClientData.%s' % (k)] = str(v)

        return params

    def _get_common_security_group_params(self, group_id, protocol,
                                          from_port, to_port, cidr_ips,
                                          group_pairs):
        """
        Return a dictionary with common query parameters which are used when
        operating on security groups.

        :rtype: ``dict``
        """
        params = {'GroupId': group_id,
                  'IpPermissions.1.IpProtocol': protocol,
                  'IpPermissions.1.FromPort': from_port,
                  'IpPermissions.1.ToPort': to_port}

        if cidr_ips is not None:
            ip_ranges = {}
            for index, cidr_ip in enumerate(cidr_ips):
                index += 1

                ip_ranges['IpPermissions.1.IpRanges.%s.CidrIp'
                          % (index)] = cidr_ip

            params.update(ip_ranges)

        if group_pairs is not None:
            user_groups = {}
            for index, group_pair in enumerate(group_pairs):
                index += 1

                if 'group_id' in group_pair.keys():
                    user_groups['IpPermissions.1.Groups.%s.GroupId'
                                % (index)] = group_pair['group_id']

                if 'group_name' in group_pair.keys():
                    user_groups['IpPermissions.1.Groups.%s.GroupName'
                                % (index)] = group_pair['group_name']

                if 'user_id' in group_pair.keys():
                    user_groups['IpPermissions.1.Groups.%s.UserId'
                                % (index)] = group_pair['user_id']

            params.update(user_groups)

        return params

    def _get_security_groups(self, element):
        """
        Parse security groups from the provided element and return a
        list of security groups with the id ane name key/value pairs.

        :rtype: ``list`` of ``dict``
        """
        groups = []

        for item in findall(element=element,
                            xpath='groupSet/item',
                            namespace=NAMESPACE):
            groups.append({
                'group_id': findtext(element=item,
                                     xpath='groupId',
                                     namespace=NAMESPACE),
                'group_name': findtext(element=item,
                                       xpath='groupName',
                                       namespace=NAMESPACE)
            })

        return groups

    def _build_filters(self, filters):
        """
        Return a dictionary with filter query parameters which are used when
        listing networks, security groups, etc.

        :param      filters: Dict of filter names and filter values
        :type       filters: ``dict``

        :rtype:     ``dict``
        """

        filter_entries = {}

        for filter_idx, filter_data in enumerate(filters.items()):
            filter_idx += 1  # We want 1-based indexes
            filter_name, filter_values = filter_data
            filter_key = 'Filter.%s.Name' % (filter_idx)
            filter_entries[filter_key] = filter_name

            if isinstance(filter_values, list):
                for value_idx, value in enumerate(filter_values):
                    value_idx += 1  # We want 1-based indexes
                    value_key = 'Filter.%s.Value.%s' % (filter_idx,
                                                        value_idx)
                    filter_entries[value_key] = value
            else:
                value_key = 'Filter.%s.Value.1' % (filter_idx)
                filter_entries[value_key] = filter_values

        return filter_entries


class EC2NodeDriver(BaseEC2NodeDriver):
    """
    Amazon EC2 node driver.
    """

    connectionCls = EC2Connection
    type = Provider.EC2
    name = 'Amazon EC2'
    website = 'http://aws.amazon.com/ec2/'
    path = '/'

    NODE_STATE_MAP = {
        'pending': NodeState.PENDING,
        'running': NodeState.RUNNING,
        'shutting-down': NodeState.UNKNOWN,
        'terminated': NodeState.TERMINATED,
        'stopped': NodeState.STOPPED
    }

    def __init__(self, key, secret=None, secure=True, host=None, port=None,
                 region='us-east-1', token=None, **kwargs):
        if hasattr(self, '_region'):
            region = self._region

        valid_regions = self.list_regions()
        if region not in valid_regions:
            raise ValueError('Invalid region: %s' % (region))

        details = REGION_DETAILS[region]
        self.region_name = region
        self.token = token
        self.api_name = details['api_name']
        self.country = details['country']
        self.signature_version = details.get('signature_version',
                                             DEFAULT_SIGNATURE_VERSION)

        host = host or details['endpoint']

        super(EC2NodeDriver, self).__init__(key=key, secret=secret,
                                            secure=secure, host=host,
                                            port=port, **kwargs)

    @classmethod
    def list_regions(cls):
        return VALID_EC2_REGIONS


class IdempotentParamError(LibcloudError):
    """
    Request used the same client token as a previous,
    but non-identical request.
    """

    def __str__(self):
        return repr(self.value)


class EucConnection(EC2Connection):
    """
    Connection class for Eucalyptus
    """

    host = None


class EucNodeDriver(BaseEC2NodeDriver):
    """
    Driver class for Eucalyptus
    """

    name = 'Eucalyptus'
    website = 'http://www.eucalyptus.com/'
    api_name = 'ec2_us_east'
    region_name = 'us-east-1'
    connectionCls = EucConnection
    signature_version = '2'

    def __init__(self, key, secret=None, secure=True, host=None,
                 path=None, port=None, api_version=DEFAULT_EUCA_API_VERSION):
        """
        @inherits: :class:`EC2NodeDriver.__init__`

        :param    path: The host where the API can be reached.
        :type     path: ``str``

        :param    api_version: The API version to extend support for
                               Eucalyptus proprietary API calls
        :type     api_version: ``str``
        """
        super(EucNodeDriver, self).__init__(key, secret, secure, host, port)

        if path is None:
            path = '/services/Eucalyptus'

        self.path = path
        self.EUCA_NAMESPACE = 'http://msgs.eucalyptus.com/%s' % (api_version)

    def list_locations(self):
        raise NotImplementedError(
            'list_locations not implemented for this driver')

    def _to_sizes(self, response):
        return [self._to_size(el) for el in response.findall(
            fixxpath(xpath='instanceTypeDetails/item',
                     namespace=self.EUCA_NAMESPACE))]

    def _to_size(self, el):
        name = findtext(element=el,
                        xpath='name',
                        namespace=self.EUCA_NAMESPACE)
        cpu = findtext(element=el,
                       xpath='cpu',
                       namespace=self.EUCA_NAMESPACE)
        disk = findtext(element=el,
                        xpath='disk',
                        namespace=self.EUCA_NAMESPACE)
        memory = findtext(element=el,
                          xpath='memory',
                          namespace=self.EUCA_NAMESPACE)

        return NodeSize(id=name,
                        name=name,
                        ram=int(memory),
                        disk=int(disk),
                        bandwidth=None,
                        price=None,
                        driver=EucNodeDriver,
                        extra={
                            'cpu': int(cpu)
                        })

    def list_sizes(self):
        """
        Lists available nodes sizes.

        :rtype: ``list`` of :class:`NodeSize`
        """
        params = {'Action': 'DescribeInstanceTypes'}
        response = self.connection.request(self.path, params=params).object

        return self._to_sizes(response)

    def _add_instance_filter(self, params, node):
        """
        Eucalyptus driver doesn't support filtering on instance id so this is a
        no-op.
        """
        pass


class NimbusConnection(EC2Connection):
    """
    Connection class for Nimbus
    """

    host = None


class NimbusNodeDriver(BaseEC2NodeDriver):
    """
    Driver class for Nimbus
    """

    type = Provider.NIMBUS
    name = 'Nimbus'
    website = 'http://www.nimbusproject.org/'
    country = 'Private'
    api_name = 'nimbus'
    region_name = 'nimbus'
    friendly_name = 'Nimbus Private Cloud'
    connectionCls = NimbusConnection
    signature_version = '2'

    def ex_describe_addresses(self, nodes):
        """
        Nimbus doesn't support elastic IPs, so this is a pass-through.

        @inherits: :class:`EC2NodeDriver.ex_describe_addresses`
        """
        nodes_elastic_ip_mappings = {}
        for node in nodes:
            # empty list per node
            nodes_elastic_ip_mappings[node.id] = []
        return nodes_elastic_ip_mappings

    def ex_create_tags(self, resource, tags):
        """
        Nimbus doesn't support creating tags, so this is a pass-through.

        @inherits: :class:`EC2NodeDriver.ex_create_tags`
        """
        pass


class OutscaleConnection(EC2Connection):
    """
    Connection class for Outscale
    """

    version = DEFAULT_OUTSCALE_API_VERSION
    host = None


class OutscaleNodeDriver(BaseEC2NodeDriver):
    """
    Base Outscale FCU node driver.

    Outscale per provider driver classes inherit from it.
    """

    connectionCls = OutscaleConnection
    name = 'Outscale'
    website = 'http://www.outscale.com'
    path = '/'
    signature_version = '2'

    NODE_STATE_MAP = {
        'pending': NodeState.PENDING,
        'running': NodeState.RUNNING,
        'shutting-down': NodeState.UNKNOWN,
        'terminated': NodeState.TERMINATED,
        'stopped': NodeState.STOPPED
    }

    def __init__(self, key, secret=None, secure=True, host=None, port=None,
                 region='us-east-1', region_details=None, **kwargs):
        if hasattr(self, '_region'):
            region = self._region

        if region_details is None:
            raise ValueError('Invalid region_details argument')

        if region not in region_details.keys():
            raise ValueError('Invalid region: %s' % (region))

        self.region_name = region
        self.region_details = region_details
        details = self.region_details[region]
        self.api_name = details['api_name']
        self.country = details['country']

        self.connectionCls.host = details['endpoint']

        self._not_implemented_msg =\
            'This method is not supported in the Outscale driver'

        super(BaseEC2NodeDriver, self).__init__(key=key, secret=secret,
                                                secure=secure, host=host,
                                                port=port, **kwargs)

    def create_node(self, **kwargs):
        """
        Creates a new Outscale node. The ex_iamprofile keyword
        is not supported.

        @inherits: :class:`BaseEC2NodeDriver.create_node`

        :keyword    ex_keyname: The name of the key pair
        :type       ex_keyname: ``str``

        :keyword    ex_userdata: The user data
        :type       ex_userdata: ``str``

        :keyword    ex_security_groups: A list of names of security groups to
                                        assign to the node.
        :type       ex_security_groups:   ``list``

        :keyword    ex_metadata: The Key/Value metadata to associate
                                 with a node.
        :type       ex_metadata: ``dict``

        :keyword    ex_mincount: The minimum number of nodes to launch
        :type       ex_mincount: ``int``

        :keyword    ex_maxcount: The maximum number of nodes to launch
        :type       ex_maxcount: ``int``

        :keyword    ex_clienttoken: A unique identifier to ensure idempotency
        :type       ex_clienttoken: ``str``

        :keyword    ex_blockdevicemappings: ``list`` of ``dict`` block device
                    mappings.
        :type       ex_blockdevicemappings: ``list`` of ``dict``

        :keyword    ex_ebs_optimized: EBS-Optimized if True
        :type       ex_ebs_optimized: ``bool``
        """
        if 'ex_iamprofile' in kwargs:
            raise NotImplementedError("ex_iamprofile not implemented")
        return super(OutscaleNodeDriver, self).create_node(**kwargs)

    def ex_create_network(self, cidr_block, name=None):
        """
        Creates a network/VPC. Outscale does not support instance_tenancy.

        :param      cidr_block: The CIDR block assigned to the network
        :type       cidr_block: ``str``

        :param      name: An optional name for the network
        :type       name: ``str``

        :return:    Dictionary of network properties
        :rtype:     ``dict``
        """
        return super(OutscaleNodeDriver, self).ex_create_network(cidr_block,
                                                                 name=name)

    def ex_modify_instance_attribute(self, node, disable_api_termination=None,
                                     ebs_optimized=None, group_id=None,
                                     source_dest_check=None, user_data=None,
                                     instance_type=None):
        """
        Modifies node attributes.
        Ouscale supports the following attributes:
        'DisableApiTermination.Value', 'EbsOptimized', 'GroupId.n',
        'SourceDestCheck.Value', 'UserData.Value',
        'InstanceType.Value'

        :param      node: Node instance
        :type       node: :class:`Node`

        :param      attributes: A dictionary with node attributes
        :type       attributes: ``dict``

        :return: True on success, False otherwise.
        :rtype: ``bool``
        """
        attributes = {}

        if disable_api_termination is not None:
            attributes['DisableApiTermination.Value'] = disable_api_termination
        if ebs_optimized is not None:
            attributes['EbsOptimized'] = ebs_optimized
        if group_id is not None:
            attributes['GroupId.n'] = group_id
        if source_dest_check is not None:
            attributes['SourceDestCheck.Value'] = source_dest_check
        if user_data is not None:
            attributes['UserData.Value'] = user_data
        if instance_type is not None:
            attributes['InstanceType.Value'] = instance_type

        return super(OutscaleNodeDriver, self).ex_modify_instance_attribute(
            node, attributes)

    def ex_register_image(self, name, description=None, architecture=None,
                          root_device_name=None, block_device_mapping=None):
        """
        Registers a Machine Image based off of an EBS-backed instance.
        Can also be used to create images from snapshots.

        Outscale does not support image_location, kernel_id and ramdisk_id.

        :param      name:  The name for the AMI being registered
        :type       name: ``str``

        :param      description: The description of the AMI (optional)
        :type       description: ``str``

        :param      architecture: The architecture of the AMI (i386/x86_64)
                                  (optional)
        :type       architecture: ``str``

        :param      root_device_name: The device name for the root device
                                      Required if registering an EBS-backed AMI
        :type       root_device_name: ``str``

        :param      block_device_mapping: A dictionary of the disk layout
                                          (optional)
        :type       block_device_mapping: ``dict``

        :rtype:     :class:`NodeImage`
        """
        return super(OutscaleNodeDriver, self).ex_register_image(
            name, description=description, architecture=architecture,
            root_device_name=root_device_name,
            block_device_mapping=block_device_mapping)

    def ex_copy_image(self, source_region, image, name=None, description=None):
        """
        Outscale does not support copying images.

        @inherits: :class:`EC2NodeDriver.ex_copy_image`
        """
        raise NotImplementedError(self._not_implemented_msg)

    def ex_get_limits(self):
        """
        Outscale does not support getting limits.

        @inherits: :class:`EC2NodeDriver.ex_get_limits`
        """
        raise NotImplementedError(self._not_implemented_msg)

    def ex_create_network_interface(self, subnet, name=None,
                                    description=None,
                                    private_ip_address=None):
        """
        Outscale does not support creating a network interface within a VPC.

        @inherits: :class:`EC2NodeDriver.ex_create_network_interface`
        """
        raise NotImplementedError(self._not_implemented_msg)

    def ex_delete_network_interface(self, network_interface):
        """
        Outscale does not support deleting a network interface within a VPC.

        @inherits: :class:`EC2NodeDriver.ex_delete_network_interface`
        """
        raise NotImplementedError(self._not_implemented_msg)

    def ex_attach_network_interface_to_node(self, network_interface,
                                            node, device_index):
        """
        Outscale does not support attaching a network interface.

        @inherits: :class:`EC2NodeDriver.ex_attach_network_interface_to_node`
        """
        raise NotImplementedError(self._not_implemented_msg)

    def ex_detach_network_interface(self, attachment_id, force=False):
        """
        Outscale does not support detaching a network interface

        @inherits: :class:`EC2NodeDriver.ex_detach_network_interface`
        """
        raise NotImplementedError(self._not_implemented_msg)

    def list_sizes(self, location=None):
        """
        Lists available nodes sizes.

        This overrides the EC2 default method in order to use Outscale
        information or data.

        :rtype: ``list`` of :class:`NodeSize`
        """
        available_types =\
            self.region_details[self.region_name]['instance_types']
        sizes = []

        for instance_type in available_types:
            attributes = OUTSCALE_INSTANCE_TYPES[instance_type]
            attributes = copy.deepcopy(attributes)
            price = self._get_size_price(size_id=instance_type)
            attributes.update({'price': price})
            sizes.append(NodeSize(driver=self, **attributes))
        return sizes

    def ex_modify_instance_keypair(self, instance_id, key_name=None):
        """
        Modifies the keypair associated with a specified instance.
        Once the modification is done, you must restart the instance.

        :param      instance_id: The ID of the instance
        :type       instance_id: ``string``

        :param      key_name: The name of the keypair
        :type       key_name: ``string``
        """

        params = {'Action': 'ModifyInstanceKeypair'}

        params.update({'instanceId': instance_id})

        if key_name is not None:
            params.update({'keyName': key_name})

        response = self.connection.request(self.path, params=params,
                                           method='GET').object

        return (findtext(element=response, xpath='return',
                         namespace=OUTSCALE_NAMESPACE) == 'true')

    def _to_quota(self, elem):
        """
        To Quota
        """

        quota = {}
        for reference_quota_item in findall(element=elem,
                                            xpath='referenceQuotaSet/item',
                                            namespace=OUTSCALE_NAMESPACE):
            reference = findtext(element=reference_quota_item,
                                 xpath='reference',
                                 namespace=OUTSCALE_NAMESPACE)
            quota_set = []
            for quota_item in findall(element=reference_quota_item,
                                      xpath='quotaSet/item',
                                      namespace=OUTSCALE_NAMESPACE):
                ownerId = findtext(element=quota_item,
                                   xpath='ownerId',
                                   namespace=OUTSCALE_NAMESPACE)
                name = findtext(element=quota_item,
                                xpath='name',
                                namespace=OUTSCALE_NAMESPACE)
                displayName = findtext(element=quota_item,
                                       xpath='displayName',
                                       namespace=OUTSCALE_NAMESPACE)
                description = findtext(element=quota_item,
                                       xpath='description',
                                       namespace=OUTSCALE_NAMESPACE)
                groupName = findtext(element=quota_item,
                                     xpath='groupName',
                                     namespace=OUTSCALE_NAMESPACE)
                maxQuotaValue = findtext(element=quota_item,
                                         xpath='maxQuotaValue',
                                         namespace=OUTSCALE_NAMESPACE)
                usedQuotaValue = findtext(element=quota_item,
                                          xpath='usedQuotaValue',
                                          namespace=OUTSCALE_NAMESPACE)
                quota_set.append({'ownerId': ownerId,
                                  'name': name,
                                  'displayName': displayName,
                                  'description': description,
                                  'groupName': groupName,
                                  'maxQuotaValue': maxQuotaValue,
                                  'usedQuotaValue': usedQuotaValue})
            quota[reference] = quota_set

        return quota

    def ex_describe_quotas(self, dry_run=False, filters=None,
                           max_results=None, marker=None):
        """
        Describes one or more of your quotas.

        :param      dry_run: dry_run
        :type       dry_run: ``bool``

        :param      filters: The filters so that the response returned includes
                             information for certain quotas only.
        :type       filters: ``dict``

        :param      max_results: The maximum number of items that can be
                                 returned in a single page (by default, 100)
        :type       max_results: ``int``

        :param      marker: Set quota marker
        :type       marker: ``string``

        :return:    (is_truncated, quota) tuple
        :rtype:     ``(bool, dict)``
        """

        if filters:
            raise NotImplementedError(
                'quota filters are not implemented')

        if marker:
            raise NotImplementedError(
                'quota marker is not implemented')

        params = {'Action': 'DescribeQuotas'}

        if dry_run:
            params.update({'DryRun': dry_run})

        if max_results:
            params.update({'MaxResults': max_results})

        response = self.connection.request(self.path, params=params,
                                           method='GET').object

        quota = self._to_quota(response)

        is_truncated = findtext(element=response, xpath='isTruncated',
                                namespace=OUTSCALE_NAMESPACE)

        return is_truncated, quota

    def _to_product_type(self, elem):

        productTypeId = findtext(element=elem, xpath='productTypeId',
                                 namespace=OUTSCALE_NAMESPACE)
        description = findtext(element=elem, xpath='description',
                               namespace=OUTSCALE_NAMESPACE)

        return {'productTypeId': productTypeId,
                'description': description}

    def ex_get_product_type(self, image_id, snapshot_id=None):
        """
        Gets the product type of a specified OMI or snapshot.

        :param      image_id: The ID of the OMI
        :type       image_id: ``string``

        :param      snapshot_id: The ID of the snapshot
        :type       snapshot_id: ``string``

        :return:    A product type
        :rtype:     ``dict``
        """

        params = {'Action': 'GetProductType'}

        params.update({'ImageId': image_id})
        if snapshot_id is not None:
            params.update({'SnapshotId': snapshot_id})

        response = self.connection.request(self.path, params=params,
                                           method='GET').object

        product_type = self._to_product_type(response)

        return product_type

    def _to_product_types(self, elem):

        product_types = []
        for product_types_item in findall(element=elem,
                                          xpath='productTypeSet/item',
                                          namespace=OUTSCALE_NAMESPACE):
            productTypeId = findtext(element=product_types_item,
                                     xpath='productTypeId',
                                     namespace=OUTSCALE_NAMESPACE)
            description = findtext(element=product_types_item,
                                   xpath='description',
                                   namespace=OUTSCALE_NAMESPACE)
            product_types.append({'productTypeId': productTypeId,
                                  'description': description})

        return product_types

    def ex_describe_product_types(self, filters=None):
        """
        Describes product types.

        :param      filters: The filters so that the list returned includes
                             information for certain quotas only.
        :type       filters: ``dict``

        :return:    A product types list
        :rtype:     ``list``
        """

        params = {'Action': 'DescribeProductTypes'}

        if filters:
            params.update(self._build_filters(filters))

        response = self.connection.request(self.path, params=params,
                                           method='GET').object

        product_types = self._to_product_types(response)

        return product_types

    def _to_instance_types(self, elem):

        instance_types = []
        for instance_types_item in findall(element=elem,
                                           xpath='instanceTypeSet/item',
                                           namespace=OUTSCALE_NAMESPACE):
            name = findtext(element=instance_types_item,
                            xpath='name',
                            namespace=OUTSCALE_NAMESPACE)
            vcpu = findtext(element=instance_types_item,
                            xpath='vcpu',
                            namespace=OUTSCALE_NAMESPACE)
            memory = findtext(element=instance_types_item,
                              xpath='memory',
                              namespace=OUTSCALE_NAMESPACE)
            storageSize = findtext(element=instance_types_item,
                                   xpath='storageSize',
                                   namespace=OUTSCALE_NAMESPACE)
            storageCount = findtext(element=instance_types_item,
                                    xpath='storageCount',
                                    namespace=OUTSCALE_NAMESPACE)
            maxIpAddresses = findtext(element=instance_types_item,
                                      xpath='maxIpAddresses',
                                      namespace=OUTSCALE_NAMESPACE)
            ebsOptimizedAvailable = findtext(element=instance_types_item,
                                             xpath='ebsOptimizedAvailable',
                                             namespace=OUTSCALE_NAMESPACE)
            d = {'name': name,
                 'vcpu': vcpu,
                 'memory': memory,
                 'storageSize': storageSize,
                 'storageCount': storageCount,
                 'maxIpAddresses': maxIpAddresses,
                 'ebsOptimizedAvailable': ebsOptimizedAvailable}
            instance_types.append(d)

        return instance_types

    def ex_describe_instance_types(self, filters=None):
        """
        Describes instance types.

        :param      filters: The filters so that the list returned includes
                    information for instance types only
        :type       filters: ``dict``

        :return:    A instance types list
        :rtype:     ``list``
        """

        params = {'Action': 'DescribeInstanceTypes'}

        if filters:
            params.update(self._build_filters(filters))

        response = self.connection.request(self.path, params=params,
                                           method='GET').object

        instance_types = self._to_instance_types(response)

        return instance_types


class OutscaleSASNodeDriver(OutscaleNodeDriver):
    """
    Outscale SAS node driver
    """
    name = 'Outscale SAS'
    type = Provider.OUTSCALE_SAS

    def __init__(self, key, secret=None, secure=True, host=None, port=None,
                 region='us-east-1', region_details=None, **kwargs):
        super(OutscaleSASNodeDriver, self).__init__(
            key=key, secret=secret, secure=secure, host=host, port=port,
            region=region, region_details=OUTSCALE_SAS_REGION_DETAILS,
            **kwargs)


class OutscaleINCNodeDriver(OutscaleNodeDriver):
    """
    Outscale INC node driver
    """
    name = 'Outscale INC'
    type = Provider.OUTSCALE_INC

    def __init__(self, key, secret=None, secure=True, host=None, port=None,
                 region='us-east-1', region_details=None, **kwargs):
        super(OutscaleINCNodeDriver, self).__init__(
            key=key, secret=secret, secure=secure, host=host, port=port,
            region=region, region_details=OUTSCALE_INC_REGION_DETAILS,
            **kwargs)


class EFSConnection(SignedAWSConnection):
    """
    Represents a single connection to the Amazon EFS endpoint.
    """

    version = DEFAULT_EFS_API_VERSION
    host = None
    responseCls = AWSJsonResponse
    service_name = 'elasticfilesystem'

    def request(self, action, **kwargs):
        action = os.path.join(self.version, action)
        return super(EFSConnection, self).request(action, **kwargs)


class EFSDriver(BaseDriver):
    """
    Implements Amazon Elastic File System API.

    https://docs.aws.amazon.com/efs/latest/ug/api-reference.html
    """

    connectionCls = EFSConnection
    name = 'Amazon EFS'
    signature_version = '4'

    def __init__(self, *args, **kwargs):
        self.region_name = kwargs.get('region', 'us-east-1')
        self.connectionCls.host = EFS_NAMESPACE % self.region_name
        super(EFSDriver, self).__init__(*args, **kwargs)

    def describe_mount_targets(self, file_system_id=None,
                               mount_target_id=None):
        """
        Returns the descriptions of all the current mount
        targets, or a specific mount target, for a file system.

        :param file_system_id: ID of the file system whose mount
            targets you want to list. It must be specified
            if ``mount_target_id`` is not specified. (optional)
        :type file_system_id: ``str``

        :param mount_target_id: ID of the mount target that you want
            to have described. It must be specified if ``file_system_id``
            is not specified. (optional)
        :type mount_target_id: ``str``

        :return: Returns the file system's mount targets as an array.
        :rtype: list[dict]
        """
        if file_system_id is None and mount_target_id is None:
            raise AttributeError(
                "file_system_id or mount_target_id must be specified.")

        params = {}
        if file_system_id is not None:
            params['FileSystemId'] = file_system_id
        if mount_target_id is not None:
            params['MountTargetId'] = mount_target_id

        return self.connection.request(
            'mount-targets', params=params).object['MountTargets']

    def _ex_connection_class_kwargs(self):
        kwargs = super(EFSDriver, self)._ex_connection_class_kwargs()
        kwargs['signature_version'] = self.signature_version
        return kwargs<|MERGE_RESOLUTION|>--- conflicted
+++ resolved
@@ -26,7 +26,9 @@
 import time
 
 from libcloud.utils import misc as misc_utils
+from libcloud.utils.py3 import ET
 from libcloud.utils.py3 import b, basestring, ensure_string
+
 from libcloud.utils.xml import fixxpath, findtext, findattr, findall
 from libcloud.utils.publickey import get_pubkey_ssh2_fingerprint
 from libcloud.utils.publickey import get_pubkey_comment
@@ -40,7 +42,7 @@
 from libcloud.compute.providers import Provider
 from libcloud.compute.base import Node, NodeDriver, NodeLocation, NodeSize
 from libcloud.compute.base import NodeImage, StorageVolume, VolumeSnapshot
-from libcloud.compute.base import KeyPair, BaseDriver
+from libcloud.compute.base import KeyPair
 from libcloud.compute.types import NodeState, KeyPairDoesNotExistError, \
     StorageVolumeState, VolumeSnapshotState
 from libcloud.compute.constants import INSTANCE_TYPES, REGION_DETAILS
@@ -96,11 +98,22 @@
 DEFAULT_OUTSCALE_API_VERSION = '2016-04-01'
 OUTSCALE_NAMESPACE = 'http://api.outscale.com/wsdl/fcuext/2014-04-15/'
 
-<<<<<<< HEAD
 # EFS Constants
 DEFAULT_EFS_API_VERSION = '2015-02-01'
 EFS_NAMESPACE = 'elasticfilesystem.%s.amazonaws.com'
 
+# Add Nimbus region
+REGION_DETAILS['nimbus'] = {
+    # Nimbus clouds have 3 EC2-style instance types but their particular
+    # RAM allocations are configured by the admin
+    'country': 'custom',
+    'signature_version': '2',
+    'instance_types': [
+        'm1.small',
+        'm1.large',
+        'm1.xlarge'
+    ]
+}
 
 """
 Sizes must be hardcoded, because Amazon doesn't provide an API to fetch them.
@@ -1874,70 +1887,6 @@
             'x1e.32xlarge',
         ]
     },
-    # EU (London) Region
-    'eu-west-2': {
-        'endpoint': 'ec2.eu-west-2.amazonaws.com',
-        'api_name': 'ec2_eu_west_london',
-        'country': 'United Kingdom',
-        'signature_version': '4',
-        'instance_types': [
-            't1.micro',
-            'm1.small',
-            'm1.medium',
-            'm1.large',
-            'm1.xlarge',
-            'm2.xlarge',
-            'm2.2xlarge',
-            'm2.4xlarge',
-            'm3.medium',
-            'm3.large',
-            'm3.xlarge',
-            'm3.2xlarge',
-            'm4.large',
-            'm4.xlarge',
-            'm4.2xlarge',
-            'm4.4xlarge',
-            'm4.10xlarge',
-            'm4.16xlarge',
-            'c1.medium',
-            'c1.xlarge',
-            'cc2.8xlarge',
-            'c3.large',
-            'c3.xlarge',
-            'c3.2xlarge',
-            'c3.4xlarge',
-            'c3.8xlarge',
-            'c4.large',
-            'c4.xlarge',
-            'c4.2xlarge',
-            'c4.4xlarge',
-            'c4.8xlarge',
-            'cg1.4xlarge',
-            'g2.2xlarge',
-            'g2.8xlarge',
-            'cr1.8xlarge',
-            'hs1.8xlarge',
-            'i2.xlarge',
-            'i2.2xlarge',
-            'i2.4xlarge',
-            'i2.8xlarge',
-            'd2.xlarge',
-            'd2.2xlarge',
-            'd2.4xlarge',
-            'd2.8xlarge',
-            'r3.large',
-            'r3.xlarge',
-            'r3.2xlarge',
-            'r3.4xlarge',
-            'r3.8xlarge',
-            't2.nano',
-            't2.micro',
-            't2.small',
-            't2.medium',
-            't2.large',
-            'x1.32xlarge'
-        ]
-    },
     # EU (Paris) Region
     'eu-west-3': {
         'endpoint': 'ec2.eu-west-3.amazonaws.com',
@@ -2042,72 +1991,6 @@
             'x1.16xlarge',
             'x1.32xlarge',
             'x1e.32xlarge',
-        ]
-    },
-    # EU (Stockholm) Region
-    'eu-north-1': {
-        'endpoint': 'ec2.eu-north-1.amazonaws.com',
-        'api_name': 'ec2_eu_north',
-        'country': 'Stockholm',
-        'signature_version': '4',
-        'instance_types': [
-            't3.nano',
-            't3.micro',
-            't3.small',
-            't3.medium',
-            't3.large',
-            't3.xlarge',
-            't3.2xlarge',
-            'm5d.large',
-            'm5d.xlarge',
-            'm5d.2xlarge',
-            'm5d.4xlarge',
-            'm5d.12xlarge',
-            'm5d.24xlarge',
-            'm5.large',
-            'm5.xlarge',
-            'm5.2xlarge',
-            'm5.4xlarge',
-            'm5.12xlarge',
-            'm5.24xlarge',
-            'm5.metal',
-            'm5d.metal',
-            'c5d.large',
-            'c5d.xlarge',
-            'c5d.2xlarge',
-            'c5d.4xlarge',
-            'c5d.9xlarge',
-            'c5d.18xlarge',
-            'c5.large',
-            'c5.xlarge',
-            'c5.2xlarge',
-            'c5.4xlarge',
-            'c5.9xlarge',
-            'c5.18xlarge',
-            'r5d.large',
-            'r5d.xlarge',
-            'r5d.2xlarge',
-            'r5d.4xlarge',
-            'r5d.12xlarge',
-            'r5d.24xlarge',
-            'r5d.metal',
-            'r5.large',
-            'r5.xlarge',
-            'r5.2xlarge',
-            'r5.4xlarge',
-            'r5.12xlarge',
-            'r5.24xlarge',
-            'r5.metal',
-            'd2.xlarge',
-            'd2.2xlarge',
-            'd2.4xlarge',
-            'd2.8xlarge',
-            'i3.large',
-            'i3.xlarge',
-            'i3.2xlarge',
-            'i3.4xlarge',
-            'i3.8xlarge',
-            'i3.16xlarge',
         ]
     },
     # Asia Pacific (Mumbai, India) Region
@@ -2685,20 +2568,8 @@
             'm1.xlarge'
         ]
     }
-=======
-# Add Nimbus region
-REGION_DETAILS['nimbus'] = {
-    # Nimbus clouds have 3 EC2-style instance types but their particular
-    # RAM allocations are configured by the admin
-    'country': 'custom',
-    'signature_version': '2',
-    'instance_types': [
-        'm1.small',
-        'm1.large',
-        'm1.xlarge'
-    ]
->>>>>>> a1f9897c
 }
+
 
 """
 Sizes must be hardcoded because Outscale doesn't provide an API to fetch them.
@@ -3882,10 +3753,11 @@
             raise InvalidCredsError(msg)
 
         try:
-            body = self.parse_body()
+            body = ET.XML(self.body)
         except:
             raise MalformedResponseError("Failed to parse XML",
                                          body=self.body, driver=EC2NodeDriver)
+
         for err in body.findall('Errors/Error'):
             code, message = err.getchildren()
             err_list.append('%s: %s' % (code.text, message.text))
@@ -3959,7 +3831,7 @@
                                               driver=driver, extra=extra)
 
     def __repr__(self):
-        return '<EC2ReservedNode: id=%s>' % (self.id, )
+        return (('<EC2ReservedNode: id=%s>') % (self.id))
 
 
 class EC2ReservedInstancesOffering(object):
@@ -3986,7 +3858,7 @@
         self.region = properties.get('region')
 
     def __repr__(self):
-        return '<EC2ReservedInstancesOffering: id=%s>' % (self.id, )
+        return (('<EC2ReservedInstancesOffering: id=%s>') % (self.id))
 
 
 class EC2SecurityGroup(object):
@@ -4821,6 +4693,7 @@
         :return: The newly created volume.
         :rtype: :class:`StorageVolume`
         """
+
         params = {
             'Action': 'CreateVolume',
             'Size': str(size)}
@@ -5942,7 +5815,7 @@
 
     def ex_authorize_security_group_ingress(self, id, from_port, to_port,
                                             cidr_ips=None, group_pairs=None,
-                                            protocol='tcp'):
+                                            protocol='tcp', description=None):
         """
         Edit a Security Group to allow specific ingress traffic using
         CIDR blocks or either a group ID, group name or user ID (account).
@@ -5975,6 +5848,9 @@
 
         :param      protocol: tcp/udp/icmp
         :type       protocol: ``str``
+
+        :param      description: description to be added to the rules inserted
+        :type       description: ``str``
 
         :rtype: ``bool``
         """
@@ -5984,7 +5860,8 @@
                                                         from_port,
                                                         to_port,
                                                         cidr_ips,
-                                                        group_pairs)
+                                                        group_pairs,
+                                                        description)
 
         params["Action"] = 'AuthorizeSecurityGroupIngress'
 
@@ -7578,6 +7455,7 @@
             kwargs['signature_version'] = '4'
         else:
             kwargs['signature_version'] = self.signature_version
+
         return kwargs
 
     def _to_nodes(self, object, xpath):
@@ -8545,7 +8423,7 @@
 
     def _get_common_security_group_params(self, group_id, protocol,
                                           from_port, to_port, cidr_ips,
-                                          group_pairs):
+                                          group_pairs, description=None):
         """
         Return a dictionary with common query parameters which are used when
         operating on security groups.
@@ -8564,6 +8442,9 @@
 
                 ip_ranges['IpPermissions.1.IpRanges.%s.CidrIp'
                           % (index)] = cidr_ip
+                if description is not None:
+                    ip_ranges['IpPermissions.1.IpRanges.%s.Description'
+                              % (index)] = description
 
             params.update(ip_ranges)
 
@@ -9383,73 +9264,4 @@
         super(OutscaleINCNodeDriver, self).__init__(
             key=key, secret=secret, secure=secure, host=host, port=port,
             region=region, region_details=OUTSCALE_INC_REGION_DETAILS,
-            **kwargs)
-
-
-class EFSConnection(SignedAWSConnection):
-    """
-    Represents a single connection to the Amazon EFS endpoint.
-    """
-
-    version = DEFAULT_EFS_API_VERSION
-    host = None
-    responseCls = AWSJsonResponse
-    service_name = 'elasticfilesystem'
-
-    def request(self, action, **kwargs):
-        action = os.path.join(self.version, action)
-        return super(EFSConnection, self).request(action, **kwargs)
-
-
-class EFSDriver(BaseDriver):
-    """
-    Implements Amazon Elastic File System API.
-
-    https://docs.aws.amazon.com/efs/latest/ug/api-reference.html
-    """
-
-    connectionCls = EFSConnection
-    name = 'Amazon EFS'
-    signature_version = '4'
-
-    def __init__(self, *args, **kwargs):
-        self.region_name = kwargs.get('region', 'us-east-1')
-        self.connectionCls.host = EFS_NAMESPACE % self.region_name
-        super(EFSDriver, self).__init__(*args, **kwargs)
-
-    def describe_mount_targets(self, file_system_id=None,
-                               mount_target_id=None):
-        """
-        Returns the descriptions of all the current mount
-        targets, or a specific mount target, for a file system.
-
-        :param file_system_id: ID of the file system whose mount
-            targets you want to list. It must be specified
-            if ``mount_target_id`` is not specified. (optional)
-        :type file_system_id: ``str``
-
-        :param mount_target_id: ID of the mount target that you want
-            to have described. It must be specified if ``file_system_id``
-            is not specified. (optional)
-        :type mount_target_id: ``str``
-
-        :return: Returns the file system's mount targets as an array.
-        :rtype: list[dict]
-        """
-        if file_system_id is None and mount_target_id is None:
-            raise AttributeError(
-                "file_system_id or mount_target_id must be specified.")
-
-        params = {}
-        if file_system_id is not None:
-            params['FileSystemId'] = file_system_id
-        if mount_target_id is not None:
-            params['MountTargetId'] = mount_target_id
-
-        return self.connection.request(
-            'mount-targets', params=params).object['MountTargets']
-
-    def _ex_connection_class_kwargs(self):
-        kwargs = super(EFSDriver, self)._ex_connection_class_kwargs()
-        kwargs['signature_version'] = self.signature_version
-        return kwargs+            **kwargs)