# Licensed to the Apache Software Foundation (ASF) under one or more
# contributor license agreements.  See the NOTICE file distributed with
# this work for additional information regarding copyright ownership.
# The ASF licenses this file to You under the Apache License, Version 2.0
# (the "License"); you may not use this file except in compliance with
# the License.  You may obtain a copy of the License at
#
#     http://www.apache.org/licenses/LICENSE-2.0
#
# Unless required by applicable law or agreed to in writing, software
# distributed under the License is distributed on an "AS IS" BASIS,
# WITHOUT WARRANTIES OR CONDITIONS OF ANY KIND, either express or implied.
# See the License for the specific language governing permissions and
# limitations under the License.

"""
Amazon EC2, Eucalyptus, Nimbus and Outscale drivers.
"""

import re
import sys
import base64
import copy
import warnings

try:
    from lxml import etree as ET
except ImportError:
    from xml.etree import ElementTree as ET

from libcloud.utils.py3 import b, basestring, ensure_string

from libcloud.utils.xml import fixxpath, findtext, findattr, findall
from libcloud.utils.publickey import get_pubkey_ssh2_fingerprint
from libcloud.utils.publickey import get_pubkey_comment
from libcloud.utils.iso8601 import parse_date
from libcloud.common.aws import AWSBaseResponse, SignedAWSConnection
from libcloud.common.aws import DEFAULT_SIGNATURE_VERSION
from libcloud.common.types import (InvalidCredsError, MalformedResponseError,
                                   LibcloudError)
from libcloud.compute.providers import Provider
from libcloud.compute.base import Node, NodeDriver, NodeLocation, NodeSize
from libcloud.compute.base import NodeImage, StorageVolume, VolumeSnapshot
from libcloud.compute.base import KeyPair
from libcloud.compute.types import NodeState, KeyPairDoesNotExistError, \
    StorageVolumeState, VolumeSnapshotState

__all__ = [
    'API_VERSION',
    'NAMESPACE',
    'INSTANCE_TYPES',
    'OUTSCALE_INSTANCE_TYPES',
    'OUTSCALE_SAS_REGION_DETAILS',
    'OUTSCALE_INC_REGION_DETAILS',
    'DEFAULT_EUCA_API_VERSION',
    'EUCA_NAMESPACE',

    'EC2NodeDriver',
    'BaseEC2NodeDriver',

    'NimbusNodeDriver',
    'EucNodeDriver',

    'OutscaleSASNodeDriver',
    'OutscaleINCNodeDriver',

    'EC2NodeLocation',
    'EC2ReservedNode',
    'EC2SecurityGroup',
    'EC2PlacementGroup',
    'EC2Network',
    'EC2NetworkSubnet',
    'EC2NetworkInterface',
    'EC2RouteTable',
    'EC2Route',
    'EC2SubnetAssociation',
    'ExEC2AvailabilityZone',

    'IdempotentParamError'
]

API_VERSION = '2016-11-15'
NAMESPACE = 'http://ec2.amazonaws.com/doc/%s/' % (API_VERSION)

# Eucalyptus Constants
DEFAULT_EUCA_API_VERSION = '3.3.0'
EUCA_NAMESPACE = 'http://msgs.eucalyptus.com/%s' % (DEFAULT_EUCA_API_VERSION)

# Outscale Constants
DEFAULT_OUTSCALE_API_VERSION = '2016-04-01'
OUTSCALE_NAMESPACE = 'http://api.outscale.com/wsdl/fcuext/2014-04-15/'

"""
Sizes must be hardcoded, because Amazon doesn't provide an API to fetch them.
From http://aws.amazon.com/ec2/instance-types/
and <http://aws.amazon.com/ec2/previous-generation/>
ram = [MiB], disk = [GB]
"""


def GiB(value):
    return int(value * 1024)


INSTANCE_TYPES = {
    't1.micro': {
        'id': 't1.micro',
        'name': 'Micro Instance',
        'ram': GiB(0.613),
        'disk': 15,  # GB
        'bandwidth': None
    },
    'm1.small': {
        'id': 'm1.small',
        'name': 'Small Instance',
        'ram': GiB(1.7),
        'disk': 160,  # GB
        'bandwidth': None
    },
    'm1.medium': {
        'id': 'm1.medium',
        'name': 'Medium Instance',
        'ram': GiB(3.75),
        'disk': 410,  # GB
        'bandwidth': None
    },
    'm1.large': {
        'id': 'm1.large',
        'name': 'Large Instance',
        'ram': GiB(7.5),
        'disk': 2 * 420,  # GB
        'bandwidth': None,
        'extra': {
            'cpu': 2
        }
    },
    'm1.xlarge': {
        'id': 'm1.xlarge',
        'name': 'Extra Large Instance',
        'ram': GiB(15),
        'disk': 4 * 420,  # GB
        'bandwidth': None,
        'extra': {
            'cpu': 4
        }
    },
    'c1.medium': {
        'id': 'c1.medium',
        'name': 'High-CPU Medium Instance',
        'ram': GiB(1.7),
        'disk': 350,  # GB
        'bandwidth': None,
        'extra': {
            'cpu': 2
        }
    },
    'c1.xlarge': {
        'id': 'c1.xlarge',
        'name': 'High-CPU Extra Large Instance',
        'ram': GiB(7),
        'disk': 4 * 420,  # GB
        'bandwidth': None,
        'extra': {
            'cpu': 8
        }
    },
    'm2.xlarge': {
        'id': 'm2.xlarge',
        'name': 'High-Memory Extra Large Instance',
        'ram': GiB(17.1),
        'disk': 420,  # GB
        'bandwidth': None,
        'extra': {
            'cpu': 2
        }
    },
    'm2.2xlarge': {
        'id': 'm2.2xlarge',
        'name': 'High-Memory Double Extra Large Instance',
        'ram': GiB(34.2),
        'disk': 850,  # GB
        'bandwidth': None,
        'extra': {
            'cpu': 4
        }
    },
    'm2.4xlarge': {
        'id': 'm2.4xlarge',
        'name': 'High-Memory Quadruple Extra Large Instance',
        'ram': GiB(68.4),
        'disk': 2 * 840,  # GB
        'bandwidth': None,
        'extra': {
            'cpu': 8
        }
    },
    'm3.medium': {
        'id': 'm3.medium',
        'name': 'Medium Instance',
        'ram': GiB(3.75),
        'disk': 4,  # GB
        'bandwidth': None,
        'extra': {
            'cpu': 1
        }
    },
    'm3.large': {
        'id': 'm3.large',
        'name': 'Large Instance',
        'ram': GiB(7.5),
        'disk': 32,  # GB
        'bandwidth': None,
        'extra': {
            'cpu': 2
        }
    },
    'm3.xlarge': {
        'id': 'm3.xlarge',
        'name': 'Extra Large Instance',
        'ram': GiB(15),
        'disk': 2 * 40,  # GB
        'bandwidth': None,
        'extra': {
            'cpu': 4
        }
    },
    'm3.2xlarge': {
        'id': 'm3.2xlarge',
        'name': 'Double Extra Large Instance',
        'ram': GiB(30),
        'disk': 2 * 80,  # GB
        'bandwidth': None,
        'extra': {
            'cpu': 8
        }
    },
    'm4.large': {
        'id': 'm4.large',
        'name': 'Large Instance',
        'ram': GiB(8),
        'disk': 0,  # EBS only
        'bandwidth': None,
        'extra': {
            'cpu': 2
        }
    },
    'm4.xlarge': {
        'id': 'm4.xlarge',
        'name': 'Extra Large Instance',
        'ram': GiB(16),
        'disk': 0,  # EBS only
        'bandwidth': None,
        'extra': {
            'cpu': 4
        }
    },
    'm4.2xlarge': {
        'id': 'm4.2xlarge',
        'name': 'Double Extra Large Instance',
        'ram': GiB(32),
        'disk': 0,  # EBS only
        'bandwidth': None,
        'extra': {
            'cpu': 8
        }
    },
    'm4.4xlarge': {
        'id': 'm4.4xlarge',
        'name': 'Quadruple Extra Large Instance',
        'ram': GiB(64),
        'disk': 0,  # EBS only
        'bandwidth': None,
        'extra': {
            'cpu': 16
        }
    },
    'm4.10xlarge': {
        'id': 'm4.10xlarge',
        'name': '10 Extra Large Instance',
        'ram': GiB(160),
        'disk': 0,  # EBS only
        'bandwidth': None,
        'extra': {
            'cpu': 40
        }
    },
    'm4.16xlarge': {
        'id': 'm4.16xlarge',
        'name': '16 Extra Large Instance',
        'ram': GiB(256),
        'disk': 0,  # EBS only
        'bandwidth': None,
        'extra': {
            'cpu': 64
        }
    },
    'cg1.4xlarge': {
        'id': 'cg1.4xlarge',
        'name': 'Cluster GPU Quadruple Extra Large Instance',
        'ram': GiB(22.5),
        'disk': 2 * 840,  # GB
        'bandwidth': None,
        'extra': {
            'cpu': 16
        }
    },
    'g2.2xlarge': {
        'id': 'g2.2xlarge',
        'name': 'Cluster GPU G2 Double Extra Large Instance',
        'ram': GiB(15),
        'disk': 60,  # GB
        'bandwidth': None,
        'extra': {
            'cpu': 8
        }
    },
    'g2.8xlarge': {
        'id': 'g2.8xlarge',
        'name': 'Cluster GPU G2 Eight Extra Large Instance',
        'ram': GiB(60),
        'disk': 2 * 120,  # GB
        'bandwidth': None,
        'extra': {
            'cpu': 32
        }
    },
    'p2.xlarge': {
        'id': 'p2.xlarge',
        'name': 'Cluster GPU P2 Large Instance',
        'ram': GiB(61),
        'disk': 4,
        'bandwidth': None
    },
    'p2.8xlarge': {
        'id': 'p2.8xlarge',
        'name': 'Cluster GPU P2 Large Instance',
        'ram': GiB(488),
        'disk': 32,
        'bandwidth': None
    },
    'p2.16xlarge': {
        'id': 'p2.16xlarge',
        'name': 'Cluster GPU P2 Large Instance',
        'ram': GiB(732),
        'disk': 64,
        'bandwidth': None
    },
    'cc1.4xlarge': {
        'id': 'cc1.4xlarge',
        'name': 'Cluster Compute Quadruple Extra Large Instance',
        'ram': 23552,
        'disk': 1690,
        'bandwidth': None
    },
    'cc2.8xlarge': {
        'id': 'cc2.8xlarge',
        'name': 'Cluster Compute Eight Extra Large Instance',
        'ram': GiB(60.5),
        'disk': 4 * 840,  # GB
        'bandwidth': None,
        'extra': {
            'cpu': 32
        }
    },
    # c3 instances have 2 SSDs of the specified disk size
    'c3.large': {
        'id': 'c3.large',
        'name': 'Compute Optimized Large Instance',
        'ram': GiB(3.75),
        'disk': 2 * 16,  # GB
        'bandwidth': None,
        'extra': {
            'cpu': 2
        }
    },
    'c3.xlarge': {
        'id': 'c3.xlarge',
        'name': 'Compute Optimized Extra Large Instance',
        'ram': GiB(7.5),
        'disk': 2 * 40,  # GB
        'bandwidth': None,
        'extra': {
            'cpu': 4
        }
    },
    'c3.2xlarge': {
        'id': 'c3.2xlarge',
        'name': 'Compute Optimized Double Extra Large Instance',
        'ram': GiB(15),
        'disk': 2 * 80,  # GB
        'bandwidth': None,
        'extra': {
            'cpu': 8
        }
    },
    'c3.4xlarge': {
        'id': 'c3.4xlarge',
        'name': 'Compute Optimized Quadruple Extra Large Instance',
        'ram': GiB(30),
        'disk': 2 * 160,  # GB
        'bandwidth': None,
        'extra': {
            'cpu': 16
        }
    },
    'c3.8xlarge': {
        'id': 'c3.8xlarge',
        'name': 'Compute Optimized Eight Extra Large Instance',
        'ram': GiB(60),
        'disk': 2 * 320,  # GB
        'bandwidth': None,
        'extra': {
            'cpu': 32
        }
    },
    'c4.large': {
        'id': 'c4.large',
        'name': 'Compute Optimized Large Instance',
        'ram': GiB(3.75),
        'disk': 0,  # EBS only
        'bandwidth': None,
        'extra': {
            'cpu': 2
        }
    },
    'c4.xlarge': {
        'id': 'c4.xlarge',
        'name': 'Compute Optimized Extra Large Instance',
        'ram': GiB(7.5),
        'disk': 0,  # EBS only
        'bandwidth': None,
        'extra': {
            'cpu': 4
        }
    },
    'c4.2xlarge': {
        'id': 'c4.2xlarge',
        'name': 'Compute Optimized Double Large Instance',
        'ram': GiB(15),
        'disk': 0,  # EBS only
        'bandwidth': None,
        'extra': {
            'cpu': 8
        }
    },
    'c4.4xlarge': {
        'id': 'c4.4xlarge',
        'name': 'Compute Optimized Quadruple Extra Large Instance',
        'ram': GiB(30),
        'disk': 0,  # EBS only
        'bandwidth': None,
        'extra': {
            'cpu': 16
        }
    },
    'c4.8xlarge': {
        'id': 'c4.8xlarge',
        'name': 'Compute Optimized Eight Extra Large Instance',
        'ram': GiB(60),
        'disk': 0,  # EBS only
        'bandwidth': None,
        'extra': {
            'cpu': 32
        }
    },
    'cr1.8xlarge': {
        'id': 'cr1.8xlarge',
        'name': 'High Memory Cluster Eight Extra Large',
        'ram': GiB(244),
        'disk': 2 * 120,  # GB
        'bandwidth': None,
        'extra': {
            'cpu': 32
        }
    },
    'hs1.4xlarge': {
        'id': 'hs1.4xlarge',
        'name': 'High Storage Quadruple Extra Large Instance',
        'ram': GiB(64),
        'disk': 2 * 1024,  # GB
        'bandwidth': None,
        'extra': {
            'cpu': 16
        }
    },
    'hs1.8xlarge': {
        'id': 'hs1.8xlarge',
        'name': 'High Storage Eight Extra Large Instance',
        'ram': GiB(117),
        'disk': 24 * 2000,
        'bandwidth': None,
        'extra': {
            'cpu': 17
        }
    },
    # i2 instances have up to eight SSD drives
    'i2.xlarge': {
        'id': 'i2.xlarge',
        'name': 'High I/O Storage Optimized Extra Large Instance',
        'ram': GiB(30.5),
        'disk': 800,  # GB
        'bandwidth': None,
        'extra': {
            'cpu': 4
        }
    },
    'i2.2xlarge': {
        'id': 'i2.2xlarge',
        'name': 'High I/O Storage Optimized Double Extra Large Instance',
        'ram': GiB(61),
        'disk': 2 * 800,  # GB
        'bandwidth': None,
        'extra': {
            'cpu': 8
        }
    },
    'i2.4xlarge': {
        'id': 'i2.4xlarge',
        'name': 'High I/O Storage Optimized Quadruple Large Instance',
        'ram': GiB(122),
        'disk': 4 * 800,  # GB
        'bandwidth': None,
        'extra': {
            'cpu': 16
        }
    },
    'i2.8xlarge': {
        'id': 'i2.8xlarge',
        'name': 'High I/O Storage Optimized Eight Extra Large Instance',
        'ram': GiB(244),
        'disk': 8 * 800,  # GB
        'bandwidth': None,
        'extra': {
            'cpu': 32
        }
    },
    'd2.xlarge': {
        'id': 'd2.xlarge',
        'name': 'Dense Storage Optimized Extra Large Instance',
        'ram': GiB(30.5),
        'disk': 3 * 2000,  # GB
        'bandwidth': None,
        'extra': {
            'cpu': 4
        }
    },
    'd2.2xlarge': {
        'id': 'd2.2xlarge',
        'name': 'Dense Storage Optimized Double Extra Large Instance',
        'ram': GiB(61),
        'disk': 6 * 2000,  # GB
        'bandwidth': None,
        'extra': {
            'cpu': 8
        }
    },
    'd2.4xlarge': {
        'id': 'd2.4xlarge',
        'name': 'Dense Storage Optimized Quadruple Extra Large Instance',
        'ram': GiB(122),
        'disk': 12 * 2000,  # GB
        'bandwidth': None,
        'extra': {
            'cpu': 16
        }
    },
    'd2.8xlarge': {
        'id': 'd2.8xlarge',
        'name': 'Dense Storage Optimized Eight Extra Large Instance',
        'ram': GiB(244),
        'disk': 24 * 2000,  # GB
        'bandwidth': None,
        'extra': {
            'cpu': 36
        }
    },
    # 1x SSD
    'r3.large': {
        'id': 'r3.large',
        'name': 'Memory Optimized Large instance',
        'ram': GiB(15.25),
        'disk': 32,  # GB
        'bandwidth': None,
        'extra': {
            'cpu': 2
        }
    },
    'r3.xlarge': {
        'id': 'r3.xlarge',
        'name': 'Memory Optimized Extra Large instance',
        'ram': GiB(30.5),
        'disk': 80,  # GB
        'bandwidth': None,
        'extra': {
            'cpu': 4
        }
    },
    'r3.2xlarge': {
        'id': 'r3.2xlarge',
        'name': 'Memory Optimized Double Extra Large instance',
        'ram': GiB(61),
        'disk': 160,  # GB
        'bandwidth': None,
        'extra': {
            'cpu': 8
        }
    },
    'r3.4xlarge': {
        'id': 'r3.4xlarge',
        'name': 'Memory Optimized Quadruple Extra Large instance',
        'ram': GiB(122),
        'disk': 320,  # GB
        'bandwidth': None,
        'extra': {
            'cpu': 16
        }
    },
    'r3.8xlarge': {
        'id': 'r3.8xlarge',
        'name': 'Memory Optimized Eight Extra Large instance',
        'ram': GiB(244),
        'disk': 2 * 320,  # GB
        'bandwidth': None,
        'extra': {
            'cpu': 32
        }
    },
    'r4.large': {
        'id': 'r4.large',
        'name': 'Memory Optimized Large instance',
        'ram': GiB(15.25),
        'disk': 0,  # GB
        'bandwidth': None,
        'extra': {
            'cpu': 2
        }
    },
    'r4.xlarge': {
        'id': 'r4.xlarge',
        'name': 'Memory Optimized Extra Large instance',
        'ram': GiB(30.5),
        'disk': 0,  # GB
        'bandwidth': None,
        'extra': {
            'cpu': 4
        }
    },
    'r4.2xlarge': {
        'id': 'r4.2xlarge',
        'name': 'Memory Optimized Double Extra Large instance',
        'ram': GiB(61),
        'disk': 0,  # GB
        'bandwidth': None,
        'extra': {
            'cpu': 8
        }
    },
    'r4.4xlarge': {
        'id': 'r4.4xlarge',
        'name': 'Memory Optimized Quadruple Extra Large instance',
        'ram': GiB(122),
        'disk': 0,  # GB
        'bandwidth': None,
        'extra': {
            'cpu': 16
        }
    },
    'r4.8xlarge': {
        'id': 'r4.8xlarge',
        'name': 'Memory Optimized Eight Extra Large instance',
        'ram': GiB(244),
        'disk': 0,  # GB
        'bandwidth': None,
        'extra': {
            'cpu': 32
        }
    },
    'r4.16xlarge': {
        'id': 'r4.16xlarge',
        'name': 'Memory Optimized Sixteen Extra Large instance',
        'ram': GiB(488),
        'disk': 0,  # GB
        'bandwidth': None,
        'extra': {
            'cpu': 64
        }
    },
    # Burstable Performance General Purpose
    't2.nano': {
        'id': 't2.nano',
        'name': 'Burstable Performance Nano Instance',
        'ram': 512,
        'disk': 0,  # EBS Only
        'bandwidth': None,
        'extra': {
            'cpu': 1
        }
    },
    't2.micro': {
        'id': 't2.micro',
        'name': 'Burstable Performance Micro Instance',
        'ram': GiB(1),
        'disk': 0,  # EBS Only
        'bandwidth': None,
        'extra': {
            'cpu': 1
        }
    },
    't2.small': {
        'id': 't2.small',
        'name': 'Burstable Performance Small Instance',
        'ram': GiB(2),
        'disk': 0,  # EBS Only
        'bandwidth': None,
        'extra': {
            'cpu': 1
        }
    },
    't2.medium': {
        'id': 't2.medium',
        'name': 'Burstable Performance Medium Instance',
        'ram': GiB(4),
        'disk': 0,  # EBS Only
        'bandwidth': None,
        'extra': {
            'cpu': 2
        }
    },
    't2.large': {
        'id': 't2.large',
        'name': 'Burstable Performance Medium Instance',
        'ram': GiB(8),
        'disk': 0,  # EBS Only
        'bandwidth': None,
        'extra': {
            'cpu': 2
        }
    },
    'x1.32xlarge': {
        'id': 'x1.32xlarge',
        'name': 'Memory Optimized ThirtyTwo Extra Large instance',
        'ram': GiB(1952),
        'disk': 2 * 1920,  # GB
        'bandwidth': None,
        'extra': {
            'cpu': 128
        }
    }
}

#  From <https://aws.amazon.com/marketplace/help/200777880>
REGION_DETAILS = {
    # US East (Northern Virginia) Region
    'us-east-1': {
        'endpoint': 'ec2.us-east-1.amazonaws.com',
        'api_name': 'ec2_us_east',
        'country': 'USA',
        'signature_version': '2',
        'instance_types': [
            't1.micro',
            'm1.small',
            'm1.medium',
            'm1.large',
            'm1.xlarge',
            'm2.xlarge',
            'm2.2xlarge',
            'm2.4xlarge',
            'm3.medium',
            'm3.large',
            'm3.xlarge',
            'm3.2xlarge',
            'm4.large',
            'm4.xlarge',
            'm4.2xlarge',
            'm4.4xlarge',
            'm4.10xlarge',
            'm4.16xlarge',
            'c1.medium',
            'c1.xlarge',
            'cc2.8xlarge',
            'c3.large',
            'c3.xlarge',
            'c3.2xlarge',
            'c3.4xlarge',
            'c3.8xlarge',
            'c4.large',
            'c4.xlarge',
            'c4.2xlarge',
            'c4.4xlarge',
            'c4.8xlarge',
            'cg1.4xlarge',
            'g2.2xlarge',
            'g2.8xlarge',
            'cr1.8xlarge',
            'hs1.8xlarge',
            'i2.xlarge',
            'i2.2xlarge',
            'i2.4xlarge',
            'i2.8xlarge',
            'd2.xlarge',
            'd2.2xlarge',
            'd2.4xlarge',
            'd2.8xlarge',
            'r3.large',
            'r3.xlarge',
            'r3.2xlarge',
            'r3.4xlarge',
            'r3.8xlarge',
            'r4.large',
            'r4.xlarge',
            'r4.2xlarge',
            'r4.4xlarge',
            'r4.8xlarge',
            'r4.16xlarge',
            't2.nano',
            't2.micro',
            't2.small',
            't2.medium',
            't2.large',
            'x1.32xlarge'
        ]
    },
    # US West (Northern California) Region
    'us-west-1': {
        'endpoint': 'ec2.us-west-1.amazonaws.com',
        'api_name': 'ec2_us_west',
        'country': 'USA',
        'signature_version': '2',
        'instance_types': [
            't1.micro',
            'm1.small',
            'm1.medium',
            'm1.large',
            'm1.xlarge',
            'm2.xlarge',
            'm2.2xlarge',
            'm2.4xlarge',
            'm3.medium',
            'm3.large',
            'm3.xlarge',
            'm3.2xlarge',
            'm4.large',
            'm4.xlarge',
            'm4.2xlarge',
            'm4.4xlarge',
            'm4.10xlarge',
            'm4.16xlarge',
            'c1.medium',
            'c1.xlarge',
            'g2.2xlarge',
            'g2.8xlarge',
            'c3.large',
            'c3.xlarge',
            'c3.2xlarge',
            'c3.4xlarge',
            'c3.8xlarge',
            'c4.large',
            'c4.xlarge',
            'c4.2xlarge',
            'c4.4xlarge',
            'c4.8xlarge',
            'i2.xlarge',
            'i2.2xlarge',
            'i2.4xlarge',
            'i2.8xlarge',
            'r3.large',
            'r3.xlarge',
            'r3.2xlarge',
            'r3.4xlarge',
            'r3.8xlarge',
            'r4.large',
            'r4.xlarge',
            'r4.2xlarge',
            'r4.4xlarge',
            'r4.8xlarge',
            'r4.16xlarge',
            't2.nano',
            't2.micro',
            't2.small',
            't2.medium',
            't2.large'
        ]
    },
    # US East (Ohio) Region
    'us-east-2': {
        'endpoint': 'ec2.us-east-2.amazonaws.com',
        'api_name': 'ec2_us_east_ohio',
        'country': 'USA',
        'signature_version': '2',
        'instance_types': [
            't1.micro',
            'm1.small',
            'm1.medium',
            'm1.large',
            'm1.xlarge',
            'm2.xlarge',
            'm2.2xlarge',
            'm2.4xlarge',
            'm3.medium',
            'm3.large',
            'm3.xlarge',
            'm3.2xlarge',
            'm4.large',
            'm4.xlarge',
            'm4.2xlarge',
            'm4.4xlarge',
            'm4.10xlarge',
            'm4.16xlarge',
            'c1.medium',
            'c1.xlarge',
            'cc2.8xlarge',
            'c3.large',
            'c3.xlarge',
            'c3.2xlarge',
            'c3.4xlarge',
            'c3.8xlarge',
            'c4.large',
            'c4.xlarge',
            'c4.2xlarge',
            'c4.4xlarge',
            'c4.8xlarge',
            'cg1.4xlarge',
            'g2.2xlarge',
            'g2.8xlarge',
            'cr1.8xlarge',
            'hs1.8xlarge',
            'i2.xlarge',
            'i2.2xlarge',
            'i2.4xlarge',
            'i2.8xlarge',
            'd2.xlarge',
            'd2.2xlarge',
            'd2.4xlarge',
            'd2.8xlarge',
            'r3.large',
            'r3.xlarge',
            'r3.2xlarge',
            'r3.4xlarge',
            'r3.8xlarge',
            'r4.large',
            'r4.xlarge',
            'r4.2xlarge',
            'r4.4xlarge',
            'r4.8xlarge',
            'r4.16xlarge',
            't2.nano',
            't2.micro',
            't2.small',
            't2.medium',
            't2.large',
            'x1.32xlarge'
        ]
    },
    # US West (Oregon) Region
    'us-west-2': {
        'endpoint': 'ec2.us-west-2.amazonaws.com',
        'api_name': 'ec2_us_west_oregon',
        'country': 'US',
        'signature_version': '2',
        'instance_types': [
            't1.micro',
            'm1.small',
            'm1.medium',
            'm1.large',
            'm1.xlarge',
            'm2.xlarge',
            'm2.2xlarge',
            'm2.4xlarge',
            'm3.medium',
            'm3.large',
            'm3.xlarge',
            'm3.2xlarge',
            'm4.large',
            'm4.xlarge',
            'm4.2xlarge',
            'm4.4xlarge',
            'm4.10xlarge',
            'm4.16xlarge',
            'c1.medium',
            'c1.xlarge',
            'g2.2xlarge',
            'g2.8xlarge',
            'p2.xlarge',
            'p2.8xlarge',
            'p2.16xlarge',
            'c3.large',
            'c3.xlarge',
            'c3.2xlarge',
            'c3.4xlarge',
            'c3.8xlarge',
            'c4.large',
            'c4.xlarge',
            'c4.2xlarge',
            'c4.4xlarge',
            'c4.8xlarge',
            'hs1.8xlarge',
            'cc2.8xlarge',
            'i2.xlarge',
            'i2.2xlarge',
            'i2.4xlarge',
            'i2.8xlarge',
            'd2.xlarge',
            'd2.2xlarge',
            'd2.4xlarge',
            'd2.8xlarge',
            'r3.large',
            'r3.xlarge',
            'r3.2xlarge',
            'r3.4xlarge',
            'r3.8xlarge',
            'r4.large',
            'r4.xlarge',
            'r4.2xlarge',
            'r4.4xlarge',
            'r4.8xlarge',
            'r4.16xlarge',
            't2.nano',
            't2.micro',
            't2.small',
            't2.medium',
            't2.large',
            'x1.32xlarge'
        ]
    },
    # EU (Ireland) Region
    'eu-west-1': {
        'endpoint': 'ec2.eu-west-1.amazonaws.com',
        'api_name': 'ec2_eu_west',
        'country': 'Ireland',
        'signature_version': '2',
        'instance_types': [
            't1.micro',
            'm1.small',
            'm1.medium',
            'm1.large',
            'm1.xlarge',
            'm2.xlarge',
            'm2.2xlarge',
            'm2.4xlarge',
            'm3.medium',
            'm3.large',
            'm3.xlarge',
            'm3.2xlarge',
            'm4.large',
            'm4.xlarge',
            'm4.2xlarge',
            'm4.4xlarge',
            'm4.10xlarge',
            'm4.16xlarge',
            'c1.medium',
            'c1.xlarge',
            'g2.2xlarge',
            'g2.8xlarge',
            'c3.large',
            'c3.xlarge',
            'c3.2xlarge',
            'c3.4xlarge',
            'c3.8xlarge',
            'c4.large',
            'c4.xlarge',
            'c4.2xlarge',
            'c4.4xlarge',
            'c4.8xlarge',
            'hs1.8xlarge',
            'cc2.8xlarge',
            'i2.xlarge',
            'i2.2xlarge',
            'i2.4xlarge',
            'i2.8xlarge',
            'd2.xlarge',
            'd2.2xlarge',
            'd2.4xlarge',
            'd2.8xlarge',
            'r3.large',
            'r3.xlarge',
            'r3.2xlarge',
            'r3.4xlarge',
            'r3.8xlarge',
            'r4.large',
            'r4.xlarge',
            'r4.2xlarge',
            'r4.4xlarge',
            'r4.8xlarge',
            'r4.16xlarge',
            't2.nano',
            't2.micro',
            't2.small',
            't2.medium',
            't2.large',
            'x1.32xlarge'
        ]
    },
    # EU (London) Region
    'eu-west-2': {
        'endpoint': 'ec2.eu-west-2.amazonaws.com',
        'api_name': 'ec2_eu_west_london',
        'country': 'United Kingdom',
        'signature_version': '4',
        'instance_types': [
            't1.micro',
            'm1.small',
            'm1.medium',
            'm1.large',
            'm1.xlarge',
            'm2.xlarge',
            'm2.2xlarge',
            'm2.4xlarge',
            'm3.medium',
            'm3.large',
            'm3.xlarge',
            'm3.2xlarge',
            'm4.large',
            'm4.xlarge',
            'm4.2xlarge',
            'm4.4xlarge',
            'm4.10xlarge',
            'm4.16xlarge',
            'c1.medium',
            'c1.xlarge',
            'cc2.8xlarge',
            'c3.large',
            'c3.xlarge',
            'c3.2xlarge',
            'c3.4xlarge',
            'c3.8xlarge',
            'c4.large',
            'c4.xlarge',
            'c4.2xlarge',
            'c4.4xlarge',
            'c4.8xlarge',
            'cg1.4xlarge',
            'g2.2xlarge',
            'g2.8xlarge',
            'cr1.8xlarge',
            'hs1.8xlarge',
            'i2.xlarge',
            'i2.2xlarge',
            'i2.4xlarge',
            'i2.8xlarge',
            'd2.xlarge',
            'd2.2xlarge',
            'd2.4xlarge',
            'd2.8xlarge',
            'r3.large',
            'r3.xlarge',
            'r3.2xlarge',
            'r3.4xlarge',
            'r3.8xlarge',
            't2.nano',
            't2.micro',
            't2.small',
            't2.medium',
            't2.large',
            'x1.32xlarge'
        ]
    },
    # EU (Frankfurt) Region
    'eu-central-1': {
        'endpoint': 'ec2.eu-central-1.amazonaws.com',
        'api_name': 'ec2_eu_central',
        'country': 'Frankfurt',
        'signature_version': '4',
        'instance_types': [
            'm3.medium',
            'm3.large',
            'm3.xlarge',
            'm3.2xlarge',
            'c3.large',
            'c3.xlarge',
            'c3.2xlarge',
            'c3.4xlarge',
            'c4.large',
            'c4.xlarge',
            'c4.2xlarge',
            'c4.4xlarge',
            'c4.8xlarge',
            'm4.large',
            'm4.xlarge',
            'm4.2xlarge',
            'm4.4xlarge',
            'm4.10xlarge',
            'm4.16xlarge',
            'c3.8xlarge',
            'i2.xlarge',
            'i2.2xlarge',
            'i2.4xlarge',
            'i2.8xlarge',
            'd2.xlarge',
            'd2.2xlarge',
            'd2.4xlarge',
            'd2.8xlarge',
            'r3.large',
            'r3.xlarge',
            'r3.2xlarge',
            'r3.4xlarge',
            'r3.8xlarge',
            'r4.large',
            'r4.xlarge',
            'r4.2xlarge',
            'r4.4xlarge',
            'r4.8xlarge',
            'r4.16xlarge',
            't2.micro',
            't2.small',
            't2.medium',
            't2.large',
            'x1.32xlarge'
        ]
    },
    # Asia Pacific (Mumbai, India) Region
    'ap-south-1': {
        'endpoint': 'ec2.ap-south-1.amazonaws.com',
        'api_name': 'ec2_ap_south_1',
        'country': 'India',
        'signature_version': '4',
        'instance_types': [
            't2.nano',
            't2.micro',
            't2.small',
            't2.medium',
            't2.large',
            'm4.large',
            'm4.xlarge',
            'm4.2xlarge',
            'm4.4xlarge',
            'm4.10xlarge',
            'm4.16xlarge',
            'c4.large',
            'c4.xlarge',
            'c4.2xlarge',
            'c4.4xlarge',
            'c4.8xlarge',
            'r3.large',
            'r3.xlarge',
            'r3.2xlarge',
            'r3.4xlarge',
            'r3.8xlarge',
            'r4.large',
            'r4.xlarge',
            'r4.2xlarge',
            'r4.4xlarge',
            'r4.8xlarge',
            'r4.16xlarge',
            'i2.xlarge',
            'i2.2xlarge',
            'i2.4xlarge',
            'i2.8xlarge',
            'd2.xlarge',
            'd2.2xlarge',
            'd2.4xlarge',
            'd2.8xlarge'
        ]
    },
    # Asia Pacific (Singapore) Region
    'ap-southeast-1': {
        'endpoint': 'ec2.ap-southeast-1.amazonaws.com',
        'api_name': 'ec2_ap_southeast',
        'country': 'Singapore',
        'signature_version': '2',
        'instance_types': [
            't1.micro',
            'm1.small',
            'm1.medium',
            'm1.large',
            'm1.xlarge',
            'm2.xlarge',
            'm2.2xlarge',
            'm2.4xlarge',
            'm3.medium',
            'm3.large',
            'm3.xlarge',
            'm3.2xlarge',
            'm4.large',
            'm4.xlarge',
            'm4.2xlarge',
            'm4.4xlarge',
            'm4.10xlarge',
            'm4.16xlarge',
            'c1.medium',
            'c1.xlarge',
            'c3.large',
            'c3.xlarge',
            'c3.2xlarge',
            'c3.4xlarge',
            'c3.8xlarge',
            'c4.large',
            'c4.xlarge',
            'c4.2xlarge',
            'c4.4xlarge',
            'c4.8xlarge',
            'hs1.8xlarge',
            'i2.xlarge',
            'i2.2xlarge',
            'i2.4xlarge',
            'i2.8xlarge',
            'd2.xlarge',
            'd2.2xlarge',
            'd2.4xlarge',
            'd2.8xlarge',
            't2.nano',
            't2.micro',
            't2.small',
            't2.medium',
            't2.large',
            'r4.large',
            'r4.xlarge',
            'r4.2xlarge',
            'r4.4xlarge',
            'r4.8xlarge',
            'r4.16xlarge',
            'x1.32xlarge'
        ]
    },
    # Asia Pacific (Tokyo) Region
    'ap-northeast-1': {
        'endpoint': 'ec2.ap-northeast-1.amazonaws.com',
        'api_name': 'ec2_ap_northeast',
        'country': 'Japan',
        'signature_version': '2',
        'instance_types': [
            't1.micro',
            'm1.small',
            'm1.medium',
            'm1.large',
            'm1.xlarge',
            'm2.xlarge',
            'm2.2xlarge',
            'm2.4xlarge',
            'm3.medium',
            'm3.large',
            'm3.xlarge',
            'm3.2xlarge',
            'c1.medium',
            'g2.2xlarge',
            'g2.8xlarge',
            'c1.xlarge',
            'c3.large',
            'c3.xlarge',
            'c3.2xlarge',
            'c3.4xlarge',
            'c3.8xlarge',
            'c4.large',
            'c4.xlarge',
            'c4.2xlarge',
            'c4.4xlarge',
            'c4.8xlarge',
            'm4.large',
            'm4.xlarge',
            'm4.2xlarge',
            'm4.4xlarge',
            'm4.10xlarge',
            'm4.16xlarge',
            'hs1.8xlarge',
            'i2.xlarge',
            'i2.2xlarge',
            'i2.4xlarge',
            'i2.8xlarge',
            'd2.xlarge',
            'd2.2xlarge',
            'd2.4xlarge',
            'd2.8xlarge',
            'r3.large',
            'r3.xlarge',
            'r3.2xlarge',
            'r3.4xlarge',
            'r3.8xlarge',
            'r4.large',
            'r4.xlarge',
            'r4.2xlarge',
            'r4.4xlarge',
            'r4.8xlarge',
            'r4.16xlarge',
            't2.nano',
            't2.micro',
            't2.small',
            't2.medium',
            't2.large',
            'x1.32xlarge'
        ]
    },
    # Asia Pacific (Seoul) Region
    'ap-northeast-2': {
        'endpoint': 'ec2.ap-northeast-2.amazonaws.com',
        'api_name': 'ec2_ap_northeast',
        'country': 'South Korea',
        'signature_version': '4',
        'instance_types': [
            'c4.large',
            'c4.xlarge',
            'c4.2xlarge',
            'c4.4xlarge',
            'c4.8xlarge',
            'm4.large',
            'm4.xlarge',
            'm4.2xlarge',
            'm4.4xlarge',
            'm4.10xlarge',
            'm4.16xlarge',
            'i2.xlarge',
            'i2.2xlarge',
            'i2.4xlarge',
            'i2.8xlarge',
            'd2.xlarge',
            'd2.2xlarge',
            'd2.4xlarge',
            'd2.8xlarge',
            'r3.large',
            'r3.xlarge',
            'r3.2xlarge',
            'r3.4xlarge',
            'r3.8xlarge',
            'r4.large',
            'r4.xlarge',
            'r4.2xlarge',
            'r4.4xlarge',
            'r4.8xlarge',
            'r4.16xlarge',
            't2.nano',
            't2.micro',
            't2.small',
            't2.medium',
            't2.large',
            'x1.32xlarge'
        ]
    },
    # South America (Sao Paulo) Region
    'sa-east-1': {
        'endpoint': 'ec2.sa-east-1.amazonaws.com',
        'api_name': 'ec2_sa_east',
        'country': 'Brazil',
        'signature_version': '2',
        'instance_types': [
            't1.micro',
            'm1.small',
            'm1.medium',
            'm1.large',
            'm1.xlarge',
            'm2.xlarge',
            'm2.2xlarge',
            'm2.4xlarge',
            'm3.medium',
            'm3.large',
            'm3.xlarge',
            'm3.2xlarge',
            'm4.large',
            'm4.xlarge',
            'm4.2xlarge',
            'm4.4xlarge',
            'm4.10xlarge',
            'm4.16xlarge',
            'c1.medium',
            'c1.xlarge',
            'r4.large',
            'r4.xlarge',
            'r4.2xlarge',
            'r4.4xlarge',
            'r4.8xlarge',
            'r4.16xlarge',
            't2.nano',
            't2.micro',
            't2.small',
            't2.medium',
            't2.large'
        ]
    },
    # Asia Pacific (Sydney) Region
    'ap-southeast-2': {
        'endpoint': 'ec2.ap-southeast-2.amazonaws.com',
        'api_name': 'ec2_ap_southeast_2',
        'country': 'Australia',
        'signature_version': '2',
        'instance_types': [
            't1.micro',
            'm1.small',
            'm1.medium',
            'm1.large',
            'm1.xlarge',
            'm2.xlarge',
            'm2.2xlarge',
            'm2.4xlarge',
            'm3.medium',
            'm3.large',
            'm3.xlarge',
            'm3.2xlarge',
            'm4.large',
            'm4.xlarge',
            'm4.2xlarge',
            'm4.4xlarge',
            'm4.10xlarge',
            'm4.16xlarge',
            'c1.medium',
            'c1.xlarge',
            'c3.large',
            'c3.xlarge',
            'c3.2xlarge',
            'c3.4xlarge',
            'c3.8xlarge',
            'c4.large',
            'c4.xlarge',
            'c4.2xlarge',
            'c4.4xlarge',
            'c4.8xlarge',
            'hs1.8xlarge',
            'i2.xlarge',
            'i2.2xlarge',
            'i2.4xlarge',
            'i2.8xlarge',
            'd2.xlarge',
            'd2.2xlarge',
            'd2.4xlarge',
            'd2.8xlarge',
            'r3.large',
            'r3.xlarge',
            'r3.2xlarge',
            'r3.4xlarge',
            'r3.8xlarge',
            'r4.large',
            'r4.xlarge',
            'r4.2xlarge',
            'r4.4xlarge',
            'r4.8xlarge',
            'r4.16xlarge',
            't2.micro',
            't2.small',
            't2.medium',
            't2.large',
            'x1.32xlarge'
        ]
    },
    # Canada (Central) Region
    'ca-central-1': {
        'endpoint': 'ec2.ca-central-1.amazonaws.com',
        'api_name': 'ec2_ca_central_1',
        'country': 'Canada',
        'signature_version': '4',
        'instance_types': [
            't1.micro',
            'm1.small',
            'm1.medium',
            'm1.large',
            'm1.xlarge',
            'm2.xlarge',
            'm2.2xlarge',
            'm2.4xlarge',
            'm3.medium',
            'm3.large',
            'm3.xlarge',
            'm3.2xlarge',
            'm4.large',
            'm4.xlarge',
            'm4.2xlarge',
            'm4.4xlarge',
            'm4.10xlarge',
            'm4.16xlarge',
            'c1.medium',
            'c1.xlarge',
            'cc2.8xlarge',
            'c3.large',
            'c3.xlarge',
            'c3.2xlarge',
            'c3.4xlarge',
            'c3.8xlarge',
            'c4.large',
            'c4.xlarge',
            'c4.2xlarge',
            'c4.4xlarge',
            'c4.8xlarge',
            'cg1.4xlarge',
            'g2.2xlarge',
            'g2.8xlarge',
            'cr1.8xlarge',
            'hs1.8xlarge',
            'i2.xlarge',
            'i2.2xlarge',
            'i2.4xlarge',
            'i2.8xlarge',
            'd2.xlarge',
            'd2.2xlarge',
            'd2.4xlarge',
            'd2.8xlarge',
            'r3.large',
            'r3.xlarge',
            'r3.2xlarge',
            'r3.4xlarge',
            'r3.8xlarge',
            't2.nano',
            't2.micro',
            't2.small',
            't2.medium',
            't2.large',
            'x1.32xlarge'
        ]
    },
    'us-gov-west-1': {
        'endpoint': 'ec2.us-gov-west-1.amazonaws.com',
        'api_name': 'ec2_us_govwest',
        'country': 'US',
        'signature_version': '2',
        'instance_types': [
            't1.micro',
            'm1.small',
            'm1.medium',
            'm1.large',
            'm1.xlarge',
            'm2.xlarge',
            'm2.2xlarge',
            'm2.4xlarge',
            'm3.medium',
            'm3.large',
            'm3.xlarge',
            'm3.2xlarge',
            'm4.large',
            'm4.xlarge',
            'm4.2xlarge',
            'm4.4xlarge',
            'm4.10xlarge',
            'm4.16xlarge',
            'c1.medium',
            'c1.xlarge',
            'g2.2xlarge',
            'g2.8xlarge',
            'c3.large',
            'c3.xlarge',
            'c3.2xlarge',
            'c3.4xlarge',
            'c3.8xlarge',
            'c4.large',
            'c4.xlarge',
            'c4.2xlarge',
            'c4.4xlarge',
            'c4.8xlarge',
            'hs1.4xlarge',
            'hs1.8xlarge',
            'i2.xlarge',
            'i2.2xlarge',
            'i2.4xlarge',
            'i2.8xlarge',
            'r3.large',
            'r3.xlarge',
            'r3.2xlarge',
            'r3.4xlarge',
            'r3.8xlarge',
            'r4.large',
            'r4.xlarge',
            'r4.2xlarge',
            'r4.4xlarge',
            'r4.8xlarge',
            'r4.16xlarge',
            't2.nano',
            't2.micro',
            't2.small',
            't2.medium',
            't2.large'
        ]
    },
    'nimbus': {
        # Nimbus clouds have 3 EC2-style instance types but their particular
        # RAM allocations are configured by the admin
        'country': 'custom',
        'signature_version': '2',
        'instance_types': [
            'm1.small',
            'm1.large',
            'm1.xlarge'
        ]
    }
}


"""
Sizes must be hardcoded because Outscale doesn't provide an API to fetch them.
Outscale cloud instances share some names with EC2 but have different
specifications so declare them in another constant.
"""
OUTSCALE_INSTANCE_TYPES = {
    't1.micro': {
        'id': 't1.micro',
        'name': 'Micro Instance',
        'ram': 615,
        'disk': 0,
        'bandwidth': None
    },
    'm1.small': {
        'id': 'm1.small',
        'name': 'Standard Small Instance',
        'ram': 1740,
        'disk': 150,
        'bandwidth': None
    },
    'm1.medium': {
        'id': 'm1.medium',
        'name': 'Standard Medium Instance',
        'ram': 3840,
        'disk': 420,
        'bandwidth': None
    },
    'm1.large': {
        'id': 'm1.large',
        'name': 'Standard Large Instance',
        'ram': 7680,
        'disk': 840,
        'bandwidth': None
    },
    'm1.xlarge': {
        'id': 'm1.xlarge',
        'name': 'Standard Extra Large Instance',
        'ram': 15360,
        'disk': 1680,
        'bandwidth': None
    },
    'c1.medium': {
        'id': 'c1.medium',
        'name': 'Compute Optimized Medium Instance',
        'ram': 1740,
        'disk': 340,
        'bandwidth': None
    },
    'c1.xlarge': {
        'id': 'c1.xlarge',
        'name': 'Compute Optimized Extra Large Instance',
        'ram': 7168,
        'disk': 1680,
        'bandwidth': None
    },
    'c3.large': {
        'id': 'c3.large',
        'name': 'Compute Optimized Large Instance',
        'ram': 3840,
        'disk': 32,
        'bandwidth': None
    },
    'c3.xlarge': {
        'id': 'c3.xlarge',
        'name': 'Compute Optimized Extra Large Instance',
        'ram': 7168,
        'disk': 80,
        'bandwidth': None
    },
    'c3.2xlarge': {
        'id': 'c3.2xlarge',
        'name': 'Compute Optimized Double Extra Large Instance',
        'ram': 15359,
        'disk': 160,
        'bandwidth': None
    },
    'c3.4xlarge': {
        'id': 'c3.4xlarge',
        'name': 'Compute Optimized Quadruple Extra Large Instance',
        'ram': 30720,
        'disk': 320,
        'bandwidth': None
    },
    'c3.8xlarge': {
        'id': 'c3.8xlarge',
        'name': 'Compute Optimized Eight Extra Large Instance',
        'ram': 61440,
        'disk': 640,
        'bandwidth': None
    },
    'm2.xlarge': {
        'id': 'm2.xlarge',
        'name': 'High Memory Extra Large Instance',
        'ram': 17510,
        'disk': 420,
        'bandwidth': None
    },
    'm2.2xlarge': {
        'id': 'm2.2xlarge',
        'name': 'High Memory Double Extra Large Instance',
        'ram': 35020,
        'disk': 840,
        'bandwidth': None
    },
    'm2.4xlarge': {
        'id': 'm2.4xlarge',
        'name': 'High Memory Quadruple Extra Large Instance',
        'ram': 70042,
        'disk': 1680,
        'bandwidth': None
    },
    'nv1.small': {
        'id': 'nv1.small',
        'name': 'GPU Small Instance',
        'ram': 1739,
        'disk': 150,
        'bandwidth': None
    },
    'nv1.medium': {
        'id': 'nv1.medium',
        'name': 'GPU Medium Instance',
        'ram': 3839,
        'disk': 420,
        'bandwidth': None
    },
    'nv1.large': {
        'id': 'nv1.large',
        'name': 'GPU Large Instance',
        'ram': 7679,
        'disk': 840,
        'bandwidth': None
    },
    'nv1.xlarge': {
        'id': 'nv1.xlarge',
        'name': 'GPU Extra Large Instance',
        'ram': 15358,
        'disk': 1680,
        'bandwidth': None
    },
    'g2.2xlarge': {
        'id': 'g2.2xlarge',
        'name': 'GPU Double Extra Large Instance',
        'ram': 15360,
        'disk': 60,
        'bandwidth': None
    },
    'cc1.4xlarge': {
        'id': 'cc1.4xlarge',
        'name': 'Cluster Compute Quadruple Extra Large Instance',
        'ram': 24576,
        'disk': 1680,
        'bandwidth': None
    },
    'cc2.8xlarge': {
        'id': 'cc2.8xlarge',
        'name': 'Cluster Compute Eight Extra Large Instance',
        'ram': 65536,
        'disk': 3360,
        'bandwidth': None
    },
    'hi1.xlarge': {
        'id': 'hi1.xlarge',
        'name': 'High Storage Extra Large Instance',
        'ram': 15361,
        'disk': 1680,
        'bandwidth': None
    },
    'm3.xlarge': {
        'id': 'm3.xlarge',
        'name': 'High Storage Optimized Extra Large Instance',
        'ram': 15357,
        'disk': 0,
        'bandwidth': None
    },
    'm3.2xlarge': {
        'id': 'm3.2xlarge',
        'name': 'High Storage Optimized Double Extra Large Instance',
        'ram': 30720,
        'disk': 0,
        'bandwidth': None
    },
    'm3s.xlarge': {
        'id': 'm3s.xlarge',
        'name': 'High Storage Optimized Extra Large Instance',
        'ram': 15359,
        'disk': 0,
        'bandwidth': None
    },
    'm3s.2xlarge': {
        'id': 'm3s.2xlarge',
        'name': 'High Storage Optimized Double Extra Large Instance',
        'ram': 30719,
        'disk': 0,
        'bandwidth': None
    },
    'cr1.8xlarge': {
        'id': 'cr1.8xlarge',
        'name': 'Memory Optimized Eight Extra Large Instance',
        'ram': 249855,
        'disk': 240,
        'bandwidth': None
    },
    'os1.2xlarge': {
        'id': 'os1.2xlarge',
        'name': 'Memory Optimized, High Storage, Passthrough NIC Double Extra '
                'Large Instance',
        'ram': 65536,
        'disk': 60,
        'bandwidth': None
    },
    'os1.4xlarge': {
        'id': 'os1.4xlarge',
        'name': 'Memory Optimized, High Storage, Passthrough NIC Quadruple Ext'
                'ra Large Instance',
        'ram': 131072,
        'disk': 120,
        'bandwidth': None
    },
    'os1.8xlarge': {
        'id': 'os1.8xlarge',
        'name': 'Memory Optimized, High Storage, Passthrough NIC Eight Extra L'
                'arge Instance',
        'ram': 249856,
        'disk': 500,
        'bandwidth': None
    },
    'oc1.4xlarge': {
        'id': 'oc1.4xlarge',
        'name': 'Outscale Quadruple Extra Large Instance',
        'ram': 24575,
        'disk': 1680,
        'bandwidth': None
    },
    'oc2.8xlarge': {
        'id': 'oc2.8xlarge',
        'name': 'Outscale Eight Extra Large Instance',
        'ram': 65535,
        'disk': 3360,
        'bandwidth': None
    }
}


"""
The function manipulating Outscale cloud regions will be overridden because
Outscale instances types are in a separate dict so also declare Outscale cloud
regions in some other constants.
"""
OUTSCALE_SAS_REGION_DETAILS = {
    'eu-west-3': {
        'endpoint': 'api-ppd.outscale.com',
        'api_name': 'osc_sas_eu_west_3',
        'country': 'FRANCE',
        'instance_types': [
            't1.micro',
            'm1.small',
            'm1.medium',
            'm1.large',
            'm1.xlarge',
            'c1.medium',
            'c1.xlarge',
            'm2.xlarge',
            'm2.2xlarge',
            'm2.4xlarge',
            'nv1.small',
            'nv1.medium',
            'nv1.large',
            'nv1.xlarge',
            'cc1.4xlarge',
            'cc2.8xlarge',
            'm3.xlarge',
            'm3.2xlarge',
            'cr1.8xlarge',
            'os1.8xlarge'
        ]
    },
    'eu-west-1': {
        'endpoint': 'api.eu-west-1.outscale.com',
        'api_name': 'osc_sas_eu_west_1',
        'country': 'FRANCE',
        'instance_types': [
            't1.micro',
            'm1.small',
            'm1.medium',
            'm1.large',
            'm1.xlarge',
            'c1.medium',
            'c1.xlarge',
            'm2.xlarge',
            'm2.2xlarge',
            'm2.4xlarge',
            'nv1.small',
            'nv1.medium',
            'nv1.large',
            'nv1.xlarge',
            'cc1.4xlarge',
            'cc2.8xlarge',
            'm3.xlarge',
            'm3.2xlarge',
            'cr1.8xlarge',
            'os1.8xlarge'
        ]
    },
    'eu-west-2': {
        'endpoint': 'fcu.eu-west-2.outscale.com',
        'api_name': 'osc_sas_eu_west_2',
        'country': 'FRANCE',
        'instance_types': [
            't1.micro',
            'm1.small',
            'm1.medium',
            'm1.large',
            'm1.xlarge',
            'c1.medium',
            'c1.xlarge',
            'm2.xlarge',
            'm2.2xlarge',
            'm2.4xlarge',
            'nv1.small',
            'nv1.medium',
            'nv1.large',
            'nv1.xlarge',
            'cc1.4xlarge',
            'cc2.8xlarge',
            'm3.xlarge',
            'm3.2xlarge',
            'cr1.8xlarge',
            'os1.8xlarge'
        ]
    },
    'us-east-1': {
        'endpoint': 'api.us-east-1.outscale.com',
        'api_name': 'osc_sas_us_east_1',
        'country': 'USA',
        'instance_types': [
            't1.micro',
            'm1.small',
            'm1.medium',
            'm1.large',
            'm1.xlarge',
            'c1.medium',
            'c1.xlarge',
            'm2.xlarge',
            'm2.2xlarge',
            'm2.4xlarge',
            'nv1.small',
            'nv1.medium',
            'nv1.large',
            'nv1.xlarge',
            'cc1.4xlarge',
            'cc2.8xlarge',
            'm3.xlarge',
            'm3.2xlarge',
            'cr1.8xlarge',
            'os1.8xlarge'
        ]
    },
    'us-east-2': {
        'endpoint': 'fcu.us-east-2.outscale.com',
        'api_name': 'osc_sas_us_east_2',
        'country': 'USA',
        'instance_types': [
            't1.micro',
            'm1.small',
            'm1.medium',
            'm1.large',
            'm1.xlarge',
            'c1.medium',
            'c1.xlarge',
            'm2.xlarge',
            'm2.2xlarge',
            'm2.4xlarge',
            'nv1.small',
            'nv1.medium',
            'nv1.large',
            'nv1.xlarge',
            'cc1.4xlarge',
            'cc2.8xlarge',
            'm3.xlarge',
            'm3.2xlarge',
            'cr1.8xlarge',
            'os1.8xlarge'
        ]
    },
    'us-east-2': {
        'endpoint': 'fcu.us-east-2.outscale.com',
        'api_name': 'osc_sas_us_east_2',
        'country': 'USA',
        'instance_types': [
            't1.micro',
            'm1.small',
            'm1.medium',
            'm1.large',
            'm1.xlarge',
            'c1.medium',
            'c1.xlarge',
            'm2.xlarge',
            'm2.2xlarge',
            'm2.4xlarge',
            'nv1.small',
            'nv1.medium',
            'nv1.large',
            'nv1.xlarge',
            'cc1.4xlarge',
            'cc2.8xlarge',
            'm3.xlarge',
            'm3.2xlarge',
            'p2.xlarge',
            'p2.8xlarge',
            'p2.16xlarge',
            'cr1.8xlarge',
            'os1.8xlarge'
        ]
    },
    'us-east-2': {
        'endpoint': 'fcu.us-east-2.outscale.com',
        'api_name': 'osc_sas_us_east_2',
        'country': 'USA',
        'instance_types': [
            't1.micro',
            'm1.small',
            'm1.medium',
            'm1.large',
            'm1.xlarge',
            'c1.medium',
            'c1.xlarge',
            'm2.xlarge',
            'm2.2xlarge',
            'm2.4xlarge',
            'nv1.small',
            'nv1.medium',
            'nv1.large',
            'nv1.xlarge',
            'cc1.4xlarge',
            'cc2.8xlarge',
            'm3.xlarge',
            'm3.2xlarge',
            'cr1.8xlarge',
            'os1.8xlarge'
        ]
    },
    'us-east-2': {
        'endpoint': 'fcu.us-east-2.outscale.com',
        'api_name': 'osc_sas_us_east_2',
        'country': 'USA',
        'instance_types': [
            't1.micro',
            'm1.small',
            'm1.medium',
            'm1.large',
            'm1.xlarge',
            'c1.medium',
            'c1.xlarge',
            'm2.xlarge',
            'm2.2xlarge',
            'm2.4xlarge',
            'nv1.small',
            'nv1.medium',
            'nv1.large',
            'nv1.xlarge',
            'cc1.4xlarge',
            'cc2.8xlarge',
            'm3.xlarge',
            'm3.2xlarge',
            'cr1.8xlarge',
            'os1.8xlarge'
        ]
    }
}


OUTSCALE_INC_REGION_DETAILS = {
    'eu-west-1': {
        'endpoint': 'api.eu-west-1.outscale.com',
        'api_name': 'osc_inc_eu_west_1',
        'country': 'FRANCE',
        'instance_types': [
            't1.micro',
            'm1.small',
            'm1.medium',
            'm1.large',
            'm1.xlarge',
            'c1.medium',
            'c1.xlarge',
            'm2.xlarge',
            'm2.2xlarge',
            'm2.4xlarge',
            'p2.xlarge',
            'p2.8xlarge',
            'p2.16xlarge',
            'nv1.small',
            'nv1.medium',
            'nv1.large',
            'nv1.xlarge',
            'cc1.4xlarge',
            'cc2.8xlarge',
            'm3.xlarge',
            'm3.2xlarge',
            'cr1.8xlarge',
            'os1.8xlarge'
        ]
    },
    'eu-west-2': {
        'endpoint': 'fcu.eu-west-2.outscale.com',
        'api_name': 'osc_inc_eu_west_2',
        'country': 'FRANCE',
        'instance_types': [
            't1.micro',
            'm1.small',
            'm1.medium',
            'm1.large',
            'm1.xlarge',
            'c1.medium',
            'c1.xlarge',
            'm2.xlarge',
            'm2.2xlarge',
            'm2.4xlarge',
            'nv1.small',
            'nv1.medium',
            'nv1.large',
            'nv1.xlarge',
            'cc1.4xlarge',
            'cc2.8xlarge',
            'm3.xlarge',
            'm3.2xlarge',
            'cr1.8xlarge',
            'os1.8xlarge'
        ]
    },
    'eu-west-3': {
        'endpoint': 'api-ppd.outscale.com',
        'api_name': 'osc_inc_eu_west_3',
        'country': 'FRANCE',
        'instance_types': [
            't1.micro',
            'm1.small',
            'm1.medium',
            'm1.large',
            'm1.xlarge',
            'c1.medium',
            'c1.xlarge',
            'm2.xlarge',
            'm2.2xlarge',
            'm2.4xlarge',
            'nv1.small',
            'nv1.medium',
            'nv1.large',
            'nv1.xlarge',
            'cc1.4xlarge',
            'cc2.8xlarge',
            'm3.xlarge',
            'm3.2xlarge',
            'cr1.8xlarge',
            'os1.8xlarge'
        ]
    },
    'us-east-1': {
        'endpoint': 'api.us-east-1.outscale.com',
        'api_name': 'osc_inc_us_east_1',
        'country': 'USA',
        'instance_types': [
            't1.micro',
            'm1.small',
            'm1.medium',
            'm1.large',
            'm1.xlarge',
            'c1.medium',
            'c1.xlarge',
            'm2.xlarge',
            'm2.2xlarge',
            'm2.4xlarge',
            'nv1.small',
            'nv1.medium',
            'nv1.large',
            'nv1.xlarge',
            'cc1.4xlarge',
            'cc2.8xlarge',
            'm3.xlarge',
            'm3.2xlarge',
            'cr1.8xlarge',
            'os1.8xlarge'
        ]
    },
    'us-east-2': {
        'endpoint': 'fcu.us-east-2.outscale.com',
        'api_name': 'osc_inc_us_east_2',
        'country': 'USA',
        'instance_types': [
            't1.micro',
            'm1.small',
            'm1.medium',
            'm1.large',
            'm1.xlarge',
            'c1.medium',
            'c1.xlarge',
            'm2.xlarge',
            'm2.2xlarge',
            'm2.4xlarge',
            'nv1.small',
            'nv1.medium',
            'nv1.large',
            'nv1.xlarge',
            'cc1.4xlarge',
            'cc2.8xlarge',
            'm3.xlarge',
            'm3.2xlarge',
            'cr1.8xlarge',
            'os1.8xlarge'
        ]
    }
}


"""
Define the extra dictionary for specific resources
"""
RESOURCE_EXTRA_ATTRIBUTES_MAP = {
    'ebs_volume': {
        'snapshot_id': {
            'xpath': 'ebs/snapshotId',
            'transform_func': str
        },
        'volume_id': {
            'xpath': 'ebs/volumeId',
            'transform_func': str
        },
        'volume_size': {
            'xpath': 'ebs/volumeSize',
            'transform_func': int
        },
        'delete': {
            'xpath': 'ebs/deleteOnTermination',
            'transform_func': str
        },
        'volume_type': {
            'xpath': 'ebs/volumeType',
            'transform_func': str
        },
        'iops': {
            'xpath': 'ebs/iops',
            'transform_func': int
        }
    },
    'elastic_ip': {
        'allocation_id': {
            'xpath': 'allocationId',
            'transform_func': str,
        },
        'association_id': {
            'xpath': 'associationId',
            'transform_func': str,
        },
        'interface_id': {
            'xpath': 'networkInterfaceId',
            'transform_func': str,
        },
        'owner_id': {
            'xpath': 'networkInterfaceOwnerId',
            'transform_func': str,
        },
        'private_ip': {
            'xpath': 'privateIp',
            'transform_func': str,
        }
    },
    'image': {
        'state': {
            'xpath': 'imageState',
            'transform_func': str
        },
        'owner_id': {
            'xpath': 'imageOwnerId',
            'transform_func': str
        },
        'owner_alias': {
            'xpath': 'imageOwnerAlias',
            'transform_func': str
        },
        'is_public': {
            'xpath': 'isPublic',
            'transform_func': str
        },
        'architecture': {
            'xpath': 'architecture',
            'transform_func': str
        },
        'image_type': {
            'xpath': 'imageType',
            'transform_func': str
        },
        'image_location': {
            'xpath': 'imageLocation',
            'transform_func': str
        },
        'platform': {
            'xpath': 'platform',
            'transform_func': str
        },
        'description': {
            'xpath': 'description',
            'transform_func': str
        },
        'root_device_type': {
            'xpath': 'rootDeviceType',
            'transform_func': str
        },
        'virtualization_type': {
            'xpath': 'virtualizationType',
            'transform_func': str
        },
        'hypervisor': {
            'xpath': 'hypervisor',
            'transform_func': str
        },
        'kernel_id': {
            'xpath': 'kernelId',
            'transform_func': str
        },
        'ramdisk_id': {
            'xpath': 'ramdiskId',
            'transform_func': str
        },
        'ena_support': {
            'xpath': 'enaSupport',
            'transform_func': str
        },
        'sriov_net_support': {
            'xpath': 'sriovNetSupport',
            'transform_func': str
        }
    },
    'network': {
        'state': {
            'xpath': 'state',
            'transform_func': str
        },
        'dhcp_options_id': {
            'xpath': 'dhcpOptionsId',
            'transform_func': str
        },
        'instance_tenancy': {
            'xpath': 'instanceTenancy',
            'transform_func': str
        },
        'is_default': {
            'xpath': 'isDefault',
            'transform_func': str
        }
    },
    'network_interface': {
        'subnet_id': {
            'xpath': 'subnetId',
            'transform_func': str
        },
        'vpc_id': {
            'xpath': 'vpcId',
            'transform_func': str
        },
        'zone': {
            'xpath': 'availabilityZone',
            'transform_func': str
        },
        'description': {
            'xpath': 'description',
            'transform_func': str
        },
        'owner_id': {
            'xpath': 'ownerId',
            'transform_func': str
        },
        'mac_address': {
            'xpath': 'macAddress',
            'transform_func': str
        },
        'private_dns_name': {
            'xpath': 'privateIpAddressesSet/privateDnsName',
            'transform_func': str
        },
        'source_dest_check': {
            'xpath': 'sourceDestCheck',
            'transform_func': str
        }
    },
    'network_interface_attachment': {
        'attachment_id': {
            'xpath': 'attachment/attachmentId',
            'transform_func': str
        },
        'instance_id': {
            'xpath': 'attachment/instanceId',
            'transform_func': str
        },
        'owner_id': {
            'xpath': 'attachment/instanceOwnerId',
            'transform_func': str
        },
        'device_index': {
            'xpath': 'attachment/deviceIndex',
            'transform_func': int
        },
        'status': {
            'xpath': 'attachment/status',
            'transform_func': str
        },
        'attach_time': {
            'xpath': 'attachment/attachTime',
            'transform_func': parse_date
        },
        'delete': {
            'xpath': 'attachment/deleteOnTermination',
            'transform_func': str
        }
    },
    'node': {
        'availability': {
            'xpath': 'placement/availabilityZone',
            'transform_func': str
        },
        'architecture': {
            'xpath': 'architecture',
            'transform_func': str
        },
        'client_token': {
            'xpath': 'clientToken',
            'transform_func': str
        },
        'dns_name': {
            'xpath': 'dnsName',
            'transform_func': str
        },
        'hypervisor': {
            'xpath': 'hypervisor',
            'transform_func': str
        },
        'iam_profile': {
            'xpath': 'iamInstanceProfile/id',
            'transform_func': str
        },
        'image_id': {
            'xpath': 'imageId',
            'transform_func': str
        },
        'instance_id': {
            'xpath': 'instanceId',
            'transform_func': str
        },
        'instance_lifecycle': {
            'xpath': 'instanceLifecycle',
            'transform_func': str
        },
        'instance_tenancy': {
            'xpath': 'placement/tenancy',
            'transform_func': str
        },
        'instance_type': {
            'xpath': 'instanceType',
            'transform_func': str
        },
        'key_name': {
            'xpath': 'keyName',
            'transform_func': str
        },
        'launch_index': {
            'xpath': 'amiLaunchIndex',
            'transform_func': int
        },
        'launch_time': {
            'xpath': 'launchTime',
            'transform_func': str
        },
        'kernel_id': {
            'xpath': 'kernelId',
            'transform_func': str
        },
        'monitoring': {
            'xpath': 'monitoring/state',
            'transform_func': str
        },
        'platform': {
            'xpath': 'platform',
            'transform_func': str
        },
        'private_dns': {
            'xpath': 'privateDnsName',
            'transform_func': str
        },
        'ramdisk_id': {
            'xpath': 'ramdiskId',
            'transform_func': str
        },
        'root_device_type': {
            'xpath': 'rootDeviceType',
            'transform_func': str
        },
        'root_device_name': {
            'xpath': 'rootDeviceName',
            'transform_func': str
        },
        'reason': {
            'xpath': 'reason',
            'transform_func': str
        },
        'source_dest_check': {
            'xpath': 'sourceDestCheck',
            'transform_func': str
        },
        'status': {
            'xpath': 'instanceState/name',
            'transform_func': str
        },
        'subnet_id': {
            'xpath': 'subnetId',
            'transform_func': str
        },
        'virtualization_type': {
            'xpath': 'virtualizationType',
            'transform_func': str
        },
        'ebs_optimized': {
            'xpath': 'ebsOptimized',
            'transform_func': str
        },
        'vpc_id': {
            'xpath': 'vpcId',
            'transform_func': str
        }
    },
    'reserved_node': {
        'instance_type': {
            'xpath': 'instanceType',
            'transform_func': str
        },
        'availability': {
            'xpath': 'availabilityZone',
            'transform_func': str
        },
        'start': {
            'xpath': 'start',
            'transform_func': str
        },
        'duration': {
            'xpath': 'duration',
            'transform_func': int
        },
        'usage_price': {
            'xpath': 'usagePrice',
            'transform_func': float
        },
        'fixed_price': {
            'xpath': 'fixedPrice',
            'transform_func': float
        },
        'instance_count': {
            'xpath': 'instanceCount',
            'transform_func': int
        },
        'description': {
            'xpath': 'productDescription',
            'transform_func': str
        },
        'instance_tenancy': {
            'xpath': 'instanceTenancy',
            'transform_func': str
        },
        'currency_code': {
            'xpath': 'currencyCode',
            'transform_func': str
        },
        'offering_type': {
            'xpath': 'offeringType',
            'transform_func': str
        }
    },
    'security_group': {
        'vpc_id': {
            'xpath': 'vpcId',
            'transform_func': str
        },
        'description': {
            'xpath': 'groupDescription',
            'transform_func': str
        },
        'owner_id': {
            'xpath': 'ownerId',
            'transform_func': str
        }
    },
    'snapshot': {
        'volume_id': {
            'xpath': 'volumeId',
            'transform_func': str
        },
        'state': {
            'xpath': 'status',
            'transform_func': str
        },
        'description': {
            'xpath': 'description',
            'transform_func': str
        },
        'progress': {
            'xpath': 'progress',
            'transform_func': str
        },
        'start_time': {
            'xpath': 'startTime',
            'transform_func': parse_date
        }
    },
    'subnet': {
        'cidr_block': {
            'xpath': 'cidrBlock',
            'transform_func': str
        },
        'available_ips': {
            'xpath': 'availableIpAddressCount',
            'transform_func': int
        },
        'zone': {
            'xpath': 'availabilityZone',
            'transform_func': str
        },
        'vpc_id': {
            'xpath': 'vpcId',
            'transform_func': str
        }
    },
    'volume': {
        'device': {
            'xpath': 'attachmentSet/item/device',
            'transform_func': str
        },
        'snapshot_id': {
            'xpath': 'snapshotId',
            'transform_func': lambda v: str(v) or None
        },
        'iops': {
            'xpath': 'iops',
            'transform_func': int
        },
        'zone': {
            'xpath': 'availabilityZone',
            'transform_func': str
        },
        'create_time': {
            'xpath': 'createTime',
            'transform_func': parse_date
        },
        'state': {
            'xpath': 'status',
            'transform_func': str
        },
        'attach_time': {
            'xpath': 'attachmentSet/item/attachTime',
            'transform_func': parse_date
        },
        'attachment_status': {
            'xpath': 'attachmentSet/item/status',
            'transform_func': str
        },
        'instance_id': {
            'xpath': 'attachmentSet/item/instanceId',
            'transform_func': str
        },
        'delete': {
            'xpath': 'attachmentSet/item/deleteOnTermination',
            'transform_func': str
        },
        'type': {
            'xpath': 'volumeType',
            'transform_func': str
        }
    },
    'route_table': {
        'vpc_id': {
            'xpath': 'vpcId',
            'transform_func': str
        }
    }
}

VALID_EC2_REGIONS = REGION_DETAILS.keys()
VALID_EC2_REGIONS = [r for r in VALID_EC2_REGIONS if r != 'nimbus']


class EC2NodeLocation(NodeLocation):
    def __init__(self, id, name, country, driver, availability_zone):
        super(EC2NodeLocation, self).__init__(id, name, country, driver)
        self.availability_zone = availability_zone

    def __repr__(self):
        return (('<EC2NodeLocation: id=%s, name=%s, country=%s, '
                 'availability_zone=%s driver=%s>')
                % (self.id, self.name, self.country,
                   self.availability_zone, self.driver.name))


class EC2Response(AWSBaseResponse):
    """
    EC2 specific response parsing and error handling.
    """

    def parse_error(self):
        err_list = []
        # Okay, so for Eucalyptus, you can get a 403, with no body,
        # if you are using the wrong user/password.
        msg = "Failure: 403 Forbidden"
        if self.status == 403 and self.body[:len(msg)] == msg:
            raise InvalidCredsError(msg)

        try:
            body = ET.XML(self.body)
        except:
            raise MalformedResponseError("Failed to parse XML",
                                         body=self.body, driver=EC2NodeDriver)

        for err in body.findall('Errors/Error'):
            code, message = err.getchildren()
            err_list.append('%s: %s' % (code.text, message.text))
            if code.text == 'InvalidClientTokenId':
                raise InvalidCredsError(err_list[-1])
            if code.text == 'SignatureDoesNotMatch':
                raise InvalidCredsError(err_list[-1])
            if code.text == 'AuthFailure':
                raise InvalidCredsError(err_list[-1])
            if code.text == 'OptInRequired':
                raise InvalidCredsError(err_list[-1])
            if code.text == 'IdempotentParameterMismatch':
                raise IdempotentParamError(err_list[-1])
            if code.text == 'InvalidKeyPair.NotFound':
                # TODO: Use connection context instead
                match = re.match(r'.*\'(.+?)\'.*', message.text)

                if match:
                    name = match.groups()[0]
                else:
                    name = None

                raise KeyPairDoesNotExistError(name=name,
                                               driver=self.connection.driver)
        return '\n'.join(err_list)


class EC2Connection(SignedAWSConnection):
    """
    Represents a single connection to the EC2 Endpoint.
    """

    version = API_VERSION
    host = REGION_DETAILS['us-east-1']['endpoint']
    responseCls = EC2Response
    service_name = 'ec2'


class ExEC2AvailabilityZone(object):
    """
    Extension class which stores information about an EC2 availability zone.

    Note: This class is EC2 specific.
    """

    def __init__(self, name, zone_state, region_name):
        self.name = name
        self.zone_state = zone_state
        self.region_name = region_name

    def __repr__(self):
        return (('<ExEC2AvailabilityZone: name=%s, zone_state=%s, '
                 'region_name=%s>')
                % (self.name, self.zone_state, self.region_name))


class EC2ReservedNode(Node):
    """
    Class which stores information about EC2 reserved instances/nodes
    Inherits from Node and passes in None for name and private/public IPs

    Note: This class is EC2 specific.
    """

    def __init__(self, id, state, driver, size=None, image=None, extra=None):
        super(EC2ReservedNode, self).__init__(id=id, name=None, state=state,
                                              public_ips=None,
                                              private_ips=None,
                                              driver=driver, extra=extra)

    def __repr__(self):
        return (('<EC2ReservedNode: id=%s>') % (self.id))


class EC2SecurityGroup(object):
    """
    Represents information about a Security group

    Note: This class is EC2 specific.
    """

    def __init__(self, id, name, ingress_rules, egress_rules, extra=None):
        self.id = id
        self.name = name
        self.ingress_rules = ingress_rules
        self.egress_rules = egress_rules
        self.extra = extra or {}

    def __repr__(self):
        return (('<EC2SecurityGroup: id=%s, name=%s')
                % (self.id, self.name))


class EC2PlacementGroup(object):
    """
    Represents information about a Placement Grous

    Note: This class is EC2 specific.
    """
    def __init__(self, name, state, strategy='cluster', extra=None):
        self.name = name
        self.strategy = strategy
        self.extra = extra or {}

    def __repr__(self):
        return '<EC2PlacementGroup: name=%s, state=%s>' % (self.name,
                                                           self.strategy)


class EC2Network(object):
    """
    Represents information about a VPC (Virtual Private Cloud) network

    Note: This class is EC2 specific.
    """

    def __init__(self, id, name, cidr_block, extra=None):
        self.id = id
        self.name = name
        self.cidr_block = cidr_block
        self.extra = extra or {}

    def __repr__(self):
        return (('<EC2Network: id=%s, name=%s')
                % (self.id, self.name))


class EC2NetworkSubnet(object):
    """
    Represents information about a VPC (Virtual Private Cloud) subnet

    Note: This class is EC2 specific.
    """

    def __init__(self, id, name, state, extra=None):
        self.id = id
        self.name = name
        self.state = state
        self.extra = extra or {}

    def __repr__(self):
        return (('<EC2NetworkSubnet: id=%s, name=%s') % (self.id, self.name))


class EC2NetworkInterface(object):
    """
    Represents information about a VPC network interface

    Note: This class is EC2 specific. The state parameter denotes the current
    status of the interface. Valid values for state are attaching, attached,
    detaching and detached.
    """

    def __init__(self, id, name, state, extra=None):
        self.id = id
        self.name = name
        self.state = state
        self.extra = extra or {}

    def __repr__(self):
        return (('<EC2NetworkInterface: id=%s, name=%s')
                % (self.id, self.name))


class ElasticIP(object):
    """
    Represents information about an elastic IP address

    :param      ip: The elastic IP address
    :type       ip: ``str``

    :param      domain: The domain that the IP resides in (EC2-Classic/VPC).
                        EC2 classic is represented with standard and VPC
                        is represented with vpc.
    :type       domain: ``str``

    :param      instance_id: The identifier of the instance which currently
                             has the IP associated.
    :type       instance_id: ``str``

    Note: This class is used to support both EC2 and VPC IPs.
          For VPC specific attributes are stored in the extra
          dict to make promotion to the base API easier.
    """

    def __init__(self, ip, domain, instance_id, extra=None):
        self.ip = ip
        self.domain = domain
        self.instance_id = instance_id
        self.extra = extra or {}

    def __repr__(self):
        return (('<ElasticIP: ip=%s, domain=%s, instance_id=%s>')
                % (self.ip, self.domain, self.instance_id))


class VPCInternetGateway(object):
    """
    Class which stores information about VPC Internet Gateways.

    Note: This class is VPC specific.
    """

    def __init__(self, id, name, vpc_id, state, driver, extra=None):
        self.id = id
        self.name = name
        self.vpc_id = vpc_id
        self.state = state
        self.extra = extra or {}

    def __repr__(self):
        return (('<VPCInternetGateway: id=%s>') % (self.id))


class EC2RouteTable(object):
    """
    Class which stores information about VPC Route Tables.

    Note: This class is VPC specific.
    """

    def __init__(self, id, name, routes, subnet_associations,
                 propagating_gateway_ids, extra=None):
        """
        :param      id: The ID of the route table.
        :type       id: ``str``

        :param      name: The name of the route table.
        :type       name: ``str``

        :param      routes: A list of routes in the route table.
        :type       routes: ``list`` of :class:`EC2Route`

        :param      subnet_associations: A list of associations between the
                                         route table and one or more subnets.
        :type       subnet_associations: ``list`` of
                                         :class:`EC2SubnetAssociation`

        :param      propagating_gateway_ids: The list of IDs of any virtual
                                             private gateways propagating the
                                             routes.
        :type       propagating_gateway_ids: ``list``
        """

        self.id = id
        self.name = name
        self.routes = routes
        self.subnet_associations = subnet_associations
        self.propagating_gateway_ids = propagating_gateway_ids
        self.extra = extra or {}

    def __repr__(self):
        return (('<EC2RouteTable: id=%s>') % (self.id))


class EC2Route(object):
    """
    Class which stores information about a Route.

    Note: This class is VPC specific.
    """

    def __init__(self, cidr, gateway_id, instance_id, owner_id,
                 interface_id, state, origin, vpc_peering_connection_id):
        """
        :param      cidr: The CIDR block used for the destination match.
        :type       cidr: ``str``

        :param      gateway_id: The ID of a gateway attached to the VPC.
        :type       gateway_id: ``str``

        :param      instance_id: The ID of a NAT instance in the VPC.
        :type       instance_id: ``str``

        :param      owner_id: The AWS account ID of the owner of the instance.
        :type       owner_id: ``str``

        :param      interface_id: The ID of the network interface.
        :type       interface_id: ``str``

        :param      state: The state of the route (active | blackhole).
        :type       state: ``str``

        :param      origin: Describes how the route was created.
        :type       origin: ``str``

        :param      vpc_peering_connection_id: The ID of the VPC
                                               peering connection.
        :type       vpc_peering_connection_id: ``str``
        """

        self.cidr = cidr
        self.gateway_id = gateway_id
        self.instance_id = instance_id
        self.owner_id = owner_id
        self.interface_id = interface_id
        self.state = state
        self.origin = origin
        self.vpc_peering_connection_id = vpc_peering_connection_id

    def __repr__(self):
        return (('<EC2Route: cidr=%s>') % (self.cidr))


class EC2SubnetAssociation(object):
    """
    Class which stores information about Route Table associated with
    a given Subnet in a VPC

    Note: This class is VPC specific.
    """

    def __init__(self, id, route_table_id, subnet_id, main=False):
        """
        :param      id: The ID of the subnet association in the VPC.
        :type       id: ``str``

        :param      route_table_id: The ID of a route table in the VPC.
        :type       route_table_id: ``str``

        :param      subnet_id: The ID of a subnet in the VPC.
        :type       subnet_id: ``str``

        :param      main: If true, means this is a main VPC route table.
        :type       main: ``bool``
        """

        self.id = id
        self.route_table_id = route_table_id
        self.subnet_id = subnet_id
        self.main = main

    def __repr__(self):
        return (('<EC2SubnetAssociation: id=%s>') % (self.id))


class BaseEC2NodeDriver(NodeDriver):
    """
    Base Amazon EC2 node driver.

    Used for main EC2 and other derivate driver classes to inherit from it.
    """

    connectionCls = EC2Connection
    features = {'create_node': ['ssh_key']}
    path = '/'
    signature_version = DEFAULT_SIGNATURE_VERSION

    NODE_STATE_MAP = {
        'pending': NodeState.PENDING,
        'running': NodeState.RUNNING,
        'shutting-down': NodeState.UNKNOWN,
        'terminated': NodeState.TERMINATED
    }

    # http://docs.aws.amazon.com/AWSEC2/latest/APIReference/API_Volume.html
    VOLUME_STATE_MAP = {
        'available': StorageVolumeState.AVAILABLE,
        'in-use': StorageVolumeState.INUSE,
        'error': StorageVolumeState.ERROR,
        'creating': StorageVolumeState.CREATING,
        'deleting': StorageVolumeState.DELETING,
        'deleted': StorageVolumeState.DELETED,
        'error_deleting': StorageVolumeState.ERROR
    }

    SNAPSHOT_STATE_MAP = {
        'pending': VolumeSnapshotState.CREATING,
        'completed': VolumeSnapshotState.AVAILABLE,
        'error': VolumeSnapshotState.ERROR,
    }

    def list_nodes(self, ex_node_ids=None, ex_filters=None):
        """
        Lists all nodes.

        Ex_node_ids parameter is used to filter the list of
        nodes that should be returned. Only the nodes
        with the corresponding node IDs will be returned.

        :param      ex_node_ids: List of ``node.id``
        :type       ex_node_ids: ``list`` of ``str``

        :param      ex_filters: The filters so that the list includes
                                information for certain nodes only.
        :type       ex_filters: ``dict``

        :rtype: ``list`` of :class:`Node`
        """

        params = {'Action': 'DescribeInstances'}

        if ex_node_ids:
            params.update(self._pathlist('InstanceId', ex_node_ids))

        if ex_filters:
            params.update(self._build_filters(ex_filters))

        elem = self.connection.request(self.path, params=params).object

        nodes = []
        for rs in findall(element=elem, xpath='reservationSet/item',
                          namespace=NAMESPACE):
            nodes += self._to_nodes(rs, 'instancesSet/item')

        nodes_elastic_ips_mappings = self.ex_describe_addresses(nodes)

        for node in nodes:
            ips = nodes_elastic_ips_mappings[node.id]
            node.public_ips.extend(ips)

        return nodes

    def list_sizes(self, location=None):
        available_types = REGION_DETAILS[self.region_name]['instance_types']
        sizes = []

        for instance_type in available_types:
            attributes = INSTANCE_TYPES[instance_type]
            attributes = copy.deepcopy(attributes)
            price = self._get_size_price(size_id=instance_type)
            attributes.update({'price': price})
            sizes.append(NodeSize(driver=self, **attributes))
        return sizes

    def list_images(self, location=None, ex_image_ids=None, ex_owner=None,
                    ex_executableby=None, ex_filters=None):
        """
        Lists all images
        @inherits: :class:`NodeDriver.list_images`

        Ex_image_ids parameter is used to filter the list of
        images that should be returned. Only the images
        with the corresponding image IDs will be returned.

        Ex_owner parameter is used to filter the list of
        images that should be returned. Only the images
        with the corresponding owner will be returned.
        Valid values: amazon|aws-marketplace|self|all|aws id

        Ex_executableby parameter describes images for which
        the specified user has explicit launch permissions.
        The user can be an AWS account ID, self to return
        images for which the sender of the request has
        explicit launch permissions, or all to return
        images with public launch permissions.
        Valid values: all|self|aws id

        Ex_filters parameter is used to filter the list of
        images that should be returned. Only images matching
        the filter will be returned.

        :param      ex_image_ids: List of ``NodeImage.id``
        :type       ex_image_ids: ``list`` of ``str``

        :param      ex_owner: Owner name
        :type       ex_owner: ``str``

        :param      ex_executableby: Executable by
        :type       ex_executableby: ``str``

        :param      ex_filters: Filter by
        :type       ex_filters: ``dict``

        :rtype: ``list`` of :class:`NodeImage`
        """
        params = {'Action': 'DescribeImages'}

        if ex_owner:
            params.update({'Owner.1': ex_owner})

        if ex_executableby:
            params.update({'ExecutableBy.1': ex_executableby})

        if ex_image_ids:
            for index, image_id in enumerate(ex_image_ids):
                index += 1
                params.update({'ImageId.%s' % (index): image_id})

        if ex_filters:
            params.update(self._build_filters(ex_filters))

        images = self._to_images(
            self.connection.request(self.path, params=params).object
        )
        return images

    def get_image(self, image_id):
        """
        Gets an image based on an image_id.

        :param image_id: Image identifier
        :type image_id: ``str``

        :return: A NodeImage object
        :rtype: :class:`NodeImage`

        """
        images = self.list_images(ex_image_ids=[image_id])
        image = images[0]

        return image

    def list_locations(self):
        locations = []
        for index, availability_zone in \
                enumerate(self.ex_list_availability_zones()):
                    locations.append(EC2NodeLocation(
                        index, availability_zone.name, self.country, self,
                        availability_zone)
                    )
        return locations

    def list_volumes(self, node=None):
        params = {
            'Action': 'DescribeVolumes',
        }
        if node:
            filters = {'attachment.instance-id': node.id}
            params.update(self._build_filters(filters))

        response = self.connection.request(self.path, params=params).object
        volumes = [self._to_volume(el) for el in response.findall(
            fixxpath(xpath='volumeSet/item', namespace=NAMESPACE))
        ]
        return volumes

    def create_node(self, **kwargs):
        """
        Create a new EC2 node.

        Reference: http://bit.ly/8ZyPSy [docs.amazonwebservices.com]

        @inherits: :class:`NodeDriver.create_node`

        :keyword    ex_keyname: The name of the key pair
        :type       ex_keyname: ``str``

        :keyword    ex_userdata: User data
        :type       ex_userdata: ``str``

        :keyword    ex_security_groups: A list of names of security groups to
                                        assign to the node.
        :type       ex_security_groups:   ``list``

        :keyword    ex_security_group_ids: A list of ids of security groups to
                                        assign to the node.[for VPC nodes only]
        :type       ex_security_group_ids:   ``list``

        :keyword    ex_metadata: Key/Value metadata to associate with a node
        :type       ex_metadata: ``dict``

        :keyword    ex_mincount: Minimum number of instances to launch
        :type       ex_mincount: ``int``

        :keyword    ex_maxcount: Maximum number of instances to launch
        :type       ex_maxcount: ``int``

        :keyword    ex_clienttoken: Unique identifier to ensure idempotency
        :type       ex_clienttoken: ``str``

        :keyword    ex_blockdevicemappings: ``list`` of ``dict`` block device
                    mappings.
        :type       ex_blockdevicemappings: ``list`` of ``dict``

        :keyword    ex_iamprofile: Name or ARN of IAM profile
        :type       ex_iamprofile: ``str``

        :keyword    ex_ebs_optimized: EBS-Optimized if True
        :type       ex_ebs_optimized: ``bool``

        :keyword    ex_subnet: The subnet to launch the instance into.
        :type       ex_subnet: :class:`.EC2Subnet`

        :keyword    ex_placement_group: The name of the placement group to
                                        launch the instance into.
        :type       ex_placement_group: ``str``

        :keyword    ex_assign_public_ip: If True, the instance will
                                         be assigned a public ip address.
                                         Note : It takes takes a short
                                         while for the instance to be
                                         assigned the public ip so the
                                         node returned will NOT have
                                         the public ip assigned yet.
        :type       ex_assign_public_ip: ``bool``

        :keyword    ex_terminate_on_shutdown: Indicates if the instance
                                              should be terminated instead
                                              of just shut down when using
                                              the operating systems command
                                              for system shutdown.
        :type       ex_terminate_on_shutdown: ``bool``
        """
        image = kwargs["image"]
        size = kwargs["size"]
        params = {
            'Action': 'RunInstances',
            'ImageId': image.id,
            'MinCount': str(kwargs.get('ex_mincount', '1')),
            'MaxCount': str(kwargs.get('ex_maxcount', '1')),
            'InstanceType': size.id
        }

        if kwargs.get("ex_terminate_on_shutdown", False):
            params["InstanceInitiatedShutdownBehavior"] = "terminate"

        if 'ex_security_groups' in kwargs and 'ex_securitygroup' in kwargs:
            raise ValueError('You can only supply ex_security_groups or'
                             ' ex_securitygroup')

        # ex_securitygroup is here for backward compatibility
        ex_security_groups = kwargs.get('ex_security_groups', None)
        ex_securitygroup = kwargs.get('ex_securitygroup', None)
        security_groups = ex_security_groups or ex_securitygroup

        if security_groups:
            if not isinstance(security_groups, (tuple, list)):
                security_groups = [security_groups]

            for sig in range(len(security_groups)):
                params['SecurityGroup.%d' % (sig + 1,)] =\
                    security_groups[sig]

        if 'ex_security_group_ids' in kwargs and 'ex_subnet' not in kwargs:
            raise ValueError('You can only supply ex_security_group_ids'
                             ' combinated with ex_subnet')

        security_group_ids = kwargs.get('ex_security_group_ids', None)
        security_group_id_params = {}

        if security_group_ids:
            if not isinstance(security_group_ids, (tuple, list)):
                security_group_ids = [security_group_ids]

            for sig in range(len(security_group_ids)):
                security_group_id_params['SecurityGroupId.%d' % (sig + 1,)] =\
                    security_group_ids[sig]

        if 'location' in kwargs:
            availability_zone = getattr(kwargs['location'],
                                        'availability_zone', None)
            if availability_zone:
                if availability_zone.region_name != self.region_name:
                    raise AttributeError('Invalid availability zone: %s'
                                         % (availability_zone.name))
                params['Placement.AvailabilityZone'] = availability_zone.name

        if 'auth' in kwargs and 'ex_keyname' in kwargs:
            raise AttributeError('Cannot specify auth and ex_keyname together')

        if 'auth' in kwargs:
            auth = self._get_and_check_auth(kwargs['auth'])
            key = self.ex_find_or_import_keypair_by_key_material(auth.pubkey)
            params['KeyName'] = key['keyName']

        if 'ex_keyname' in kwargs:
            params['KeyName'] = kwargs['ex_keyname']

        if 'ex_userdata' in kwargs:
            params['UserData'] = base64.b64encode(b(kwargs['ex_userdata']))\
                .decode('utf-8')

        if 'ex_clienttoken' in kwargs:
            params['ClientToken'] = kwargs['ex_clienttoken']

        if 'ex_blockdevicemappings' in kwargs:
            params.update(self._get_block_device_mapping_params(
                          kwargs['ex_blockdevicemappings']))

        if 'ex_iamprofile' in kwargs:
            if not isinstance(kwargs['ex_iamprofile'], basestring):
                raise AttributeError('ex_iamprofile not string')

            if kwargs['ex_iamprofile'].startswith('arn:aws:iam:'):
                params['IamInstanceProfile.Arn'] = kwargs['ex_iamprofile']
            else:
                params['IamInstanceProfile.Name'] = kwargs['ex_iamprofile']

        if 'ex_ebs_optimized' in kwargs:
            params['EbsOptimized'] = kwargs['ex_ebs_optimized']

        subnet_id = None
        if 'ex_subnet' in kwargs:
            subnet_id = kwargs['ex_subnet'].id

        if 'ex_placement_group' in kwargs and kwargs['ex_placement_group']:
            params['Placement.GroupName'] = kwargs['ex_placement_group']

        assign_public_ip = kwargs.get('ex_assign_public_ip', False)
        # In the event that a public ip is requested a NetworkInterface
        # needs to be specified.  Some properties that would
        # normally be at the root (security group ids and subnet id)
        # need to be moved to the level of the NetworkInterface because
        # the NetworkInterface is no longer created implicitly
        if assign_public_ip:
            root_key = 'NetworkInterface.1.'
            params[root_key + 'AssociatePublicIpAddress'] = "true"
            # This means that when the instance is terminated, the
            # NetworkInterface we created for the instance will be
            # deleted automatically
            params[root_key + 'DeleteOnTermination'] = "true"
            # Required to be 0 if we are associating a public ip
            params[root_key + 'DeviceIndex'] = "0"

            if subnet_id:
                params[root_key + 'SubnetId'] = subnet_id

            for key, security_group_id in security_group_id_params.items():
                key = root_key + key
                params[key] = security_group_id
        else:
            params.update(security_group_id_params)
            if subnet_id:
                params['SubnetId'] = subnet_id

        object = self.connection.request(self.path, params=params).object
        nodes = self._to_nodes(object, 'instancesSet/item')

        for node in nodes:
            tags = {'Name': kwargs['name']}
            if 'ex_metadata' in kwargs:
                tags.update(kwargs['ex_metadata'])

            try:
                self.ex_create_tags(resource=node, tags=tags)
            except Exception:
                continue

            node.name = kwargs['name']
            node.extra.update({'tags': tags})

        if len(nodes) == 1:
            return nodes[0]
        else:
            return nodes

    def reboot_node(self, node):
        params = {'Action': 'RebootInstances'}
        params.update(self._pathlist('InstanceId', [node.id]))
        res = self.connection.request(self.path, params=params).object
        return self._get_boolean(res)

    def destroy_node(self, node):
        params = {'Action': 'TerminateInstances'}
        params.update(self._pathlist('InstanceId', [node.id]))
        res = self.connection.request(self.path, params=params).object
        return self._get_terminate_boolean(res)

    def create_volume(self, size, name, location=None, snapshot=None,
                      ex_volume_type='standard', ex_iops=None,
                      ex_encrypted=None, ex_kms_key_id=None):
        """
        Create a new volume.

        :param size: Size of volume in gigabytes (required)
        :type size: ``int``

        :param name: Name of the volume to be created
        :type name: ``str``

        :param location: Which data center to create a volume in. If
                               empty, undefined behavior will be selected.
                               (optional)
        :type location: :class:`.NodeLocation`

        :param snapshot:  Snapshot from which to create the new
                               volume.  (optional)
        :type snapshot:  :class:`.VolumeSnapshot`

        :param location: Datacenter in which to create a volume in.
        :type location: :class:`.ExEC2AvailabilityZone`

        :param ex_volume_type: Type of volume to create.
        :type ex_volume_type: ``str``

        :param iops: The number of I/O operations per second (IOPS)
                     that the volume supports. Only used if ex_volume_type
                     is io1.
        :type iops: ``int``

        :param ex_encrypted: Specifies whether the volume should be encrypted.
        :type ex_encrypted: ``bool``

        :param ex_kms_key_id: The full ARN of the AWS Key Management
                            Service (AWS KMS) customer master key (CMK) to use
                            when creating the encrypted volume.
                            Example:
                            arn:aws:kms:us-east-1:012345678910:key/abcd1234-a123
                            -456a-a12b-a123b4cd56ef.
                            Only used if encrypted is set to True.
        :type ex_kms_key_id: ``str``

        :return: The newly created volume.
        :rtype: :class:`StorageVolume`
        """
        valid_volume_types = ['standard', 'io1', 'gp2', 'st1', 'sc1']

        params = {
            'Action': 'CreateVolume',
            'Size': str(size)}

        if ex_volume_type and ex_volume_type not in valid_volume_types:
            raise ValueError('Invalid volume type specified: %s' %
                             (ex_volume_type))

        if snapshot:
            params['SnapshotId'] = snapshot.id

        if location is not None:
            params['AvailabilityZone'] = location.availability_zone.name

        if ex_volume_type:
            params['VolumeType'] = ex_volume_type

        if ex_volume_type == 'io1' and ex_iops:
            params['Iops'] = ex_iops

        if ex_encrypted is not None:
            params['Encrypted'] = 1

        if ex_kms_key_id is not None:
            params['KmsKeyId'] = ex_kms_key_id

        volume = self._to_volume(
            self.connection.request(self.path, params=params).object,
            name=name)

        if self.ex_create_tags(volume, {'Name': name}):
            volume.extra['tags']['Name'] = name

        return volume

    def attach_volume(self, node, volume, device):
        params = {
            'Action': 'AttachVolume',
            'VolumeId': volume.id,
            'InstanceId': node.id,
            'Device': device}

        self.connection.request(self.path, params=params)
        return True

    def detach_volume(self, volume, ex_force=False):
        params = {
            'Action': 'DetachVolume',
            'VolumeId': volume.id}

        if ex_force:
            params['Force'] = 1
        self.connection.request(self.path, params=params)
        return True

    def destroy_volume(self, volume):
        params = {
            'Action': 'DeleteVolume',
            'VolumeId': volume.id}
        response = self.connection.request(self.path, params=params).object
        return self._get_boolean(response)

    def create_volume_snapshot(self, volume, name=None):
        """
        Create snapshot from volume

        :param      volume: Instance of ``StorageVolume``
        :type       volume: ``StorageVolume``

        :param      name: Name of snapshot (optional)
        :type       name: ``str``

        :rtype: :class:`VolumeSnapshot`
        """
        params = {
            'Action': 'CreateSnapshot',
            'VolumeId': volume.id,
        }

        if name:
            params.update({
                'Description': name,
            })
        response = self.connection.request(self.path, params=params).object
        snapshot = self._to_snapshot(response, name)

        if name and self.ex_create_tags(snapshot, {'Name': name}):
            snapshot.extra['tags']['Name'] = name

        return snapshot

    def list_volume_snapshots(self, volume):
        return [snapshot for snapshot in self.list_snapshots(owner='self')
                if snapshot.extra["volume_id"] == volume.id]

    def list_snapshots(self, snapshot=None, owner=None):
        """
        Describes all snapshots.

        :param snapshot: If provided, only returns snapshot information for the
                         provided snapshot.

        :param owner: The owner of the snapshot: self|amazon|ID
        :type owner: ``str``

        :rtype: ``list`` of :class:`VolumeSnapshot`
        """
        params = {
            'Action': 'DescribeSnapshots',
        }
        if snapshot:
            params.update({
                'SnapshotId.1': snapshot.id,
            })
        if owner:
            params.update({
                'Owner.1': owner,
            })
        response = self.connection.request(self.path, params=params).object
        snapshots = self._to_snapshots(response)
        return snapshots

    def destroy_volume_snapshot(self, snapshot):
        params = {
            'Action': 'DeleteSnapshot',
            'SnapshotId': snapshot.id
        }
        response = self.connection.request(self.path, params=params).object
        return self._get_boolean(response)

    # Key pair management methods

    def list_key_pairs(self):
        params = {
            'Action': 'DescribeKeyPairs'
        }

        response = self.connection.request(self.path, params=params)
        elems = findall(element=response.object, xpath='keySet/item',
                        namespace=NAMESPACE)

        key_pairs = self._to_key_pairs(elems=elems)
        return key_pairs

    def get_key_pair(self, name):
        params = {
            'Action': 'DescribeKeyPairs',
            'KeyName': name
        }

        response = self.connection.request(self.path, params=params)
        elems = findall(element=response.object, xpath='keySet/item',
                        namespace=NAMESPACE)

        key_pair = self._to_key_pairs(elems=elems)[0]
        return key_pair

    def create_key_pair(self, name):
        params = {
            'Action': 'CreateKeyPair',
            'KeyName': name
        }

        response = self.connection.request(self.path, params=params)
        elem = response.object
        key_pair = self._to_key_pair(elem=elem)
        return key_pair

    def import_key_pair_from_string(self, name, key_material):
        base64key = ensure_string(base64.b64encode(b(key_material)))

        params = {
            'Action': 'ImportKeyPair',
            'KeyName': name,
            'PublicKeyMaterial': base64key
        }

        response = self.connection.request(self.path, params=params)
        elem = response.object
        key_pair = self._to_key_pair(elem=elem)
        return key_pair

    def delete_key_pair(self, key_pair):
        params = {
            'Action': 'DeleteKeyPair',
            'KeyName': key_pair.name
        }
        res = self.connection.request(self.path, params=params).object

        return self._get_boolean(res)

    def copy_image(self, image, source_region, name=None, description=None):
        """
        Copy an Amazon Machine Image from the specified source region
        to the current region.

        @inherits: :class:`NodeDriver.copy_image`

        :param      source_region: The region where the image resides
        :type       source_region: ``str``

        :param      image: Instance of class NodeImage
        :type       image: :class:`NodeImage`

        :param      name: The name of the new image
        :type       name: ``str``

        :param      description: The description of the new image
        :type       description: ``str``

        :return:    Instance of class ``NodeImage``
        :rtype:     :class:`NodeImage`
        """
        params = {'Action': 'CopyImage',
                  'SourceRegion': source_region,
                  'SourceImageId': image.id}

        if name is not None:
            params['Name'] = name

        if description is not None:
            params['Description'] = description

        image = self._to_image(
            self.connection.request(self.path, params=params).object)

        return image

    def create_image(self, node, name, description=None, reboot=False,
                     block_device_mapping=None):
        """
        Create an Amazon Machine Image based off of an EBS-backed instance.

        @inherits: :class:`NodeDriver.create_image`

        :param      node: Instance of ``Node``
        :type       node: :class: `Node`

        :param      name: The name for the new image
        :type       name: ``str``

        :param      block_device_mapping: A dictionary of the disk layout
                                          An example of this dict is included
                                          below.
        :type       block_device_mapping: ``list`` of ``dict``

        :param      reboot: Whether or not to shutdown the instance before
                               creation. Amazon calls this NoReboot and
                               sets it to false by default to ensure a
                               clean image.
        :type       reboot: ``bool``

        :param      description: An optional description for the new image
        :type       description: ``str``

        An example block device mapping dictionary is included:

        mapping = [{'VirtualName': None,
                    'Ebs': {'VolumeSize': 10,
                            'VolumeType': 'standard',
                            'DeleteOnTermination': 'true'},
                            'DeviceName': '/dev/sda1'}]

        :return:    Instance of class ``NodeImage``
        :rtype:     :class:`NodeImage`
        """
        params = {'Action': 'CreateImage',
                  'InstanceId': node.id,
                  'Name': name,
                  'NoReboot': not reboot}

        if description is not None:
            params['Description'] = description

        if block_device_mapping is not None:
            params.update(self._get_block_device_mapping_params(
                block_device_mapping))

        image = self._to_image(
            self.connection.request(self.path, params=params).object)

        return image

    def delete_image(self, image):
        """
        Deletes an image at Amazon given a NodeImage object

        @inherits: :class:`NodeDriver.delete_image`

        :param image: Instance of ``NodeImage``
        :type image: :class: `NodeImage`

        :rtype:     ``bool``
        """
        params = {'Action': 'DeregisterImage',
                  'ImageId': image.id}

        response = self.connection.request(self.path, params=params).object
        return self._get_boolean(response)

    def ex_create_placement_group(self, name):
        """
        Creates a new placement group.

        :param name: The name for the new placement group
        :type name: ``str``

        :rtype: ``bool``
        """
        params = {'Action': 'CreatePlacementGroup',
                  'Strategy': 'cluster',
                  'GroupName': name}
        response = self.connection.request(self.path, params=params).object
        return self._get_boolean(response)

    def ex_delete_placement_group(self, name):
        """
        Deletes a placement group.

        :param name: The placement group name
        :type name: ``str``

        :rtype: ``bool``
        """
        params = {'Action': 'DeletePlacementGroup',
                  'GroupName': name}
        response = self.connection.request(self.path, params=params).object
        return self._get_boolean(response)

    def ex_list_placement_groups(self, names=None):
        """
        A list of placement groups.

        :param names: Placement Group names
        :type names: ``list`` of ``str``

        :rtype: ``list`` of :class:`.EC2PlacementGroup`
        """
        names = names or []
        params = {'Action': 'DescribePlacementGroups'}

        for index, name in enumerate(names):
            params['GroupName.%s' % index + 1] = name

        response = self.connection.request(self.path, params=params).object
        return self._to_placement_groups(response)

    def ex_register_image(self, name, description=None, architecture=None,
                          image_location=None, root_device_name=None,
                          block_device_mapping=None, kernel_id=None,
                          ramdisk_id=None, virtualization_type=None,
<<<<<<< HEAD
                          ena_support=None, billing_products=None):
=======
                          ena_support=None, sriov_net_support=None):
>>>>>>> f255f06e
        """
        Registers an Amazon Machine Image based off of an EBS-backed instance.
        Can also be used to create images from snapshots. More information
        can be found at http://goo.gl/hqZq0a.

        :param      name:  The name for the AMI being registered
        :type       name: ``str``

        :param      description: The description of the AMI (optional)
        :type       description: ``str``

        :param      architecture: The architecture of the AMI (i386/x86_64)
                                  (optional)
        :type       architecture: ``str``

        :param      image_location: The location of the AMI within Amazon S3
                                    Required if registering an instance
                                    store-backed AMI
        :type       image_location: ``str``

        :param      root_device_name: The device name for the root device
                                      Required if registering an EBS-backed AMI
        :type       root_device_name: ``str``

        :param      block_device_mapping: A dictionary of the disk layout
                                          (optional)
        :type       block_device_mapping: ``dict``

        :param      kernel_id: Kernel id for AMI (optional)
        :type       kernel_id: ``str``

        :param      ramdisk_id: RAM disk for AMI (optional)
        :type       ramdisk_id: ``str``

        :param      virtualization_type: The type of virtualization for the
                                         AMI you are registering, paravirt
                                         or hvm (optional)
        :type       virtualization_type: ``str``

        :param      ena_support: Enable enhanced networking with Elastic
                                 Network Adapter for the AMI
        :type       ena_support: ``bool``

<<<<<<< HEAD
        :param      billing_products: The billing product codes
        :type       billing_products: ''list''
=======
        :param      sriov_net_support: Set to "simple" to enable enhanced
                                       networking with the Intel 82599 Virtual
                                       Function interface
        :type       sriov_net_support: ``str``
>>>>>>> f255f06e

        :rtype:     :class:`NodeImage`
        """

        params = {'Action': 'RegisterImage',
                  'Name': name}

        if description is not None:
            params['Description'] = description

        if architecture is not None:
            params['Architecture'] = architecture

        if image_location is not None:
            params['ImageLocation'] = image_location

        if root_device_name is not None:
            params['RootDeviceName'] = root_device_name

        if block_device_mapping is not None:
            params.update(self._get_block_device_mapping_params(
                          block_device_mapping))

        if kernel_id is not None:
            params['KernelId'] = kernel_id

        if ramdisk_id is not None:
            params['RamDiskId'] = ramdisk_id

        if virtualization_type is not None:
            params['VirtualizationType'] = virtualization_type

        if ena_support is not None:
            params['EnaSupport'] = ena_support

<<<<<<< HEAD
        if billing_products is not None:
            params.update(self._get_billing_product_params(
                          billing_products))
=======
        if sriov_net_support is not None:
            params['SriovNetSupport'] = sriov_net_support
>>>>>>> f255f06e

        image = self._to_image(
            self.connection.request(self.path, params=params).object
        )
        return image

    def ex_list_networks(self, network_ids=None, filters=None):
        """
        Returns a list of :class:`EC2Network` objects for the
        current region.

        :param      network_ids: Returns only networks matching the provided
                                 network IDs. If not specified, a list of all
                                 the networks in the corresponding region
                                 is returned.
        :type       network_ids: ``list``

        :param      filters: The filters so that the list returned includes
                             information for certain networks only.
        :type       filters: ``dict``

        :rtype:     ``list`` of :class:`EC2Network`
        """
        params = {'Action': 'DescribeVpcs'}

        if network_ids:
            params.update(self._pathlist('VpcId', network_ids))

        if filters:
            params.update(self._build_filters(filters))

        return self._to_networks(
            self.connection.request(self.path, params=params).object
        )

    def ex_create_network(self, cidr_block, name=None,
                          instance_tenancy='default'):
        """
        Create a network/VPC

        :param      cidr_block: The CIDR block assigned to the network
        :type       cidr_block: ``str``

        :param      name: An optional name for the network
        :type       name: ``str``

        :param      instance_tenancy: The allowed tenancy of instances launched
                                      into the VPC.
                                      Valid values: default/dedicated
        :type       instance_tenancy: ``str``

        :return:    Dictionary of network properties
        :rtype:     ``dict``
        """
        params = {'Action': 'CreateVpc',
                  'CidrBlock': cidr_block,
                  'InstanceTenancy': instance_tenancy}

        response = self.connection.request(self.path, params=params).object
        element = response.findall(fixxpath(xpath='vpc',
                                            namespace=NAMESPACE))[0]

        network = self._to_network(element, name)

        if name and self.ex_create_tags(network, {'Name': name}):
            network.extra['tags']['Name'] = name

        return network

    def ex_delete_network(self, vpc):
        """
        Deletes a network/VPC.

        :param      vpc: VPC to delete.
        :type       vpc: :class:`.EC2Network`

        :rtype:     ``bool``
        """
        params = {'Action': 'DeleteVpc', 'VpcId': vpc.id}

        res = self.connection.request(self.path, params=params).object

        return self._get_boolean(res)

    def ex_list_subnets(self, subnet_ids=None, filters=None):
        """
        Returns a list of :class:`EC2NetworkSubnet` objects for the
        current region.

        :param      subnet_ids: Returns only subnets matching the provided
                                subnet IDs. If not specified, a list of all
                                the subnets in the corresponding region
                                is returned.
        :type       subnet_ids: ``list``

        :param      filters: The filters so that the list returned includes
                             information for certain subnets only.
        :type       filters: ``dict``

        :rtype:     ``list`` of :class:`EC2NetworkSubnet`
        """
        params = {'Action': 'DescribeSubnets'}

        if subnet_ids:
            params.update(self._pathlist('SubnetId', subnet_ids))

        if filters:
            params.update(self._build_filters(filters))

        return self._to_subnets(
            self.connection.request(self.path, params=params).object
        )

    def ex_create_subnet(self, vpc_id, cidr_block,
                         availability_zone, name=None):
        """
        Creates a network subnet within a VPC.

        :param      vpc_id: The ID of the VPC that the subnet should be
                            associated with
        :type       vpc_id: ``str``

        :param      cidr_block: The CIDR block assigned to the subnet
        :type       cidr_block: ``str``

        :param      availability_zone: The availability zone where the subnet
                                       should reside
        :type       availability_zone: ``str``

        :param      name: An optional name for the network
        :type       name: ``str``

        :rtype:     :class: `EC2NetworkSubnet`
        """
        params = {'Action': 'CreateSubnet',
                  'VpcId': vpc_id,
                  'CidrBlock': cidr_block,
                  'AvailabilityZone': availability_zone}

        response = self.connection.request(self.path, params=params).object
        element = response.findall(fixxpath(xpath='subnet',
                                            namespace=NAMESPACE))[0]

        subnet = self._to_subnet(element, name)

        if name and self.ex_create_tags(subnet, {'Name': name}):
            subnet.extra['tags']['Name'] = name

        return subnet

    def ex_delete_subnet(self, subnet):
        """
        Deletes a VPC subnet.

        :param      subnet: The subnet to delete
        :type       subnet: :class:`.EC2NetworkSubnet`

        :rtype:     ``bool``
        """
        params = {'Action': 'DeleteSubnet', 'SubnetId': subnet.id}

        res = self.connection.request(self.path, params=params).object

        return self._get_boolean(res)

    def ex_list_security_groups(self):
        """
        Lists existing Security Groups.

        @note: This is a non-standard extension API, and only works for EC2.

        :rtype: ``list`` of ``str``
        """
        params = {'Action': 'DescribeSecurityGroups'}
        response = self.connection.request(self.path, params=params).object

        groups = []
        for group in findall(element=response, xpath='securityGroupInfo/item',
                             namespace=NAMESPACE):
            name = findtext(element=group, xpath='groupName',
                            namespace=NAMESPACE)
            groups.append(name)

        return groups

    def ex_get_security_groups(self, group_ids=None,
                               group_names=None, filters=None):
        """
        Returns a list of :class:`EC2SecurityGroup` objects for the
        current region.

        :param      group_ids: Returns only groups matching the provided
                               group IDs.
        :type       group_ids: ``list``

        :param      group_names: Returns only groups matching the provided
                                 group names.
        :type       group_ids: ``list``

        :param      filters: The filters so that the list returned includes
                             information for specific security groups only.
        :type       filters: ``dict``

        :rtype:     ``list`` of :class:`EC2SecurityGroup`
        """

        params = {'Action': 'DescribeSecurityGroups'}

        if group_ids:
            params.update(self._pathlist('GroupId', group_ids))

        if group_names:
            for name_idx, group_name in enumerate(group_names):
                name_idx += 1  # We want 1-based indexes
                name_key = 'GroupName.%s' % (name_idx)
                params[name_key] = group_name

        if filters:
            params.update(self._build_filters(filters))

        response = self.connection.request(self.path, params=params)
        return self._to_security_groups(response.object)

    def ex_create_security_group(self, name, description, vpc_id=None):
        """
        Creates a new Security Group in EC2-Classic or a targeted VPC.

        :param      name:        The name of the security group to create.
                                 This must be unique.
        :type       name:        ``str``

        :param      description: Human readable description of a Security
                                 Group.
        :type       description: ``str``

        :param      vpc_id:      Optional identifier for VPC networks
        :type       vpc_id:      ``str``

        :rtype: ``dict``
        """
        params = {'Action': 'CreateSecurityGroup',
                  'GroupName': name,
                  'GroupDescription': description}

        if vpc_id is not None:
            params['VpcId'] = vpc_id

        response = self.connection.request(self.path, params=params).object
        group_id = findattr(element=response, xpath='groupId',
                            namespace=NAMESPACE)
        return {
            'group_id': group_id
        }

    def ex_delete_security_group_by_id(self, group_id):
        """
        Deletes a new Security Group using the group ID.

        :param      group_id: The ID of the security group
        :type       group_id: ``str``

        :rtype: ``bool``
        """
        params = {'Action': 'DeleteSecurityGroup', 'GroupId': group_id}

        res = self.connection.request(self.path, params=params).object

        return self._get_boolean(res)

    def ex_delete_security_group_by_name(self, group_name):
        """
        Deletes a new Security Group using the group name.

        :param      group_name: The name of the security group
        :type       group_name: ``str``

        :rtype: ``bool``
        """
        params = {'Action': 'DeleteSecurityGroup', 'GroupName': group_name}

        res = self.connection.request(self.path, params=params).object

        return self._get_boolean(res)

    def ex_delete_security_group(self, name):
        """
        A wrapper method which calls ex_delete_security_group_by_name.

        :param      name: The name of the security group
        :type       name: ``str``

        :rtype: ``bool``
        """
        return self.ex_delete_security_group_by_name(name)

    def ex_authorize_security_group(self, name, from_port, to_port, cidr_ip,
                                    protocol='tcp'):
        """
        Edit a Security Group to allow specific traffic.

        @note: This is a non-standard extension API, and only works for EC2.

        :param      name: The name of the security group to edit
        :type       name: ``str``

        :param      from_port: The beginning of the port range to open
        :type       from_port: ``str``

        :param      to_port: The end of the port range to open
        :type       to_port: ``str``

        :param      cidr_ip: The ip to allow traffic for.
        :type       cidr_ip: ``str``

        :param      protocol: tcp/udp/icmp
        :type       protocol: ``str``

        :rtype: ``bool``
        """

        params = {'Action': 'AuthorizeSecurityGroupIngress',
                  'GroupName': name,
                  'IpProtocol': protocol,
                  'FromPort': str(from_port),
                  'ToPort': str(to_port),
                  'CidrIp': cidr_ip}
        try:
            res = self.connection.request(
                self.path, params=params.copy()).object
            return self._get_boolean(res)
        except Exception:
            e = sys.exc_info()[1]
            if e.args[0].find('InvalidPermission.Duplicate') == -1:
                raise e

    def ex_authorize_security_group_ingress(self, id, from_port, to_port,
                                            cidr_ips=None, group_pairs=None,
                                            protocol='tcp'):
        """
        Edit a Security Group to allow specific ingress traffic using
        CIDR blocks or either a group ID, group name or user ID (account).

        :param      id: The id of the security group to edit
        :type       id: ``str``

        :param      from_port: The beginning of the port range to open
        :type       from_port: ``int``

        :param      to_port: The end of the port range to open
        :type       to_port: ``int``

        :param      cidr_ips: The list of IP ranges to allow traffic for.
        :type       cidr_ips: ``list``

        :param      group_pairs: Source user/group pairs to allow traffic for.
                    More info can be found at http://goo.gl/stBHJF

                    EC2 Classic Example: To allow access from any system
                    associated with the default group on account 1234567890

                    [{'group_name': 'default', 'user_id': '1234567890'}]

                    VPC example: To allow access from any system associated
                    with security group sg-47ad482e on your own account

                    [{'group_id': ' sg-47ad482e'}]
        :type       group_pairs: ``list`` of ``dict``

        :param      protocol: tcp/udp/icmp
        :type       protocol: ``str``

        :rtype: ``bool``
        """

        params = self._get_common_security_group_params(id,
                                                        protocol,
                                                        from_port,
                                                        to_port,
                                                        cidr_ips,
                                                        group_pairs)

        params["Action"] = 'AuthorizeSecurityGroupIngress'

        res = self.connection.request(self.path, params=params).object

        return self._get_boolean(res)

    def ex_authorize_security_group_egress(self, id, from_port, to_port,
                                           cidr_ips, group_pairs=None,
                                           protocol='tcp'):
        """
        Edit a Security Group to allow specific egress traffic using
        CIDR blocks or either a group ID, group name or user ID (account).
        This call is not supported for EC2 classic and only works for VPC
        groups.

        :param      id: The id of the security group to edit
        :type       id: ``str``

        :param      from_port: The beginning of the port range to open
        :type       from_port: ``int``

        :param      to_port: The end of the port range to open
        :type       to_port: ``int``

        :param      cidr_ips: The list of ip ranges to allow traffic for.
        :type       cidr_ips: ``list``

        :param      group_pairs: Source user/group pairs to allow traffic for.
                    More info can be found at http://goo.gl/stBHJF

                    EC2 Classic Example: To allow access from any system
                    associated with the default group on account 1234567890

                    [{'group_name': 'default', 'user_id': '1234567890'}]

                    VPC Example: Allow access from any system associated with
                    security group sg-47ad482e on your own account

                    [{'group_id': ' sg-47ad482e'}]
        :type       group_pairs: ``list`` of ``dict``

        :param      protocol: tcp/udp/icmp
        :type       protocol: ``str``

        :rtype: ``bool``
        """

        params = self._get_common_security_group_params(id,
                                                        protocol,
                                                        from_port,
                                                        to_port,
                                                        cidr_ips,
                                                        group_pairs)

        params["Action"] = 'AuthorizeSecurityGroupEgress'

        res = self.connection.request(self.path, params=params).object

        return self._get_boolean(res)

    def ex_revoke_security_group_ingress(self, id, from_port, to_port,
                                         cidr_ips=None, group_pairs=None,
                                         protocol='tcp'):
        """
        Edits a Security Group to revoke specific ingress traffic using
        CIDR blocks or either a group ID, group name or user ID (account).

        :param      id: The ID of the security group to edit
        :type       id: ``str``

        :param      from_port: The beginning of the port range to open
        :type       from_port: ``int``

        :param      to_port: The end of the port range to open
        :type       to_port: ``int``

        :param      cidr_ips: The list of ip ranges to allow traffic for.
        :type       cidr_ips: ``list``

        :param      group_pairs: Source user/group pairs to allow traffic for.
                    More info can be found at http://goo.gl/stBHJF

                    EC2 Classic Example: To allow access from any system
                    associated with the default group on account 1234567890

                    [{'group_name': 'default', 'user_id': '1234567890'}]

                    VPC Example: Allow access from any system associated with
                    security group sg-47ad482e on your own account

                    [{'group_id': ' sg-47ad482e'}]
        :type       group_pairs: ``list`` of ``dict``

        :param      protocol: tcp/udp/icmp
        :type       protocol: ``str``

        :rtype: ``bool``
        """

        params = self._get_common_security_group_params(id,
                                                        protocol,
                                                        from_port,
                                                        to_port,
                                                        cidr_ips,
                                                        group_pairs)

        params["Action"] = 'RevokeSecurityGroupIngress'

        res = self.connection.request(self.path, params=params).object

        return self._get_boolean(res)

    def ex_revoke_security_group_egress(self, id, from_port, to_port,
                                        cidr_ips=None, group_pairs=None,
                                        protocol='tcp'):
        """
        Edit a Security Group to revoke specific egress traffic using
        CIDR blocks or either a group ID, group name or user ID (account).
        This call is not supported for EC2 classic and only works for
        VPC groups.

        :param      id: The id of the security group to edit
        :type       id: ``str``

        :param      from_port: The beginning of the port range to open
        :type       from_port: ``int``

        :param      to_port: The end of the port range to open
        :type       to_port: ``int``

        :param      cidr_ips: The list of ip ranges to allow traffic for.
        :type       cidr_ips: ``list``

        :param      group_pairs: Source user/group pairs to allow traffic for.
                    More info can be found at http://goo.gl/stBHJF

                    EC2 Classic Example: To allow access from any system
                    associated with the default group on account 1234567890

                    [{'group_name': 'default', 'user_id': '1234567890'}]

                    VPC Example: Allow access from any system associated with
                    security group sg-47ad482e on your own account

                    [{'group_id': ' sg-47ad482e'}]
        :type       group_pairs: ``list`` of ``dict``

        :param      protocol: tcp/udp/icmp
        :type       protocol: ``str``

        :rtype: ``bool``
        """

        params = self._get_common_security_group_params(id,
                                                        protocol,
                                                        from_port,
                                                        to_port,
                                                        cidr_ips,
                                                        group_pairs)

        params['Action'] = 'RevokeSecurityGroupEgress'

        res = self.connection.request(self.path, params=params).object

        return self._get_boolean(res)

    def ex_authorize_security_group_permissive(self, name):
        """
        Edit a Security Group to allow all traffic.

        @note: This is a non-standard extension API, and only works for EC2.

        :param      name: The name of the security group to edit
        :type       name: ``str``

        :rtype: ``list`` of ``str``
        """

        results = []
        params = {'Action': 'AuthorizeSecurityGroupIngress',
                  'GroupName': name,
                  'IpProtocol': 'tcp',
                  'FromPort': '0',
                  'ToPort': '65535',
                  'CidrIp': '0.0.0.0/0'}
        try:
            results.append(
                self.connection.request(self.path, params=params.copy()).object
            )
        except Exception:
            e = sys.exc_info()[1]
            if e.args[0].find("InvalidPermission.Duplicate") == -1:
                raise e
        params['IpProtocol'] = 'udp'

        try:
            results.append(
                self.connection.request(self.path, params=params.copy()).object
            )
        except Exception:
            e = sys.exc_info()[1]
            if e.args[0].find("InvalidPermission.Duplicate") == -1:
                raise e

        params.update({'IpProtocol': 'icmp', 'FromPort': '-1', 'ToPort': '-1'})

        try:
            results.append(
                self.connection.request(self.path, params=params.copy()).object
            )
        except Exception:
            e = sys.exc_info()[1]

            if e.args[0].find("InvalidPermission.Duplicate") == -1:
                raise e
        return results

    def ex_list_availability_zones(self, only_available=True):
        """
        Returns a list of :class:`ExEC2AvailabilityZone` objects for the
        current region.

        Note: This is an extension method and is only available for EC2
        driver.

        :keyword  only_available: If true, returns only availability zones
                                  with state 'available'
        :type     only_available: ``str``

        :rtype: ``list`` of :class:`ExEC2AvailabilityZone`
        """
        params = {'Action': 'DescribeAvailabilityZones'}

        filters = {'region-name': self.region_name}
        if only_available:
            filters['state'] = 'available'

        params.update(self._build_filters(filters))

        result = self.connection.request(self.path,
                                         params=params.copy()).object

        availability_zones = []
        for element in findall(element=result,
                               xpath='availabilityZoneInfo/item',
                               namespace=NAMESPACE):
            name = findtext(element=element, xpath='zoneName',
                            namespace=NAMESPACE)
            zone_state = findtext(element=element, xpath='zoneState',
                                  namespace=NAMESPACE)
            region_name = findtext(element=element, xpath='regionName',
                                   namespace=NAMESPACE)

            availability_zone = ExEC2AvailabilityZone(
                name=name,
                zone_state=zone_state,
                region_name=region_name
            )
            availability_zones.append(availability_zone)

        return availability_zones

    def ex_describe_tags(self, resource):
        """
        Returns a dictionary of tags for a resource (e.g. Node or
        StorageVolume).

        :param  resource: The resource to be used
        :type   resource: any resource class, such as :class:`Node,`
                :class:`StorageVolume,` or :class:NodeImage`

        :return: A dictionary of Node tags
        :rtype: ``dict``
        """
        params = {'Action': 'DescribeTags'}

        filters = {
            'resource-id': resource.id
        }

        params.update(self._build_filters(filters))

        result = self.connection.request(self.path, params=params).object

        return self._get_resource_tags(result)

    def ex_create_tags(self, resource, tags):
        """
        Creates tags for a resource (Node or StorageVolume).

        :param resource: The resource to be tagged
        :type resource: :class:`Node` or :class:`StorageVolume` or
                        :class:`VolumeSnapshot`

        :param tags: A dictionary or other mapping of strings to strings,
                     associating tag names with tag values.
        :type tags: ``dict``

        :rtype: ``bool``
        """
        if not tags:
            return

        params = {'Action': 'CreateTags',
                  'ResourceId.0': resource.id}
        for i, key in enumerate(tags):
            params['Tag.%d.Key' % i] = key
            params['Tag.%d.Value' % i] = tags[key]

        res = self.connection.request(self.path,
                                      params=params.copy()).object

        return self._get_boolean(res)

    def ex_delete_tags(self, resource, tags):
        """
        Deletes tags from a resource.

        :param resource: The resource to be tagged
        :type resource: :class:`Node` or :class:`StorageVolume`

        :param tags: A dictionary or other mapping of strings to strings,
                     specifying the tag names and tag values to be deleted.
        :type tags: ``dict``

        :rtype: ``bool``
        """
        if not tags:
            return

        params = {'Action': 'DeleteTags',
                  'ResourceId.0': resource.id}
        for i, key in enumerate(tags):
            params['Tag.%d.Key' % i] = key
            if tags[key] is not None:
                params['Tag.%d.Value' % i] = tags[key]

        res = self.connection.request(self.path,
                                      params=params.copy()).object

        return self._get_boolean(res)

    def ex_get_metadata_for_node(self, node):
        """
        Returns the metadata associated with the node.

        :param      node: Node instance
        :type       node: :class:`Node`

        :return: A dictionary or other mapping of strings to strings,
                 associating tag names with tag values.
        :rtype tags: ``dict``
        """
        return node.extra['tags']

    def ex_allocate_address(self, domain='standard'):
        """
        Allocate a new Elastic IP address for EC2 classic or VPC

        :param      domain: The domain to allocate the new address in
                            (standard/vpc)
        :type       domain: ``str``

        :return:    Instance of ElasticIP
        :rtype:     :class:`ElasticIP`
        """
        params = {'Action': 'AllocateAddress'}

        if domain == 'vpc':
            params['Domain'] = domain

        response = self.connection.request(self.path, params=params).object

        return self._to_address(response, only_associated=False)

    def ex_release_address(self, elastic_ip, domain=None):
        """
        Releases an Elastic IP address using the IP (EC2-Classic) or
        using the allocation ID (VPC).

        :param      elastic_ip: Elastic IP instance
        :type       elastic_ip: :class:`ElasticIP`

        :param      domain: The domain where the IP resides (vpc only)
        :type       domain: ``str``

        :return:    True on success, False otherwise.
        :rtype:     ``bool``
        """
        params = {'Action': 'ReleaseAddress'}

        if domain is not None and domain != 'vpc':
            raise AttributeError('Domain can only be set to vpc')

        if domain is None:
            params['PublicIp'] = elastic_ip.ip
        else:
            params['AllocationId'] = elastic_ip.extra['allocation_id']

        response = self.connection.request(self.path, params=params).object
        return self._get_boolean(response)

    def ex_describe_all_addresses(self, only_associated=False):
        """
        Returns all the Elastic IP addresses for this account
        optionally, returns only addresses associated with nodes.

        :param    only_associated: If true, return only the addresses
                                   that are associated with an instance.
        :type     only_associated: ``bool``

        :return:  List of Elastic IP addresses.
        :rtype:   ``list`` of :class:`ElasticIP`
        """
        params = {'Action': 'DescribeAddresses'}

        response = self.connection.request(self.path, params=params).object

        # We will send our only_associated boolean over to
        # shape how the return data is sent back
        return self._to_addresses(response, only_associated)

    def ex_associate_address_with_node(self, node, elastic_ip, domain=None):
        """
        Associate an Elastic IP address with a particular node.

        :param      node: Node instance
        :type       node: :class:`Node`

        :param      elastic_ip: Elastic IP instance
        :type       elastic_ip: :class:`ElasticIP`

        :param      domain: The domain where the IP resides (vpc only)
        :type       domain: ``str``

        :return:    A string representation of the association ID which is
                    required for VPC disassociation. EC2/standard
                    addresses return None
        :rtype:     ``None`` or ``str``
        """
        params = {'Action': 'AssociateAddress', 'InstanceId': node.id}

        if domain is not None and domain != 'vpc':
            raise AttributeError('Domain can only be set to vpc')

        if domain is None:
            params.update({'PublicIp': elastic_ip.ip})
        else:
            params.update({'AllocationId': elastic_ip.extra['allocation_id']})

        response = self.connection.request(self.path, params=params).object
        association_id = findtext(element=response,
                                  xpath='associationId',
                                  namespace=NAMESPACE)
        return association_id

    def ex_associate_addresses(self, node, elastic_ip, domain=None):
        """
        Note: This method has been deprecated in favor of
        the ex_associate_address_with_node method.
        """

        return self.ex_associate_address_with_node(node=node,
                                                   elastic_ip=elastic_ip,
                                                   domain=domain)

    def ex_disassociate_address(self, elastic_ip, domain=None):
        """
        Disassociates an Elastic IP address using the IP (EC2-Classic)
        or the association ID (VPC).

        :param      elastic_ip: ElasticIP instance
        :type       elastic_ip: :class:`ElasticIP`

        :param      domain: The domain where the IP resides (vpc only)
        :type       domain: ``str``

        :return:    True on success, False otherwise.
        :rtype:     ``bool``
        """
        params = {'Action': 'DisassociateAddress'}

        if domain is not None and domain != 'vpc':
            raise AttributeError('Domain can only be set to vpc')

        if domain is None:
            params['PublicIp'] = elastic_ip.ip

        else:
            params['AssociationId'] = elastic_ip.extra['association_id']

        res = self.connection.request(self.path, params=params).object
        return self._get_boolean(res)

    def ex_describe_addresses(self, nodes):
        """
        Returns Elastic IP addresses for all the nodes in the provided list.

        :param      nodes: A list of :class:`Node` instances
        :type       nodes: ``list`` of :class:`Node`

        :return:    Dictionary where a key is a node ID and the value is a
                    list with the Elastic IP addresses associated with
                    this node.
        :rtype:     ``dict``
        """
        if not nodes:
            return {}

        params = {'Action': 'DescribeAddresses'}

        if len(nodes) == 1:
            self._add_instance_filter(params, nodes[0])

        result = self.connection.request(self.path, params=params).object

        node_instance_ids = [node.id for node in nodes]
        nodes_elastic_ip_mappings = {}

        # We will set only_associated to True so that we only get back
        # IPs which are associated with instances
        only_associated = True

        for node_id in node_instance_ids:
            nodes_elastic_ip_mappings.setdefault(node_id, [])
            for addr in self._to_addresses(result,
                                           only_associated):

                instance_id = addr.instance_id

                if node_id == instance_id:
                    nodes_elastic_ip_mappings[instance_id].append(
                        addr.ip)

        return nodes_elastic_ip_mappings

    def ex_describe_addresses_for_node(self, node):
        """
        Returns a list of Elastic IP Addresses associated with this node.

        :param      node: Node instance
        :type       node: :class:`Node`

        :return: List Elastic IP Addresses attached to this node.
        :rtype: ``list`` of ``str``
        """
        node_elastic_ips = self.ex_describe_addresses([node])
        return node_elastic_ips[node.id]

    # Network interface management methods

    def ex_list_network_interfaces(self):
        """
        Returns all network interfaces.

        :return:    List of EC2NetworkInterface instances
        :rtype:     ``list`` of :class `EC2NetworkInterface`
        """
        params = {'Action': 'DescribeNetworkInterfaces'}

        return self._to_interfaces(
            self.connection.request(self.path, params=params).object
        )

    def ex_create_network_interface(self, subnet, name=None,
                                    description=None,
                                    private_ip_address=None):
        """
        Create a network interface within a VPC subnet.

        :param      subnet: EC2NetworkSubnet instance
        :type       subnet: :class:`EC2NetworkSubnet`

        :param      name:  Optional name of the interface
        :type       name:  ``str``

        :param      description:  Optional description of the network interface
        :type       description:  ``str``

        :param      private_ip_address: Optional address to assign as the
                                        primary private IP address of the
                                        interface. If one is not provided then
                                        Amazon will automatically auto-assign
                                        an available IP. EC2 allows assignment
                                        of multiple IPs, but this will be
                                        the primary.
        :type       private_ip_address: ``str``

        :return:    EC2NetworkInterface instance
        :rtype:     :class `EC2NetworkInterface`
        """
        params = {'Action': 'CreateNetworkInterface',
                  'SubnetId': subnet.id}

        if description:
            params['Description'] = description

        if private_ip_address:
            params['PrivateIpAddress'] = private_ip_address

        response = self.connection.request(self.path, params=params).object

        element = response.findall(fixxpath(xpath='networkInterface',
                                            namespace=NAMESPACE))[0]

        interface = self._to_interface(element, name)

        if name and self.ex_create_tags(interface, {'Name': name}):
            interface.extra['tags']['Name'] = name

        return interface

    def ex_delete_network_interface(self, network_interface):
        """
        Deletes a network interface.

        :param      network_interface: EC2NetworkInterface instance
        :type       network_interface: :class:`EC2NetworkInterface`

        :rtype:     ``bool``
        """
        params = {'Action': 'DeleteNetworkInterface',
                  'NetworkInterfaceId': network_interface.id}

        res = self.connection.request(self.path, params=params).object

        return self._get_boolean(res)

    def ex_attach_network_interface_to_node(self, network_interface,
                                            node, device_index):
        """
        Attach a network interface to an instance.

        :param      network_interface: EC2NetworkInterface instance
        :type       network_interface: :class:`EC2NetworkInterface`

        :param      node: Node instance
        :type       node: :class:`Node`

        :param      device_index: The interface device index
        :type       device_index: ``int``

        :return:    String representation of the attachment id.
                    This is required to detach the interface.
        :rtype:     ``str``
        """
        params = {'Action': 'AttachNetworkInterface',
                  'NetworkInterfaceId': network_interface.id,
                  'InstanceId': node.id,
                  'DeviceIndex': device_index}

        response = self.connection.request(self.path, params=params).object
        attachment_id = findattr(element=response, xpath='attachmentId',
                                 namespace=NAMESPACE)

        return attachment_id

    def ex_detach_network_interface(self, attachment_id, force=False):
        """
        Detach a network interface from an instance.

        :param      attachment_id: The attachment ID associated with the
                                   interface
        :type       attachment_id: ``str``

        :param      force: Forces the detachment.
        :type       force: ``bool``

        :return:    ``True`` on successful detachment, ``False`` otherwise.
        :rtype:     ``bool``
        """
        params = {'Action': 'DetachNetworkInterface',
                  'AttachmentId': attachment_id}

        if force:
            params['Force'] = True

        res = self.connection.request(self.path, params=params).object

        return self._get_boolean(res)

    def ex_modify_instance_attribute(self, node, attributes):
        """
        Modify node attributes.
        A list of valid attributes can be found at http://goo.gl/gxcj8

        :param      node: Node instance
        :type       node: :class:`Node`

        :param      attributes: Dictionary with node attributes
        :type       attributes: ``dict``

        :return: True on success, False otherwise.
        :rtype: ``bool``
        """
        attributes = attributes or {}
        attributes.update({'InstanceId': node.id})

        params = {'Action': 'ModifyInstanceAttribute'}
        params.update(attributes)

        res = self.connection.request(self.path,
                                      params=params.copy()).object

        return self._get_boolean(res)

    def ex_modify_snapshot_attribute(self, snapshot, attributes):
        """
        Modify Snapshot attributes.

        :param      snapshot: VolumeSnapshot instance
        :type       snanpshot: :class:`VolumeSnapshot`

        :param      attributes: Dictionary with snapshot attributes
        :type       attributes: ``dict``

        :return: True on success, False otherwise.
        :rtype: ``bool``
        """
        attributes = attributes or {}
        attributes.update({'SnapshotId': snapshot.id})

        params = {'Action': 'ModifySnapshotAttribute'}
        params.update(attributes)

        res = self.connection.request(self.path,
                                      params=params.copy()).object

        return self._get_boolean(res)

    def ex_modify_image_attribute(self, image, attributes):
        """
        Modifies image attributes.

        :param      image: NodeImage instance
        :type       image: :class:`NodeImage`

        :param      attributes: A dictionary with node attributes
        :type       attributes: ``dict``

        :return: True on success, False otherwise.
        :rtype: ``bool``
        """
        attributes = attributes or {}
        attributes.update({'ImageId': image.id})

        params = {'Action': 'ModifyImageAttribute'}
        params.update(attributes)

        res = self.connection.request(self.path,
                                      params=params.copy()).object

        return self._get_boolean(res)

    def ex_change_node_size(self, node, new_size):
        """
        Change the node size.
        Note: Node must be turned of before changing the size.

        :param      node: Node instance
        :type       node: :class:`Node`

        :param      new_size: NodeSize instance
        :type       new_size: :class:`NodeSize`

        :return: True on success, False otherwise.
        :rtype: ``bool``
        """
        if 'instancetype' in node.extra:
            current_instance_type = node.extra['instancetype']

            if current_instance_type == new_size.id:
                raise ValueError('New instance size is the same as' +
                                 'the current one')

        attributes = {'InstanceType.Value': new_size.id}
        return self.ex_modify_instance_attribute(node, attributes)

    def ex_start_node(self, node):
        """
        Starts the node by passing in the node object, does not work with
        instance store backed instances.

        :param      node: The node to be used
        :type       node: :class:`Node`

        :rtype: ``bool``
        """
        params = {'Action': 'StartInstances'}
        params.update(self._pathlist('InstanceId', [node.id]))
        res = self.connection.request(self.path, params=params).object
        return self._get_state_boolean(res)

    def ex_stop_node(self, node):
        """
        Stops the node by passing in the node object, does not work with
        instance store backed instances

        :param      node: The node to be used
        :type       node: :class:`Node`

        :rtype: ``bool``
        """
        params = {'Action': 'StopInstances'}
        params.update(self._pathlist('InstanceId', [node.id]))
        res = self.connection.request(self.path, params=params).object
        return self._get_state_boolean(res)

    def ex_get_console_output(self, node):
        """
        Gets console output for the node.

        :param      node: Node which should be used
        :type       node: :class:`Node`

        :return:    A dictionary with the following keys:
                    - instance_id (``str``)
                    - timestamp (``datetime.datetime``) - last output timestamp
                    - output (``str``) - console output
        :rtype:     ``dict``
        """
        params = {
            'Action': 'GetConsoleOutput',
            'InstanceId': node.id
        }

        response = self.connection.request(self.path, params=params).object

        timestamp = findattr(element=response,
                             xpath='timestamp',
                             namespace=NAMESPACE)

        encoded_string = findattr(element=response,
                                  xpath='output',
                                  namespace=NAMESPACE)

        timestamp = parse_date(timestamp)

        if encoded_string:
            output = base64.b64decode(b(encoded_string)).decode('utf-8')
        else:
            # No console output
            output = None

        return {'instance_id': node.id,
                'timestamp': timestamp,
                'output': output}

    def ex_list_reserved_nodes(self):
        """
        Lists all reserved instances/nodes which can be purchased from Amazon
        for one or three year terms. Reservations are made at a region level
        and reduce the hourly charge for instances.

        More information can be found at http://goo.gl/ulXCC7.

        :rtype: ``list`` of :class:`.EC2ReservedNode`
        """
        params = {'Action': 'DescribeReservedInstances'}

        response = self.connection.request(self.path, params=params).object

        return self._to_reserved_nodes(response, 'reservedInstancesSet/item')

    # Account specific methods

    def ex_get_limits(self):
        """
        Retrieve account resource limits.

        :rtype: ``dict``
        """
        attributes = ['max-instances', 'max-elastic-ips',
                      'vpc-max-elastic-ips']
        params = {}
        params['Action'] = 'DescribeAccountAttributes'

        for index, attribute in enumerate(attributes):
            params['AttributeName.%s' % (index)] = attribute

        response = self.connection.request(self.path, params=params)
        data = response.object

        elems = data.findall(fixxpath(xpath='accountAttributeSet/item',
                                      namespace=NAMESPACE))

        result = {'resource': {}}

        for elem in elems:
            name = findtext(element=elem, xpath='attributeName',
                            namespace=NAMESPACE)
            value = findtext(element=elem,
                             xpath='attributeValueSet/item/attributeValue',
                             namespace=NAMESPACE)

            result['resource'][name] = int(value)

        return result

    # Deprecated extension methods

    def ex_list_keypairs(self):
        """
        Lists all the keypair names and fingerprints.

        :rtype: ``list`` of ``dict``
        """
        warnings.warn('This method has been deprecated in favor of '
                      'list_key_pairs method')

        key_pairs = self.list_key_pairs()

        result = []

        for key_pair in key_pairs:
            item = {
                'keyName': key_pair.name,
                'keyFingerprint': key_pair.fingerprint,
            }
            result.append(item)

        return result

    def ex_describe_all_keypairs(self):
        """
        Returns names for all the available key pairs.

        @note: This is a non-standard extension API, and only works for EC2.

        :rtype: ``list`` of ``str``
        """
        names = [key_pair.name for key_pair in self.list_key_pairs()]
        return names

    def ex_describe_keypairs(self, name):
        """
        Here for backward compatibility.
        """
        return self.ex_describe_keypair(name=name)

    def ex_describe_keypair(self, name):
        """
        Describes a keypair by name.

        @note: This is a non-standard extension API, and only works for EC2.

        :param      name: The name of the keypair to describe.
        :type       name: ``str``

        :rtype: ``dict``
        """

        params = {
            'Action': 'DescribeKeyPairs',
            'KeyName.1': name
        }

        response = self.connection.request(self.path, params=params).object
        key_name = findattr(element=response, xpath='keySet/item/keyName',
                            namespace=NAMESPACE)
        fingerprint = findattr(element=response,
                               xpath='keySet/item/keyFingerprint',
                               namespace=NAMESPACE).strip()
        return {
            'keyName': key_name,
            'keyFingerprint': fingerprint
        }

    def ex_create_keypair(self, name):
        """
        Creates a new keypair

        @note: This is a non-standard extension API, and only works for EC2.

        :param      name: The name of the keypair to Create. This must be
            unique, otherwise an InvalidKeyPair.Duplicate exception is raised.
        :type       name: ``str``

        :rtype: ``dict``
        """
        warnings.warn('This method has been deprecated in favor of '
                      'create_key_pair method')

        key_pair = self.create_key_pair(name=name)

        result = {
            'keyMaterial': key_pair.private_key,
            'keyFingerprint': key_pair.fingerprint
        }

        return result

    def ex_delete_keypair(self, keypair):
        """
        Deletes a key pair by name.

        @note: This is a non-standard extension API, and only works with EC2.

        :param      keypair: The name of the keypair to delete.
        :type       keypair: ``str``

        :rtype: ``bool``
        """
        warnings.warn('This method has been deprecated in favor of '
                      'delete_key_pair method')

        keypair = KeyPair(name=keypair, public_key=None, fingerprint=None,
                          driver=self)

        return self.delete_key_pair(keypair)

    def ex_import_keypair_from_string(self, name, key_material):
        """
        Imports a new public key where the public key is passed in as a string.

        @note: This is a non-standard extension API, and only works for EC2.

        :param      name: The name of the public key to import. This must be
         unique, otherwise an InvalidKeyPair.Duplicate exception is raised.
        :type       name: ``str``

        :param     key_material: The contents of a public key file.
        :type      key_material: ``str``

        :rtype: ``dict``
        """
        warnings.warn('This method has been deprecated in favor of '
                      'import_key_pair_from_string method')

        key_pair = self.import_key_pair_from_string(name=name,
                                                    key_material=key_material)

        result = {
            'keyName': key_pair.name,
            'keyFingerprint': key_pair.fingerprint
        }
        return result

    def ex_import_keypair(self, name, keyfile):
        """
        Imports a new public key where the public key is passed via a filename.

        @note: This is a non-standard extension API, and only works for EC2.

        :param      name: The name of the public key to import. This must be
                          unique, otherwise an InvalidKeyPair. Duplicate
                          exception is raised.
        :type       name: ``str``

        :param     keyfile: The filename with the path of the public key
                            to import.
        :type      keyfile: ``str``

        :rtype: ``dict``
        """
        warnings.warn('This method has been deprecated in favor of '
                      'import_key_pair_from_file method')

        key_pair = self.import_key_pair_from_file(name=name,
                                                  key_file_path=keyfile)

        result = {
            'keyName': key_pair.name,
            'keyFingerprint': key_pair.fingerprint
        }
        return result

    def ex_find_or_import_keypair_by_key_material(self, pubkey):
        """
        Given a public key, look it up in the EC2 KeyPair database. If it
        exists, return any information we have about it. Otherwise, create it.

        Keys that are created are named based on their comment and fingerprint.

        :rtype: ``dict``
        """
        key_fingerprint = get_pubkey_ssh2_fingerprint(pubkey)
        key_comment = get_pubkey_comment(pubkey, default='unnamed')
        key_name = '%s-%s' % (key_comment, key_fingerprint)

        key_pairs = self.list_key_pairs()
        key_pairs = [key_pair for key_pair in key_pairs if
                     key_pair.fingerprint == key_fingerprint]

        if len(key_pairs) >= 1:
            key_pair = key_pairs[0]
            result = {
                'keyName': key_pair.name,
                'keyFingerprint': key_pair.fingerprint
            }
        else:
            result = self.ex_import_keypair_from_string(key_name, pubkey)

        return result

    def ex_list_internet_gateways(self, gateway_ids=None, filters=None):
        """
        Describes available Internet gateways and whether or not they are
        attached to a VPC. These are required for VPC nodes to communicate
        over the Internet.

        :param      gateway_ids: Returns only Internet gateways matching the
                                 provided Internet gateway IDs. If not
                                 specified, a list of all the Internet
                                 gateways in the corresponding region is
                                 returned.
        :type       gateway_ids: ``list``

        :param      filters: The filters so the list returned inclues
                             information for certain gateways only.
        :type       filters: ``dict``

        :rtype: ``list`` of :class:`.VPCInternetGateway`
        """
        params = {'Action': 'DescribeInternetGateways'}

        if gateway_ids:
            params.update(self._pathlist('InternetGatewayId', gateway_ids))

        if filters:
            params.update(self._build_filters(filters))

        response = self.connection.request(self.path, params=params).object

        return self._to_internet_gateways(response, 'internetGatewaySet/item')

    def ex_create_internet_gateway(self, name=None):
        """
        Delete a VPC Internet gateway

        :rtype:     ``bool``
        """
        params = {'Action': 'CreateInternetGateway'}

        resp = self.connection.request(self.path, params=params).object

        element = resp.findall(fixxpath(xpath='internetGateway',
                                        namespace=NAMESPACE))

        gateway = self._to_internet_gateway(element[0], name)

        if name and self.ex_create_tags(gateway, {'Name': name}):
            gateway.extra['tags']['Name'] = name

        return gateway

    def ex_delete_internet_gateway(self, gateway):
        """
        Deletes a VPC Internet gateway.

        :param      gateway: The gateway to delete
        :type       gateway: :class:`.VPCInternetGateway`

        :rtype:     ``bool``
        """
        params = {'Action': 'DeleteInternetGateway',
                  'InternetGatewayId': gateway.id}

        res = self.connection.request(self.path, params=params).object

        return self._get_boolean(res)

    def ex_attach_internet_gateway(self, gateway, network):
        """
        Attach an Internet gateway to a VPC

        :param      gateway: The gateway to attach
        :type       gateway: :class:`.VPCInternetGateway`

        :param      network: The VPC network to attach to
        :type       network: :class:`.EC2Network`

        :rtype:     ``bool``
        """
        params = {'Action': 'AttachInternetGateway',
                  'InternetGatewayId': gateway.id,
                  'VpcId': network.id}

        res = self.connection.request(self.path, params=params).object

        return self._get_boolean(res)

    def ex_detach_internet_gateway(self, gateway, network):
        """
        Detaches an Internet gateway from a VPC.

        :param      gateway: The gateway to detach
        :type       gateway: :class:`.VPCInternetGateway`

        :param      network: The VPC network to detach from
        :type       network: :class:`.EC2Network`

        :rtype:     ``bool``
        """
        params = {'Action': 'DetachInternetGateway',
                  'InternetGatewayId': gateway.id,
                  'VpcId': network.id}

        res = self.connection.request(self.path, params=params).object

        return self._get_boolean(res)

    def ex_list_route_tables(self, route_table_ids=None, filters=None):
        """
        Describes one or more of a VPC's route tables.
        These are used to determine where network traffic is directed.

        :param      route_table_ids: Returns only route tables matching the
                                provided route table IDs. If not specified,
                                a list of all the route tables in the
                                corresponding region is returned.
        :type       route_table_ids: ``list``

        :param      filters: The filters so that the list returned includes
                             information for certain route tables only.
        :type       filters: ``dict``

        :rtype: ``list`` of :class:`.EC2RouteTable`
        """
        params = {'Action': 'DescribeRouteTables'}

        if route_table_ids:
            params.update(self._pathlist('RouteTableId', route_table_ids))

        if filters:
            params.update(self._build_filters(filters))

        response = self.connection.request(self.path, params=params)

        return self._to_route_tables(response.object)

    def ex_create_route_table(self, network, name=None):
        """
        Creates a route table within a VPC.

        :param      vpc_id: The VPC that the subnet should be created in.
        :type       vpc_id: :class:`.EC2Network`

        :rtype:     :class: `.EC2RouteTable`
        """
        params = {'Action': 'CreateRouteTable',
                  'VpcId': network.id}

        response = self.connection.request(self.path, params=params).object
        element = response.findall(fixxpath(xpath='routeTable',
                                            namespace=NAMESPACE))[0]

        route_table = self._to_route_table(element, name=name)

        if name and self.ex_create_tags(route_table, {'Name': name}):
            route_table.extra['tags']['Name'] = name

        return route_table

    def ex_delete_route_table(self, route_table):
        """
        Deletes a VPC route table.

        :param      route_table: The route table to delete.
        :type       route_table: :class:`.EC2RouteTable`

        :rtype:     ``bool``
        """

        params = {'Action': 'DeleteRouteTable',
                  'RouteTableId': route_table.id}

        res = self.connection.request(self.path, params=params).object

        return self._get_boolean(res)

    def ex_associate_route_table(self, route_table, subnet):
        """
        Associates a route table with a subnet within a VPC.

        Note: A route table can be associated with multiple subnets.

        :param      route_table: The route table to associate.
        :type       route_table: :class:`.EC2RouteTable`

        :param      subnet: The subnet to associate with.
        :type       subnet: :class:`.EC2Subnet`

        :return:    Route table association ID.
        :rtype:     ``str``
        """

        params = {'Action': 'AssociateRouteTable',
                  'RouteTableId': route_table.id,
                  'SubnetId': subnet.id}

        result = self.connection.request(self.path, params=params).object
        association_id = findtext(element=result,
                                  xpath='associationId',
                                  namespace=NAMESPACE)

        return association_id

    def ex_dissociate_route_table(self, subnet_association):
        """
        Dissociates a subnet from a route table.

        :param      subnet_association: The subnet association object or
                                        subnet association ID.
        :type       subnet_association: :class:`.EC2SubnetAssociation` or
                                        ``str``

        :rtype:     ``bool``
        """

        if isinstance(subnet_association, EC2SubnetAssociation):
            subnet_association_id = subnet_association.id
        else:
            subnet_association_id = subnet_association

        params = {'Action': 'DisassociateRouteTable',
                  'AssociationId': subnet_association_id}

        res = self.connection.request(self.path, params=params).object

        return self._get_boolean(res)

    def ex_replace_route_table_association(self, subnet_association,
                                           route_table):
        """
        Changes the route table associated with a given subnet in a VPC.

        Note: This method can be used to change which table is the main route
              table in the VPC (Specify the main route table's association ID
              and the route table to be the new main route table).

        :param      subnet_association: The subnet association object or
                                        subnet association ID.
        :type       subnet_association: :class:`.EC2SubnetAssociation` or
                                        ``str``

        :param      route_table: The new route table to associate.
        :type       route_table: :class:`.EC2RouteTable`

        :return:    A new route table association ID.
        :rtype:     ``str``
        """

        if isinstance(subnet_association, EC2SubnetAssociation):
            subnet_association_id = subnet_association.id
        else:
            subnet_association_id = subnet_association

        params = {'Action': 'ReplaceRouteTableAssociation',
                  'AssociationId': subnet_association_id,
                  'RouteTableId': route_table.id}

        result = self.connection.request(self.path, params=params).object
        new_association_id = findtext(element=result,
                                      xpath='newAssociationId',
                                      namespace=NAMESPACE)

        return new_association_id

    def ex_create_route(self, route_table, cidr,
                        internet_gateway=None, node=None,
                        network_interface=None, vpc_peering_connection=None):
        """
        Creates a route entry in the route table.

        :param      route_table: The route table to create the route in.
        :type       route_table: :class:`.EC2RouteTable`

        :param      cidr: The CIDR block used for the destination match.
        :type       cidr: ``str``

        :param      internet_gateway: The Internet gateway to route
                                      traffic through.
        :type       internet_gateway: :class:`.VPCInternetGateway`

        :param      node: The NAT instance to route traffic through.
        :type       node: :class:`Node`

        :param      network_interface: The network interface of the node
                                       to route traffic through.
        :type       network_interface: :class:`.EC2NetworkInterface`

        :param      vpc_peering_connection: The VPC peering connection.
        :type       vpc_peering_connection: :class:`.VPCPeeringConnection`

        :rtype:     ``bool``

        Note: You must specify one of the following: internet_gateway,
              node, network_interface, vpc_peering_connection.
        """

        params = {'Action': 'CreateRoute',
                  'RouteTableId': route_table.id,
                  'DestinationCidrBlock': cidr}

        if internet_gateway:
            params['GatewayId'] = internet_gateway.id

        if node:
            params['InstanceId'] = node.id

        if network_interface:
            params['NetworkInterfaceId'] = network_interface.id

        if vpc_peering_connection:
            params['VpcPeeringConnectionId'] = vpc_peering_connection.id

        res = self.connection.request(self.path, params=params).object

        return self._get_boolean(res)

    def ex_delete_route(self, route_table, cidr):
        """
        Deletes a route entry from the route table.

        :param      route_table: The route table to delete the route from.
        :type       route_table: :class:`.EC2RouteTable`

        :param      cidr: The CIDR block used for the destination match.
        :type       cidr: ``str``

        :rtype:     ``bool``
        """

        params = {'Action': 'DeleteRoute',
                  'RouteTableId': route_table.id,
                  'DestinationCidrBlock': cidr}

        res = self.connection.request(self.path, params=params).object

        return self._get_boolean(res)

    def ex_replace_route(self, route_table, cidr,
                         internet_gateway=None, node=None,
                         network_interface=None, vpc_peering_connection=None):
        """
        Replaces an existing route entry within a route table in a VPC.

        :param      route_table: The route table to replace the route in.
        :type       route_table: :class:`.EC2RouteTable`

        :param      cidr: The CIDR block used for the destination match.
        :type       cidr: ``str``

        :param      internet_gateway: The new internet gateway to route
                                       traffic through.
        :type       internet_gateway: :class:`.VPCInternetGateway`

        :param      node: The new NAT instance to route traffic through.
        :type       node: :class:`Node`

        :param      network_interface: The new network interface of the node
                                       to route traffic through.
        :type       network_interface: :class:`.EC2NetworkInterface`

        :param      vpc_peering_connection: The new VPC peering connection.
        :type       vpc_peering_connection: :class:`.VPCPeeringConnection`

        :rtype:     ``bool``

        Note: You must specify one of the following: internet_gateway,
              node, network_interface, vpc_peering_connection.
        """

        params = {'Action': 'ReplaceRoute',
                  'RouteTableId': route_table.id,
                  'DestinationCidrBlock': cidr}

        if internet_gateway:
            params['GatewayId'] = internet_gateway.id

        if node:
            params['InstanceId'] = node.id

        if network_interface:
            params['NetworkInterfaceId'] = network_interface.id

        if vpc_peering_connection:
            params['VpcPeeringConnectionId'] = vpc_peering_connection.id

        res = self.connection.request(self.path, params=params).object

        return self._get_boolean(res)

    def _ex_connection_class_kwargs(self):
        kwargs = super(BaseEC2NodeDriver, self)._ex_connection_class_kwargs()
        if hasattr(self, 'token') and self.token is not None:
            kwargs['token'] = self.token
            # Force signature_version 4 for tokens or auth breaks
            kwargs['signature_version'] = '4'
        else:
            kwargs['signature_version'] = self.signature_version

        return kwargs

    def _to_nodes(self, object, xpath):
        return [self._to_node(el)
                for el in object.findall(fixxpath(xpath=xpath,
                                                  namespace=NAMESPACE))]

    def _to_node(self, element):
        try:
            state = self.NODE_STATE_MAP[findattr(element=element,
                                                 xpath="instanceState/name",
                                                 namespace=NAMESPACE)
                                        ]
        except KeyError:
            state = NodeState.UNKNOWN

        created = parse_date(findtext(element=element, xpath='launchTime',
                             namespace=NAMESPACE))
        instance_id = findtext(element=element, xpath='instanceId',
                               namespace=NAMESPACE)
        public_ip = findtext(element=element, xpath='ipAddress',
                             namespace=NAMESPACE)
        public_ips = [public_ip] if public_ip else []
        private_ip = findtext(element=element, xpath='privateIpAddress',
                              namespace=NAMESPACE)
        private_ips = [private_ip] if private_ip else []
        product_codes = []
        for p in findall(element=element,
                         xpath="productCodesSet/item/productCode",
                         namespace=NAMESPACE):
            product_codes.append(p)

        # Get our tags
        tags = self._get_resource_tags(element)
        name = tags.get('Name', instance_id)

        # Get our extra dictionary
        extra = self._get_extra_dict(
            element, RESOURCE_EXTRA_ATTRIBUTES_MAP['node'])

        # Add additional properties to our extra dictionary
        extra['block_device_mapping'] = self._to_device_mappings(element)
        extra['groups'] = self._get_security_groups(element)
        extra['network_interfaces'] = self._to_interfaces(element)
        extra['product_codes'] = product_codes
        extra['tags'] = tags

        return Node(id=instance_id, name=name, state=state,
                    public_ips=public_ips, private_ips=private_ips,
                    driver=self.connection.driver, created_at=created,
                    extra=extra)

    def _to_images(self, object):
        return [self._to_image(el) for el in object.findall(
            fixxpath(xpath='imagesSet/item', namespace=NAMESPACE))
        ]

    def _to_image(self, element):

        id = findtext(element=element, xpath='imageId', namespace=NAMESPACE)
        name = findtext(element=element, xpath='name', namespace=NAMESPACE)

        # Build block device mapping
        block_device_mapping = self._to_device_mappings(element)

        billing_products = []
        for p in findall(element=element,
                         xpath="billingProducts/item/billingProduct",
                         namespace=NAMESPACE):

            billing_products.append(p.text)

        # Get our tags
        tags = self._get_resource_tags(element)

        # Get our extra dictionary
        extra = self._get_extra_dict(
            element, RESOURCE_EXTRA_ATTRIBUTES_MAP['image'])

        # Add our tags and block device mapping
        extra['tags'] = tags
        extra['block_device_mapping'] = block_device_mapping
        extra['billing_products'] = billing_products
        return NodeImage(id=id, name=name, driver=self, extra=extra)

    def _to_volume(self, element, name=None):
        """
        Parse the XML element and return a StorageVolume object.

        :param      name: An optional name for the volume. If not provided
                          then either tag with a key "Name" or volume ID
                          will be used (which ever is available first in that
                          order).
        :type       name: ``str``

        :rtype:     :class:`StorageVolume`
        """
        volId = findtext(element=element, xpath='volumeId',
                         namespace=NAMESPACE)
        size = findtext(element=element, xpath='size', namespace=NAMESPACE)
        raw_state = findtext(element=element, xpath='status',
                             namespace=NAMESPACE)

        state = self.VOLUME_STATE_MAP.get(raw_state,
                                          StorageVolumeState.UNKNOWN)

        # Get our tags
        tags = self._get_resource_tags(element)

        # If name was not passed into the method then
        # fall back then use the volume id
        name = name if name else tags.get('Name', volId)

        # Get our extra dictionary
        extra = self._get_extra_dict(
            element, RESOURCE_EXTRA_ATTRIBUTES_MAP['volume'])

        extra['tags'] = tags

        return StorageVolume(id=volId,
                             name=name,
                             size=int(size),
                             driver=self,
                             state=state,
                             extra=extra)

    def _to_snapshots(self, response):
        return [self._to_snapshot(el) for el in response.findall(
            fixxpath(xpath='snapshotSet/item', namespace=NAMESPACE))
        ]

    def _to_snapshot(self, element, name=None):
        snapId = findtext(element=element, xpath='snapshotId',
                          namespace=NAMESPACE)
        size = findtext(element=element, xpath='volumeSize',
                        namespace=NAMESPACE)
        created = parse_date(findtext(element=element, xpath='startTime',
                             namespace=NAMESPACE))

        # Get our tags
        tags = self._get_resource_tags(element)

        # If name was not passed into the method then
        # fall back then use the snapshot id
        name = name if name else tags.get('Name', snapId)

        # Get our extra dictionary
        extra = self._get_extra_dict(
            element, RESOURCE_EXTRA_ATTRIBUTES_MAP['snapshot'])

        # Add tags and name to the extra dict
        extra['tags'] = tags
        extra['name'] = name

        # state
        state = self.SNAPSHOT_STATE_MAP.get(
            extra["state"],
            VolumeSnapshotState.UNKNOWN
        )

        return VolumeSnapshot(snapId,
                              size=int(size),
                              driver=self,
                              extra=extra,
                              created=created,
                              state=state,
                              name=name)

    def _to_key_pairs(self, elems):
        key_pairs = [self._to_key_pair(elem=elem) for elem in elems]
        return key_pairs

    def _to_key_pair(self, elem):
        name = findtext(element=elem, xpath='keyName', namespace=NAMESPACE)
        fingerprint = findtext(element=elem, xpath='keyFingerprint',
                               namespace=NAMESPACE).strip()
        private_key = findtext(element=elem, xpath='keyMaterial',
                               namespace=NAMESPACE)

        key_pair = KeyPair(name=name,
                           public_key=None,
                           fingerprint=fingerprint,
                           private_key=private_key,
                           driver=self)
        return key_pair

    def _to_security_groups(self, response):
        return [self._to_security_group(el) for el in response.findall(
            fixxpath(xpath='securityGroupInfo/item', namespace=NAMESPACE))
        ]

    def _to_security_group(self, element):
        # security group id
        sg_id = findtext(element=element,
                         xpath='groupId',
                         namespace=NAMESPACE)

        # security group name
        name = findtext(element=element,
                        xpath='groupName',
                        namespace=NAMESPACE)

        # Get our tags
        tags = self._get_resource_tags(element)

        # Get our extra dictionary
        extra = self._get_extra_dict(
            element, RESOURCE_EXTRA_ATTRIBUTES_MAP['security_group'])

        # Add tags to the extra dict
        extra['tags'] = tags

        # Get ingress rules
        ingress_rules = self._to_security_group_rules(
            element, 'ipPermissions/item'
        )

        # Get egress rules
        egress_rules = self._to_security_group_rules(
            element, 'ipPermissionsEgress/item'
        )

        return EC2SecurityGroup(sg_id, name, ingress_rules,
                                egress_rules, extra=extra)

    def _to_security_group_rules(self, element, xpath):
        return [self._to_security_group_rule(el) for el in element.findall(
            fixxpath(xpath=xpath, namespace=NAMESPACE))
        ]

    def _to_security_group_rule(self, element):
        """
        Parse the XML element and return a SecurityGroup object.

        :rtype:     :class:`EC2SecurityGroup`
        """

        rule = {}
        rule['protocol'] = findtext(element=element,
                                    xpath='ipProtocol',
                                    namespace=NAMESPACE)

        rule['from_port'] = findtext(element=element,
                                     xpath='fromPort',
                                     namespace=NAMESPACE)

        rule['to_port'] = findtext(element=element,
                                   xpath='toPort',
                                   namespace=NAMESPACE)

        # get security groups
        elements = element.findall(fixxpath(
            xpath='groups/item',
            namespace=NAMESPACE
        ))

        rule['group_pairs'] = []

        for element in elements:
            item = {
                'user_id': findtext(
                    element=element,
                    xpath='userId',
                    namespace=NAMESPACE),
                'group_id': findtext(
                    element=element,
                    xpath='groupId',
                    namespace=NAMESPACE),
                'group_name': findtext(
                    element=element,
                    xpath='groupName',
                    namespace=NAMESPACE)
            }
            rule['group_pairs'].append(item)

        # get ip ranges
        elements = element.findall(fixxpath(
            xpath='ipRanges/item',
            namespace=NAMESPACE
        ))

        rule['cidr_ips'] = [
            findtext(
                element=element,
                xpath='cidrIp',
                namespace=NAMESPACE
            ) for element in elements]

        return rule

    def _to_networks(self, response):
        return [self._to_network(el) for el in response.findall(
            fixxpath(xpath='vpcSet/item', namespace=NAMESPACE))
        ]

    def _to_network(self, element, name=None):
        # Get the network id
        vpc_id = findtext(element=element,
                          xpath='vpcId',
                          namespace=NAMESPACE)

        # Get our tags
        tags = self._get_resource_tags(element)

        # Set our name if the Name key/value if available
        # If we don't get anything back then use the vpc_id
        name = name if name else tags.get('Name', vpc_id)

        cidr_block = findtext(element=element,
                              xpath='cidrBlock',
                              namespace=NAMESPACE)

        # Get our extra dictionary
        extra = self._get_extra_dict(
            element, RESOURCE_EXTRA_ATTRIBUTES_MAP['network'])

        # Add tags to the extra dict
        extra['tags'] = tags

        return EC2Network(vpc_id, name, cidr_block, extra=extra)

    def _to_addresses(self, response, only_associated):
        """
        Builds a list of dictionaries containing elastic IP properties.

        :param    only_associated: If true, return only those addresses
                                   that are associated with an instance.
                                   If false, return all addresses.
        :type     only_associated: ``bool``

        :rtype:   ``list`` of :class:`ElasticIP`
        """
        addresses = []
        for el in response.findall(fixxpath(xpath='addressesSet/item',
                                            namespace=NAMESPACE)):
            addr = self._to_address(el, only_associated)
            if addr is not None:
                addresses.append(addr)

        return addresses

    def _to_address(self, element, only_associated):
        instance_id = findtext(element=element, xpath='instanceId',
                               namespace=NAMESPACE)

        public_ip = findtext(element=element,
                             xpath='publicIp',
                             namespace=NAMESPACE)

        domain = findtext(element=element,
                          xpath='domain',
                          namespace=NAMESPACE)

        # Build our extra dict
        extra = self._get_extra_dict(
            element, RESOURCE_EXTRA_ATTRIBUTES_MAP['elastic_ip'])

        # Return NoneType if only associated IPs are requested
        if only_associated and not instance_id:
            return None

        return ElasticIP(public_ip, domain, instance_id, extra=extra)

    def _to_placement_groups(self, response):
        return [self._to_placement_group(el)
                for el in response.findall(
                    fixxpath(xpath='placementGroupSet/item',
                             namespace=NAMESPACE))]

    def _to_placement_group(self, element):
        name = findtext(element=element,
                        xpath='groupName',
                        namespace=NAMESPACE)
        state = findtext(element=element,
                         xpath='state',
                         namespace=NAMESPACE)
        strategy = findtext(element=element,
                            xpath='strategy',
                            namespace=NAMESPACE)
        return EC2PlacementGroup(name, state, strategy)

    def _to_subnets(self, response):
        return [self._to_subnet(el) for el in response.findall(
            fixxpath(xpath='subnetSet/item', namespace=NAMESPACE))
        ]

    def _to_subnet(self, element, name=None):
        # Get the subnet ID
        subnet_id = findtext(element=element,
                             xpath='subnetId',
                             namespace=NAMESPACE)

        # Get our tags
        tags = self._get_resource_tags(element)

        # If we don't get anything back then use the subnet_id
        name = name if name else tags.get('Name', subnet_id)

        state = findtext(element=element,
                         xpath='state',
                         namespace=NAMESPACE)

        # Get our extra dictionary
        extra = self._get_extra_dict(
            element, RESOURCE_EXTRA_ATTRIBUTES_MAP['subnet'])

        # Also include our tags
        extra['tags'] = tags

        return EC2NetworkSubnet(subnet_id, name, state, extra=extra)

    def _to_interfaces(self, response):
        return [self._to_interface(el) for el in response.findall(
            fixxpath(xpath='networkInterfaceSet/item', namespace=NAMESPACE))
        ]

    def _to_interface(self, element, name=None):
        """
        Parse the XML element and return an EC2NetworkInterface object.

        :param      name: An optional name for the interface. If not provided
                          then either tag with a key "Name" or the interface ID
                          will be used (whichever is available first in that
                          order).
        :type       name: ``str``

        :rtype:     :class: `EC2NetworkInterface`
        """

        interface_id = findtext(element=element,
                                xpath='networkInterfaceId',
                                namespace=NAMESPACE)

        state = findtext(element=element,
                         xpath='status',
                         namespace=NAMESPACE)

        # Get tags
        tags = self._get_resource_tags(element)

        name = name if name else tags.get('Name', interface_id)

        # Build security groups
        groups = self._get_security_groups(element)

        # Build private IPs
        priv_ips = []
        for item in findall(element=element,
                            xpath='privateIpAddressesSet/item',
                            namespace=NAMESPACE):

            priv_ips.append({'private_ip': findtext(element=item,
                                                    xpath='privateIpAddress',
                                                    namespace=NAMESPACE),
                            'private_dns': findtext(element=item,
                                                    xpath='privateDnsName',
                                                    namespace=NAMESPACE),
                             'primary': findtext(element=item,
                                                 xpath='primary',
                                                 namespace=NAMESPACE)})

        # Build our attachment dictionary which we will add into extra later
        attributes_map = \
            RESOURCE_EXTRA_ATTRIBUTES_MAP['network_interface_attachment']
        attachment = self._get_extra_dict(element, attributes_map)

        # Build our extra dict
        attributes_map = RESOURCE_EXTRA_ATTRIBUTES_MAP['network_interface']
        extra = self._get_extra_dict(element, attributes_map)

        # Include our previously built items as well
        extra['tags'] = tags
        extra['attachment'] = attachment
        extra['private_ips'] = priv_ips
        extra['groups'] = groups

        return EC2NetworkInterface(interface_id, name, state, extra=extra)

    def _to_reserved_nodes(self, object, xpath):
        return [self._to_reserved_node(el)
                for el in object.findall(fixxpath(xpath=xpath,
                                                  namespace=NAMESPACE))]

    def _to_reserved_node(self, element):
        """
        Build an EC2ReservedNode object using the reserved instance properties.
        Information on these properties can be found at http://goo.gl/ulXCC7.
        """

        # Get our extra dictionary
        extra = self._get_extra_dict(
            element, RESOURCE_EXTRA_ATTRIBUTES_MAP['reserved_node'])

        try:
            size = [size for size in self.list_sizes() if
                    size.id == extra['instance_type']][0]
        except IndexError:
            size = None

        return EC2ReservedNode(id=findtext(element=element,
                                           xpath='reservedInstancesId',
                                           namespace=NAMESPACE),
                               state=findattr(element=element,
                                              xpath='state',
                                              namespace=NAMESPACE),
                               driver=self,
                               size=size,
                               extra=extra)

    def _to_device_mappings(self, object):
        return [self._to_device_mapping(el) for el in object.findall(
            fixxpath(xpath='blockDeviceMapping/item', namespace=NAMESPACE))
        ]

    def _to_device_mapping(self, element):
        """
        Parse the XML element and return a dictionary of device properties.
        Additional information can be found at http://goo.gl/GjWYBf.

        @note: EBS volumes do not have a virtual name. Only ephemeral
               disks use this property.
        :rtype:     ``dict``
        """
        mapping = {}

        mapping['device_name'] = findattr(element=element,
                                          xpath='deviceName',
                                          namespace=NAMESPACE)

        mapping['virtual_name'] = findattr(element=element,
                                           xpath='virtualName',
                                           namespace=NAMESPACE)

        # If virtual name does not exist then this is an EBS volume.
        # Build the EBS dictionary leveraging the _get_extra_dict method.
        if mapping['virtual_name'] is None:
            mapping['ebs'] = self._get_extra_dict(
                element, RESOURCE_EXTRA_ATTRIBUTES_MAP['ebs_volume'])

        return mapping

    def _to_internet_gateways(self, object, xpath):
        return [self._to_internet_gateway(el)
                for el in object.findall(fixxpath(xpath=xpath,
                                                  namespace=NAMESPACE))]

    def _to_internet_gateway(self, element, name=None):
        id = findtext(element=element,
                      xpath='internetGatewayId',
                      namespace=NAMESPACE)

        vpc_id = findtext(element=element,
                          xpath='attachmentSet/item/vpcId',
                          namespace=NAMESPACE)

        state = findtext(element=element,
                         xpath='attachmentSet/item/state',
                         namespace=NAMESPACE)

        # If there's no attachment state, let's
        # set it to available
        if not state:
            state = 'available'

        # Get our tags
        tags = self._get_resource_tags(element)

        # If name was not passed into the method then
        # fall back then use the gateway id
        name = name if name else tags.get('Name', id)

        return VPCInternetGateway(id=id, name=name, vpc_id=vpc_id,
                                  state=state, driver=self.connection.driver,
                                  extra={'tags': tags})

    def _to_route_tables(self, response):
        return [self._to_route_table(el) for el in response.findall(
            fixxpath(xpath='routeTableSet/item', namespace=NAMESPACE))
        ]

    def _to_route_table(self, element, name=None):
        # route table id
        route_table_id = findtext(element=element,
                                  xpath='routeTableId',
                                  namespace=NAMESPACE)

        # Get our tags
        tags = self._get_resource_tags(element)

        # Get our extra dictionary
        extra = self._get_extra_dict(
            element, RESOURCE_EXTRA_ATTRIBUTES_MAP['route_table'])

        # Add tags to the extra dict
        extra['tags'] = tags

        # Get routes
        routes = self._to_routes(element, 'routeSet/item')

        # Get subnet associations
        subnet_associations = self._to_subnet_associations(
            element, 'associationSet/item')

        # Get propagating routes virtual private gateways (VGW) IDs
        propagating_gateway_ids = []
        for el in element.findall(fixxpath(xpath='propagatingVgwSet/item',
                                           namespace=NAMESPACE)):
            propagating_gateway_ids.append(findtext(element=el,
                                                    xpath='gatewayId',
                                                    namespace=NAMESPACE))

        name = name if name else tags.get('Name', id)

        return EC2RouteTable(route_table_id, name, routes, subnet_associations,
                             propagating_gateway_ids, extra=extra)

    def _to_routes(self, element, xpath):
        return [self._to_route(el) for el in element.findall(
            fixxpath(xpath=xpath, namespace=NAMESPACE))
        ]

    def _to_route(self, element):
        """
        Parse the XML element and return a route object

        :rtype:     :class: `EC2Route`
        """

        destination_cidr = findtext(element=element,
                                    xpath='destinationCidrBlock',
                                    namespace=NAMESPACE)

        gateway_id = findtext(element=element,
                              xpath='gatewayId',
                              namespace=NAMESPACE)

        instance_id = findtext(element=element,
                               xpath='instanceId',
                               namespace=NAMESPACE)

        owner_id = findtext(element=element,
                            xpath='instanceOwnerId',
                            namespace=NAMESPACE)

        interface_id = findtext(element=element,
                                xpath='networkInterfaceId',
                                namespace=NAMESPACE)

        state = findtext(element=element,
                         xpath='state',
                         namespace=NAMESPACE)

        origin = findtext(element=element,
                          xpath='origin',
                          namespace=NAMESPACE)

        vpc_peering_connection_id = findtext(element=element,
                                             xpath='vpcPeeringConnectionId',
                                             namespace=NAMESPACE)

        return EC2Route(destination_cidr, gateway_id, instance_id, owner_id,
                        interface_id, state, origin, vpc_peering_connection_id)

    def _to_subnet_associations(self, element, xpath):
        return [self._to_subnet_association(el) for el in element.findall(
            fixxpath(xpath=xpath, namespace=NAMESPACE))
        ]

    def _to_subnet_association(self, element):
        """
        Parse the XML element and return a route table association object

        :rtype:     :class: `EC2SubnetAssociation`
        """

        association_id = findtext(element=element,
                                  xpath='routeTableAssociationId',
                                  namespace=NAMESPACE)

        route_table_id = findtext(element=element,
                                  xpath='routeTableId',
                                  namespace=NAMESPACE)

        subnet_id = findtext(element=element,
                             xpath='subnetId',
                             namespace=NAMESPACE)

        main = findtext(element=element,
                        xpath='main',
                        namespace=NAMESPACE)

        main = True if main else False

        return EC2SubnetAssociation(association_id, route_table_id,
                                    subnet_id, main)

    def _pathlist(self, key, arr):
        """
        Converts a key and an array of values into AWS query param format.
        """
        params = {}
        i = 0

        for value in arr:
            i += 1
            params['%s.%s' % (key, i)] = value

        return params

    def _get_boolean(self, element):
        tag = '{%s}%s' % (NAMESPACE, 'return')
        return element.findtext(tag) == 'true'

    def _get_terminate_boolean(self, element):
        status = element.findtext(".//{%s}%s" % (NAMESPACE, 'name'))
        return any([term_status == status
                    for term_status
                    in ('shutting-down', 'terminated')])

    def _add_instance_filter(self, params, node):
        """
        Add instance filter to the provided params dictionary.
        """
        filters = {'instance-id': node.id}
        params.update(self._build_filters(filters))

        return params

    def _get_state_boolean(self, element):
        """
        Checks for the instances's state
        """
        state = findall(element=element,
                        xpath='instancesSet/item/currentState/name',
                        namespace=NAMESPACE)[0].text

        return state in ('stopping', 'pending', 'starting')

    def _get_extra_dict(self, element, mapping):
        """
        Extract attributes from the element based on rules provided in the
        mapping dictionary.

        :param      element: Element to parse the values from.
        :type       element: xml.etree.ElementTree.Element.

        :param      mapping: Dictionary with the extra layout
        :type       node: :class:`Node`

        :rtype: ``dict``
        """
        extra = {}
        for attribute, values in mapping.items():
            transform_func = values['transform_func']
            value = findattr(element=element,
                             xpath=values['xpath'],
                             namespace=NAMESPACE)
            if value is not None:
                extra[attribute] = transform_func(value)
            else:
                extra[attribute] = None

        return extra

    def _get_resource_tags(self, element):
        """
        Parse tags from the provided element and return a dictionary with
        key/value pairs.

        :rtype: ``dict``
        """
        tags = {}

        # Get our tag set by parsing the element
        tag_set = findall(element=element,
                          xpath='tagSet/item',
                          namespace=NAMESPACE)

        for tag in tag_set:
            key = findtext(element=tag,
                           xpath='key',
                           namespace=NAMESPACE)

            value = findtext(element=tag,
                             xpath='value',
                             namespace=NAMESPACE)

            tags[key] = value

        return tags

    def _get_block_device_mapping_params(self, block_device_mapping):
        """
        Return a list of dictionaries with query parameters for
        a valid block device mapping.

        :param      mapping: List of dictionaries with the drive layout
        :type       mapping: ``list`` or ``dict``

        :return:    Dictionary representation of the drive mapping
        :rtype:     ``dict``
        """

        if not isinstance(block_device_mapping, (list, tuple)):
            raise AttributeError(
                'block_device_mapping not list or tuple')

        params = {}

        for idx, mapping in enumerate(block_device_mapping):
            idx += 1  # We want 1-based indexes
            if not isinstance(mapping, dict):
                raise AttributeError(
                    'mapping %s in block_device_mapping '
                    'not a dict' % mapping)
            for k, v in mapping.items():
                if not isinstance(v, dict):
                    params['BlockDeviceMapping.%d.%s' % (idx, k)] = str(v)
                else:
                    for key, value in v.items():
                        params['BlockDeviceMapping.%d.%s.%s'
                               % (idx, k, key)] = str(value)
        return params

    def _get_billing_product_params(self, billing_products):
        """
        Return a list of dictionaries with valid param for billing product.

        :param      billing_product: List of billing code values(str)
        :type       billing product: ``list``

        :return:    Dictionary representation of the billing product codes
        :rtype:     ``dict``
        """

        if not isinstance(billing_products, (list, tuple)):
            raise AttributeError(
                'billing_products not list or tuple')

        params = {}

        for idx, v in enumerate(billing_products):
            idx += 1  # We want 1-based indexes
            params['BillingProduct.%d' % (idx)] = str(v)

        return params

    def _get_common_security_group_params(self, group_id, protocol,
                                          from_port, to_port, cidr_ips,
                                          group_pairs):
        """
        Return a dictionary with common query parameters which are used when
        operating on security groups.

        :rtype: ``dict``
        """
        params = {'GroupId': group_id,
                  'IpPermissions.1.IpProtocol': protocol,
                  'IpPermissions.1.FromPort': from_port,
                  'IpPermissions.1.ToPort': to_port}

        if cidr_ips is not None:
            ip_ranges = {}
            for index, cidr_ip in enumerate(cidr_ips):
                index += 1

                ip_ranges['IpPermissions.1.IpRanges.%s.CidrIp'
                          % (index)] = cidr_ip

            params.update(ip_ranges)

        if group_pairs is not None:
            user_groups = {}
            for index, group_pair in enumerate(group_pairs):
                index += 1

                if 'group_id' in group_pair.keys():
                    user_groups['IpPermissions.1.Groups.%s.GroupId'
                                % (index)] = group_pair['group_id']

                if 'group_name' in group_pair.keys():
                    user_groups['IpPermissions.1.Groups.%s.GroupName'
                                % (index)] = group_pair['group_name']

                if 'user_id' in group_pair.keys():
                    user_groups['IpPermissions.1.Groups.%s.UserId'
                                % (index)] = group_pair['user_id']

            params.update(user_groups)

        return params

    def _get_security_groups(self, element):
        """
        Parse security groups from the provided element and return a
        list of security groups with the id ane name key/value pairs.

        :rtype: ``list`` of ``dict``
        """
        groups = []

        for item in findall(element=element,
                            xpath='groupSet/item',
                            namespace=NAMESPACE):
            groups.append({
                'group_id': findtext(element=item,
                                     xpath='groupId',
                                     namespace=NAMESPACE),
                'group_name': findtext(element=item,
                                       xpath='groupName',
                                       namespace=NAMESPACE)
            })

        return groups

    def _build_filters(self, filters):
        """
        Return a dictionary with filter query parameters which are used when
        listing networks, security groups, etc.

        :param      filters: Dict of filter names and filter values
        :type       filters: ``dict``

        :rtype:     ``dict``
        """

        filter_entries = {}

        for filter_idx, filter_data in enumerate(filters.items()):
            filter_idx += 1  # We want 1-based indexes
            filter_name, filter_values = filter_data
            filter_key = 'Filter.%s.Name' % (filter_idx)
            filter_entries[filter_key] = filter_name

            if isinstance(filter_values, list):
                for value_idx, value in enumerate(filter_values):
                    value_idx += 1  # We want 1-based indexes
                    value_key = 'Filter.%s.Value.%s' % (filter_idx,
                                                        value_idx)
                    filter_entries[value_key] = value
            else:
                value_key = 'Filter.%s.Value.1' % (filter_idx)
                filter_entries[value_key] = filter_values

        return filter_entries


class EC2NodeDriver(BaseEC2NodeDriver):
    """
    Amazon EC2 node driver.
    """

    connectionCls = EC2Connection
    type = Provider.EC2
    name = 'Amazon EC2'
    website = 'http://aws.amazon.com/ec2/'
    path = '/'

    NODE_STATE_MAP = {
        'pending': NodeState.PENDING,
        'running': NodeState.RUNNING,
        'shutting-down': NodeState.UNKNOWN,
        'terminated': NodeState.TERMINATED,
        'stopped': NodeState.STOPPED
    }

    def __init__(self, key, secret=None, secure=True, host=None, port=None,
                 region='us-east-1', token=None, **kwargs):
        if hasattr(self, '_region'):
            region = self._region

        valid_regions = self.list_regions()
        if region not in valid_regions:
            raise ValueError('Invalid region: %s' % (region))

        details = REGION_DETAILS[region]
        self.region_name = region
        self.token = token
        self.api_name = details['api_name']
        self.country = details['country']
        self.signature_version = details.get('signature_version',
                                             DEFAULT_SIGNATURE_VERSION)

        host = host or details['endpoint']

        super(EC2NodeDriver, self).__init__(key=key, secret=secret,
                                            secure=secure, host=host,
                                            port=port, **kwargs)

    @classmethod
    def list_regions(cls):
        return VALID_EC2_REGIONS


class IdempotentParamError(LibcloudError):
    """
    Request used the same client token as a previous,
    but non-identical request.
    """

    def __str__(self):
        return repr(self.value)


class EucConnection(EC2Connection):
    """
    Connection class for Eucalyptus
    """

    host = None


class EucNodeDriver(BaseEC2NodeDriver):
    """
    Driver class for Eucalyptus
    """

    name = 'Eucalyptus'
    website = 'http://www.eucalyptus.com/'
    api_name = 'ec2_us_east'
    region_name = 'us-east-1'
    connectionCls = EucConnection
    signature_version = '2'

    def __init__(self, key, secret=None, secure=True, host=None,
                 path=None, port=None, api_version=DEFAULT_EUCA_API_VERSION):
        """
        @inherits: :class:`EC2NodeDriver.__init__`

        :param    path: The host where the API can be reached.
        :type     path: ``str``

        :param    api_version: The API version to extend support for
                               Eucalyptus proprietary API calls
        :type     api_version: ``str``
        """
        super(EucNodeDriver, self).__init__(key, secret, secure, host, port)

        if path is None:
            path = '/services/Eucalyptus'

        self.path = path
        self.EUCA_NAMESPACE = 'http://msgs.eucalyptus.com/%s' % (api_version)

    def list_locations(self):
        raise NotImplementedError(
            'list_locations not implemented for this driver')

    def _to_sizes(self, response):
        return [self._to_size(el) for el in response.findall(
            fixxpath(xpath='instanceTypeDetails/item',
                     namespace=self.EUCA_NAMESPACE))]

    def _to_size(self, el):
        name = findtext(element=el,
                        xpath='name',
                        namespace=self.EUCA_NAMESPACE)
        cpu = findtext(element=el,
                       xpath='cpu',
                       namespace=self.EUCA_NAMESPACE)
        disk = findtext(element=el,
                        xpath='disk',
                        namespace=self.EUCA_NAMESPACE)
        memory = findtext(element=el,
                          xpath='memory',
                          namespace=self.EUCA_NAMESPACE)

        return NodeSize(id=name,
                        name=name,
                        ram=int(memory),
                        disk=int(disk),
                        bandwidth=None,
                        price=None,
                        driver=EucNodeDriver,
                        extra={
                            'cpu': int(cpu)
                        })

    def list_sizes(self):
        """
        Lists available nodes sizes.

        :rtype: ``list`` of :class:`NodeSize`
        """
        params = {'Action': 'DescribeInstanceTypes'}
        response = self.connection.request(self.path, params=params).object

        return self._to_sizes(response)

    def _add_instance_filter(self, params, node):
        """
        Eucalyptus driver doesn't support filtering on instance id so this is a
        no-op.
        """
        pass


class NimbusConnection(EC2Connection):
    """
    Connection class for Nimbus
    """

    host = None


class NimbusNodeDriver(BaseEC2NodeDriver):
    """
    Driver class for Nimbus
    """

    type = Provider.NIMBUS
    name = 'Nimbus'
    website = 'http://www.nimbusproject.org/'
    country = 'Private'
    api_name = 'nimbus'
    region_name = 'nimbus'
    friendly_name = 'Nimbus Private Cloud'
    connectionCls = NimbusConnection
    signature_version = '2'

    def ex_describe_addresses(self, nodes):
        """
        Nimbus doesn't support elastic IPs, so this is a pass-through.

        @inherits: :class:`EC2NodeDriver.ex_describe_addresses`
        """
        nodes_elastic_ip_mappings = {}
        for node in nodes:
            # empty list per node
            nodes_elastic_ip_mappings[node.id] = []
        return nodes_elastic_ip_mappings

    def ex_create_tags(self, resource, tags):
        """
        Nimbus doesn't support creating tags, so this is a pass-through.

        @inherits: :class:`EC2NodeDriver.ex_create_tags`
        """
        pass


class OutscaleConnection(EC2Connection):
    """
    Connection class for Outscale
    """

    version = DEFAULT_OUTSCALE_API_VERSION
    host = None


class OutscaleNodeDriver(BaseEC2NodeDriver):
    """
    Base Outscale FCU node driver.

    Outscale per provider driver classes inherit from it.
    """

    connectionCls = OutscaleConnection
    name = 'Outscale'
    website = 'http://www.outscale.com'
    path = '/'
    signature_version = '2'

    NODE_STATE_MAP = {
        'pending': NodeState.PENDING,
        'running': NodeState.RUNNING,
        'shutting-down': NodeState.UNKNOWN,
        'terminated': NodeState.TERMINATED,
        'stopped': NodeState.STOPPED
    }

    def __init__(self, key, secret=None, secure=True, host=None, port=None,
                 region='us-east-1', region_details=None, **kwargs):
        if hasattr(self, '_region'):
            region = self._region

        if region_details is None:
            raise ValueError('Invalid region_details argument')

        if region not in region_details.keys():
            raise ValueError('Invalid region: %s' % (region))

        self.region_name = region
        self.region_details = region_details
        details = self.region_details[region]
        self.api_name = details['api_name']
        self.country = details['country']

        self.connectionCls.host = details['endpoint']

        self._not_implemented_msg =\
            'This method is not supported in the Outscale driver'

        super(BaseEC2NodeDriver, self).__init__(key=key, secret=secret,
                                                secure=secure, host=host,
                                                port=port, **kwargs)

    def create_node(self, **kwargs):
        """
        Creates a new Outscale node. The ex_iamprofile keyword
        is not supported.

        @inherits: :class:`BaseEC2NodeDriver.create_node`

        :keyword    ex_keyname: The name of the key pair
        :type       ex_keyname: ``str``

        :keyword    ex_userdata: The user data
        :type       ex_userdata: ``str``

        :keyword    ex_security_groups: A list of names of security groups to
                                        assign to the node.
        :type       ex_security_groups:   ``list``

        :keyword    ex_metadata: The Key/Value metadata to associate
                                 with a node.
        :type       ex_metadata: ``dict``

        :keyword    ex_mincount: The minimum number of nodes to launch
        :type       ex_mincount: ``int``

        :keyword    ex_maxcount: The maximum number of nodes to launch
        :type       ex_maxcount: ``int``

        :keyword    ex_clienttoken: A unique identifier to ensure idempotency
        :type       ex_clienttoken: ``str``

        :keyword    ex_blockdevicemappings: ``list`` of ``dict`` block device
                    mappings.
        :type       ex_blockdevicemappings: ``list`` of ``dict``

        :keyword    ex_ebs_optimized: EBS-Optimized if True
        :type       ex_ebs_optimized: ``bool``
        """
        if 'ex_iamprofile' in kwargs:
            raise NotImplementedError("ex_iamprofile not implemented")
        return super(OutscaleNodeDriver, self).create_node(**kwargs)

    def ex_create_network(self, cidr_block, name=None):
        """
        Creates a network/VPC. Outscale does not support instance_tenancy.

        :param      cidr_block: The CIDR block assigned to the network
        :type       cidr_block: ``str``

        :param      name: An optional name for the network
        :type       name: ``str``

        :return:    Dictionary of network properties
        :rtype:     ``dict``
        """
        return super(OutscaleNodeDriver, self).ex_create_network(cidr_block,
                                                                 name=name)

    def ex_modify_instance_attribute(self, node, disable_api_termination=None,
                                     ebs_optimized=None, group_id=None,
                                     source_dest_check=None, user_data=None,
                                     instance_type=None):
        """
        Modifies node attributes.
        Ouscale supports the following attributes:
        'DisableApiTermination.Value', 'EbsOptimized', 'GroupId.n',
        'SourceDestCheck.Value', 'UserData.Value',
        'InstanceType.Value'

        :param      node: Node instance
        :type       node: :class:`Node`

        :param      attributes: A dictionary with node attributes
        :type       attributes: ``dict``

        :return: True on success, False otherwise.
        :rtype: ``bool``
        """
        attributes = {}

        if disable_api_termination is not None:
            attributes['DisableApiTermination.Value'] = disable_api_termination
        if ebs_optimized is not None:
            attributes['EbsOptimized'] = ebs_optimized
        if group_id is not None:
            attributes['GroupId.n'] = group_id
        if source_dest_check is not None:
            attributes['SourceDestCheck.Value'] = source_dest_check
        if user_data is not None:
            attributes['UserData.Value'] = user_data
        if instance_type is not None:
            attributes['InstanceType.Value'] = instance_type

        return super(OutscaleNodeDriver, self).ex_modify_instance_attribute(
            node, attributes)

    def ex_register_image(self, name, description=None, architecture=None,
                          root_device_name=None, block_device_mapping=None):
        """
        Registers a Machine Image based off of an EBS-backed instance.
        Can also be used to create images from snapshots.

        Outscale does not support image_location, kernel_id and ramdisk_id.

        :param      name:  The name for the AMI being registered
        :type       name: ``str``

        :param      description: The description of the AMI (optional)
        :type       description: ``str``

        :param      architecture: The architecture of the AMI (i386/x86_64)
                                  (optional)
        :type       architecture: ``str``

        :param      root_device_name: The device name for the root device
                                      Required if registering an EBS-backed AMI
        :type       root_device_name: ``str``

        :param      block_device_mapping: A dictionary of the disk layout
                                          (optional)
        :type       block_device_mapping: ``dict``

        :rtype:     :class:`NodeImage`
        """
        return super(OutscaleNodeDriver, self).ex_register_image(
            name, description=description, architecture=architecture,
            root_device_name=root_device_name,
            block_device_mapping=block_device_mapping)

    def ex_copy_image(self, source_region, image, name=None, description=None):
        """
        Outscale does not support copying images.

        @inherits: :class:`EC2NodeDriver.ex_copy_image`
        """
        raise NotImplementedError(self._not_implemented_msg)

    def ex_get_limits(self):
        """
        Outscale does not support getting limits.

        @inherits: :class:`EC2NodeDriver.ex_get_limits`
        """
        raise NotImplementedError(self._not_implemented_msg)

    def ex_create_network_interface(self, subnet, name=None,
                                    description=None,
                                    private_ip_address=None):
        """
        Outscale does not support creating a network interface within a VPC.

        @inherits: :class:`EC2NodeDriver.ex_create_network_interface`
        """
        raise NotImplementedError(self._not_implemented_msg)

    def ex_delete_network_interface(self, network_interface):
        """
        Outscale does not support deleting a network interface within a VPC.

        @inherits: :class:`EC2NodeDriver.ex_delete_network_interface`
        """
        raise NotImplementedError(self._not_implemented_msg)

    def ex_attach_network_interface_to_node(self, network_interface,
                                            node, device_index):
        """
        Outscale does not support attaching a network interface.

        @inherits: :class:`EC2NodeDriver.ex_attach_network_interface_to_node`
        """
        raise NotImplementedError(self._not_implemented_msg)

    def ex_detach_network_interface(self, attachment_id, force=False):
        """
        Outscale does not support detaching a network interface

        @inherits: :class:`EC2NodeDriver.ex_detach_network_interface`
        """
        raise NotImplementedError(self._not_implemented_msg)

    def list_sizes(self, location=None):
        """
        Lists available nodes sizes.

        This overrides the EC2 default method in order to use Outscale
        information or data.

        :rtype: ``list`` of :class:`NodeSize`
        """
        available_types =\
            self.region_details[self.region_name]['instance_types']
        sizes = []

        for instance_type in available_types:
            attributes = OUTSCALE_INSTANCE_TYPES[instance_type]
            attributes = copy.deepcopy(attributes)
            price = self._get_size_price(size_id=instance_type)
            attributes.update({'price': price})
            sizes.append(NodeSize(driver=self, **attributes))
        return sizes

    def ex_modify_instance_keypair(self, instance_id, key_name=None):
        """
        Modifies the keypair associated with a specified instance.
        Once the modification is done, you must restart the instance.

        :param      instance_id: The ID of the instance
        :type       instance_id: ``string``

        :param      key_name: The name of the keypair
        :type       key_name: ``string``
        """

        params = {'Action': 'ModifyInstanceKeypair'}

        params.update({'instanceId': instance_id})

        if key_name is not None:
            params.update({'keyName': key_name})

        response = self.connection.request(self.path, params=params,
                                           method='GET').object

        return (findtext(element=response, xpath='return',
                         namespace=OUTSCALE_NAMESPACE) == 'true')

    def _to_quota(self, elem):
        """
        To Quota
        """

        quota = {}
        for reference_quota_item in findall(element=elem,
                                            xpath='referenceQuotaSet/item',
                                            namespace=OUTSCALE_NAMESPACE):
            reference = findtext(element=reference_quota_item,
                                 xpath='reference',
                                 namespace=OUTSCALE_NAMESPACE)
            quota_set = []
            for quota_item in findall(element=reference_quota_item,
                                      xpath='quotaSet/item',
                                      namespace=OUTSCALE_NAMESPACE):
                ownerId = findtext(element=quota_item,
                                   xpath='ownerId',
                                   namespace=OUTSCALE_NAMESPACE)
                name = findtext(element=quota_item,
                                xpath='name',
                                namespace=OUTSCALE_NAMESPACE)
                displayName = findtext(element=quota_item,
                                       xpath='displayName',
                                       namespace=OUTSCALE_NAMESPACE)
                description = findtext(element=quota_item,
                                       xpath='description',
                                       namespace=OUTSCALE_NAMESPACE)
                groupName = findtext(element=quota_item,
                                     xpath='groupName',
                                     namespace=OUTSCALE_NAMESPACE)
                maxQuotaValue = findtext(element=quota_item,
                                         xpath='maxQuotaValue',
                                         namespace=OUTSCALE_NAMESPACE)
                usedQuotaValue = findtext(element=quota_item,
                                          xpath='usedQuotaValue',
                                          namespace=OUTSCALE_NAMESPACE)
                quota_set.append({'ownerId': ownerId,
                                  'name': name,
                                  'displayName': displayName,
                                  'description': description,
                                  'groupName': groupName,
                                  'maxQuotaValue': maxQuotaValue,
                                  'usedQuotaValue': usedQuotaValue})
            quota[reference] = quota_set

        return quota

    def ex_describe_quotas(self, dry_run=False, filters=None,
                           max_results=None, marker=None):
        """
        Describes one or more of your quotas.

        :param      dry_run: dry_run
        :type       dry_run: ``bool``

        :param      filters: The filters so that the response returned includes
                             information for certain quotas only.
        :type       filters: ``dict``

        :param      max_results: The maximum number of items that can be
                                 returned in a single page (by default, 100)
        :type       max_results: ``int``

        :param      marker: Set quota marker
        :type       marker: ``string``

        :return:    (is_truncated, quota) tuple
        :rtype:     ``(bool, dict)``
        """

        if filters:
            raise NotImplementedError(
                'quota filters are not implemented')

        if marker:
            raise NotImplementedError(
                'quota marker is not implemented')

        params = {'Action': 'DescribeQuotas'}

        if dry_run:
            params.update({'DryRun': dry_run})

        if max_results:
            params.update({'MaxResults': max_results})

        response = self.connection.request(self.path, params=params,
                                           method='GET').object

        quota = self._to_quota(response)

        is_truncated = findtext(element=response, xpath='isTruncated',
                                namespace=OUTSCALE_NAMESPACE)

        return is_truncated, quota

    def _to_product_type(self, elem):

        productTypeId = findtext(element=elem, xpath='productTypeId',
                                 namespace=OUTSCALE_NAMESPACE)
        description = findtext(element=elem, xpath='description',
                               namespace=OUTSCALE_NAMESPACE)

        return {'productTypeId': productTypeId,
                'description': description}

    def ex_get_product_type(self, image_id, snapshot_id=None):
        """
        Gets the product type of a specified OMI or snapshot.

        :param      image_id: The ID of the OMI
        :type       image_id: ``string``

        :param      snapshot_id: The ID of the snapshot
        :type       snapshot_id: ``string``

        :return:    A product type
        :rtype:     ``dict``
        """

        params = {'Action': 'GetProductType'}

        params.update({'ImageId': image_id})
        if snapshot_id is not None:
            params.update({'SnapshotId': snapshot_id})

        response = self.connection.request(self.path, params=params,
                                           method='GET').object

        product_type = self._to_product_type(response)

        return product_type

    def _to_product_types(self, elem):

        product_types = []
        for product_types_item in findall(element=elem,
                                          xpath='productTypeSet/item',
                                          namespace=OUTSCALE_NAMESPACE):
            productTypeId = findtext(element=product_types_item,
                                     xpath='productTypeId',
                                     namespace=OUTSCALE_NAMESPACE)
            description = findtext(element=product_types_item,
                                   xpath='description',
                                   namespace=OUTSCALE_NAMESPACE)
            product_types.append({'productTypeId': productTypeId,
                                  'description': description})

        return product_types

    def ex_describe_product_types(self, filters=None):
        """
        Describes product types.

        :param      filters: The filters so that the list returned includes
                             information for certain quotas only.
        :type       filters: ``dict``

        :return:    A product types list
        :rtype:     ``list``
        """

        params = {'Action': 'DescribeProductTypes'}

        if filters:
            params.update(self._build_filters(filters))

        response = self.connection.request(self.path, params=params,
                                           method='GET').object

        product_types = self._to_product_types(response)

        return product_types

    def _to_instance_types(self, elem):

        instance_types = []
        for instance_types_item in findall(element=elem,
                                           xpath='instanceTypeSet/item',
                                           namespace=OUTSCALE_NAMESPACE):
            name = findtext(element=instance_types_item,
                            xpath='name',
                            namespace=OUTSCALE_NAMESPACE)
            vcpu = findtext(element=instance_types_item,
                            xpath='vcpu',
                            namespace=OUTSCALE_NAMESPACE)
            memory = findtext(element=instance_types_item,
                              xpath='memory',
                              namespace=OUTSCALE_NAMESPACE)
            storageSize = findtext(element=instance_types_item,
                                   xpath='storageSize',
                                   namespace=OUTSCALE_NAMESPACE)
            storageCount = findtext(element=instance_types_item,
                                    xpath='storageCount',
                                    namespace=OUTSCALE_NAMESPACE)
            maxIpAddresses = findtext(element=instance_types_item,
                                      xpath='maxIpAddresses',
                                      namespace=OUTSCALE_NAMESPACE)
            ebsOptimizedAvailable = findtext(element=instance_types_item,
                                             xpath='ebsOptimizedAvailable',
                                             namespace=OUTSCALE_NAMESPACE)
            d = {'name': name,
                 'vcpu': vcpu,
                 'memory': memory,
                 'storageSize': storageSize,
                 'storageCount': storageCount,
                 'maxIpAddresses': maxIpAddresses,
                 'ebsOptimizedAvailable': ebsOptimizedAvailable}
            instance_types.append(d)

        return instance_types

    def ex_describe_instance_types(self, filters=None):
        """
        Describes instance types.

        :param      filters: The filters so that the list returned includes
                    information for instance types only
        :type       filters: ``dict``

        :return:    A instance types list
        :rtype:     ``list``
        """

        params = {'Action': 'DescribeInstanceTypes'}

        if filters:
            params.update(self._build_filters(filters))

        response = self.connection.request(self.path, params=params,
                                           method='GET').object

        instance_types = self._to_instance_types(response)

        return instance_types


class OutscaleSASNodeDriver(OutscaleNodeDriver):
    """
    Outscale SAS node driver
    """
    name = 'Outscale SAS'
    type = Provider.OUTSCALE_SAS

    def __init__(self, key, secret=None, secure=True, host=None, port=None,
                 region='us-east-1', region_details=None, **kwargs):
        super(OutscaleSASNodeDriver, self).__init__(
            key=key, secret=secret, secure=secure, host=host, port=port,
            region=region, region_details=OUTSCALE_SAS_REGION_DETAILS,
            **kwargs)


class OutscaleINCNodeDriver(OutscaleNodeDriver):
    """
    Outscale INC node driver
    """
    name = 'Outscale INC'
    type = Provider.OUTSCALE_INC

    def __init__(self, key, secret=None, secure=True, host=None, port=None,
                 region='us-east-1', region_details=None, **kwargs):
        super(OutscaleINCNodeDriver, self).__init__(
            key=key, secret=secret, secure=secure, host=host, port=port,
            region=region, region_details=OUTSCALE_INC_REGION_DETAILS,
            **kwargs)<|MERGE_RESOLUTION|>--- conflicted
+++ resolved
@@ -3932,11 +3932,8 @@
                           image_location=None, root_device_name=None,
                           block_device_mapping=None, kernel_id=None,
                           ramdisk_id=None, virtualization_type=None,
-<<<<<<< HEAD
-                          ena_support=None, billing_products=None):
-=======
-                          ena_support=None, sriov_net_support=None):
->>>>>>> f255f06e
+                          ena_support=None, billing_products=None,
+                          sriov_net_support=None):
         """
         Registers an Amazon Machine Image based off of an EBS-backed instance.
         Can also be used to create images from snapshots. More information
@@ -3980,15 +3977,13 @@
                                  Network Adapter for the AMI
         :type       ena_support: ``bool``
 
-<<<<<<< HEAD
         :param      billing_products: The billing product codes
         :type       billing_products: ''list''
-=======
+
         :param      sriov_net_support: Set to "simple" to enable enhanced
                                        networking with the Intel 82599 Virtual
                                        Function interface
         :type       sriov_net_support: ``str``
->>>>>>> f255f06e
 
         :rtype:     :class:`NodeImage`
         """
@@ -4024,14 +4019,12 @@
         if ena_support is not None:
             params['EnaSupport'] = ena_support
 
-<<<<<<< HEAD
         if billing_products is not None:
             params.update(self._get_billing_product_params(
                           billing_products))
-=======
+
         if sriov_net_support is not None:
             params['SriovNetSupport'] = sriov_net_support
->>>>>>> f255f06e
 
         image = self._to_image(
             self.connection.request(self.path, params=params).object
