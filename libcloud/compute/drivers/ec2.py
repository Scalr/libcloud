# Licensed to the Apache Software Foundation (ASF) under one or more
# contributor license agreements.  See the NOTICE file distributed with
# this work for additional information regarding copyright ownership.
# The ASF licenses this file to You under the Apache License, Version 2.0
# (the "License"); you may not use this file except in compliance with
# the License.  You may obtain a copy of the License at
#
#     http://www.apache.org/licenses/LICENSE-2.0
#
# Unless required by applicable law or agreed to in writing, software
# distributed under the License is distributed on an "AS IS" BASIS,
# WITHOUT WARRANTIES OR CONDITIONS OF ANY KIND, either express or implied.
# See the License for the specific language governing permissions and
# limitations under the License.

"""
Amazon EC2, Eucalyptus, Nimbus and Outscale drivers.
"""

import os
import re
import sys
import base64
import copy
import warnings
import time

from libcloud.utils.py3 import b, basestring, ensure_string

from libcloud.utils.xml import fixxpath, findtext, findattr, findall
from libcloud.utils.publickey import get_pubkey_ssh2_fingerprint
from libcloud.utils.publickey import get_pubkey_comment
from libcloud.utils.iso8601 import parse_date
from libcloud.common.aws import AWSBaseResponse, AWSJsonResponse, \
    SignedAWSConnection
from libcloud.common.aws import DEFAULT_SIGNATURE_VERSION
from libcloud.common.exceptions import RateLimitReachedError
from libcloud.common.types import (InvalidCredsError, MalformedResponseError,
                                   LibcloudError)
from libcloud.compute.providers import Provider
from libcloud.compute.base import Node, NodeDriver, NodeLocation, NodeSize
from libcloud.compute.base import NodeImage, StorageVolume, VolumeSnapshot
from libcloud.compute.base import KeyPair, BaseDriver
from libcloud.compute.types import NodeState, KeyPairDoesNotExistError, \
    StorageVolumeState, VolumeSnapshotState

__all__ = [
    'API_VERSION',
    'NAMESPACE',
    'INSTANCE_TYPES',
    'OUTSCALE_INSTANCE_TYPES',
    'OUTSCALE_SAS_REGION_DETAILS',
    'OUTSCALE_INC_REGION_DETAILS',
    'DEFAULT_EUCA_API_VERSION',
    'EUCA_NAMESPACE',
    'DEFAULT_EFS_API_VERSION',
    'EFS_NAMESPACE',

    'EC2NodeDriver',
    'BaseEC2NodeDriver',

    'NimbusNodeDriver',
    'EucNodeDriver',

    'OutscaleSASNodeDriver',
    'OutscaleINCNodeDriver',

    'EFSDriver',

    'EC2NodeLocation',
    'EC2ReservedNode',
    'EC2SecurityGroup',
    'EC2ImportSnapshotTask',
    'EC2PlacementGroup',
    'EC2Network',
    'EC2NetworkSubnet',
    'EC2NetworkInterface',
    'EC2RouteTable',
    'EC2Route',
    'EC2SubnetAssociation',
    'ExEC2AvailabilityZone',

    'IdempotentParamError'
]

API_VERSION = '2016-11-15'
NAMESPACE = 'http://ec2.amazonaws.com/doc/%s/' % (API_VERSION)

# Eucalyptus Constants
DEFAULT_EUCA_API_VERSION = '3.3.0'
EUCA_NAMESPACE = 'http://msgs.eucalyptus.com/%s' % (DEFAULT_EUCA_API_VERSION)

# Outscale Constants
DEFAULT_OUTSCALE_API_VERSION = '2016-04-01'
OUTSCALE_NAMESPACE = 'http://api.outscale.com/wsdl/fcuext/2014-04-15/'

# EFS Constants
DEFAULT_EFS_API_VERSION = '2015-02-01'
EFS_NAMESPACE = 'elasticfilesystem.%s.amazonaws.com'


"""
Sizes must be hardcoded, because Amazon doesn't provide an API to fetch them.
From http://aws.amazon.com/ec2/instance-types/
and <http://aws.amazon.com/ec2/previous-generation/>
ram = [MiB], disk = [GB]
"""


def GiB(value):
    return int(value * 1024)


INSTANCE_TYPES = {
    't1.micro': {
        'id': 't1.micro',
        'name': 'Micro Instance',
        'ram': GiB(0.613),
        'disk': 15,  # GB
        'bandwidth': None
    },
    'm1.small': {
        'id': 'm1.small',
        'name': 'Small Instance',
        'ram': GiB(1.7),
        'disk': 160,  # GB
        'bandwidth': None
    },
    'm1.medium': {
        'id': 'm1.medium',
        'name': 'Medium Instance',
        'ram': GiB(3.75),
        'disk': 410,  # GB
        'bandwidth': None
    },
    'm1.large': {
        'id': 'm1.large',
        'name': 'Large Instance',
        'ram': GiB(7.5),
        'disk': 2 * 420,  # GB
        'bandwidth': None,
        'extra': {
            'cpu': 2
        }
    },
    'm1.xlarge': {
        'id': 'm1.xlarge',
        'name': 'Extra Large Instance',
        'ram': GiB(15),
        'disk': 4 * 420,  # GB
        'bandwidth': None,
        'extra': {
            'cpu': 4
        }
    },
    'c1.medium': {
        'id': 'c1.medium',
        'name': 'High-CPU Medium Instance',
        'ram': GiB(1.7),
        'disk': 350,  # GB
        'bandwidth': None,
        'extra': {
            'cpu': 2
        }
    },
    'c1.xlarge': {
        'id': 'c1.xlarge',
        'name': 'High-CPU Extra Large Instance',
        'ram': GiB(7),
        'disk': 4 * 420,  # GB
        'bandwidth': None,
        'extra': {
            'cpu': 8
        }
    },
    'm2.xlarge': {
        'id': 'm2.xlarge',
        'name': 'High-Memory Extra Large Instance',
        'ram': GiB(17.1),
        'disk': 420,  # GB
        'bandwidth': None,
        'extra': {
            'cpu': 2
        }
    },
    'm2.2xlarge': {
        'id': 'm2.2xlarge',
        'name': 'High-Memory Double Extra Large Instance',
        'ram': GiB(34.2),
        'disk': 850,  # GB
        'bandwidth': None,
        'extra': {
            'cpu': 4
        }
    },
    'm2.4xlarge': {
        'id': 'm2.4xlarge',
        'name': 'High-Memory Quadruple Extra Large Instance',
        'ram': GiB(68.4),
        'disk': 2 * 840,  # GB
        'bandwidth': None,
        'extra': {
            'cpu': 8
        }
    },
    'm3.medium': {
        'id': 'm3.medium',
        'name': 'Medium Instance',
        'ram': GiB(3.75),
        'disk': 4,  # GB
        'bandwidth': None,
        'extra': {
            'cpu': 1
        }
    },
    'm3.large': {
        'id': 'm3.large',
        'name': 'Large Instance',
        'ram': GiB(7.5),
        'disk': 32,  # GB
        'bandwidth': None,
        'extra': {
            'cpu': 2
        }
    },
    'm3.xlarge': {
        'id': 'm3.xlarge',
        'name': 'Extra Large Instance',
        'ram': GiB(15),
        'disk': 2 * 40,  # GB
        'bandwidth': None,
        'extra': {
            'cpu': 4
        }
    },
    'm3.2xlarge': {
        'id': 'm3.2xlarge',
        'name': 'Double Extra Large Instance',
        'ram': GiB(30),
        'disk': 2 * 80,  # GB
        'bandwidth': None,
        'extra': {
            'cpu': 8
        }
    },
    'm4.large': {
        'id': 'm4.large',
        'name': 'Large Instance',
        'ram': GiB(8),
        'disk': 0,  # EBS only
        'bandwidth': None,
        'extra': {
            'cpu': 2
        }
    },
    'm4.xlarge': {
        'id': 'm4.xlarge',
        'name': 'Extra Large Instance',
        'ram': GiB(16),
        'disk': 0,  # EBS only
        'bandwidth': None,
        'extra': {
            'cpu': 4
        }
    },
    'm4.2xlarge': {
        'id': 'm4.2xlarge',
        'name': 'Double Extra Large Instance',
        'ram': GiB(32),
        'disk': 0,  # EBS only
        'bandwidth': None,
        'extra': {
            'cpu': 8
        }
    },
    'm4.4xlarge': {
        'id': 'm4.4xlarge',
        'name': 'Quadruple Extra Large Instance',
        'ram': GiB(64),
        'disk': 0,  # EBS only
        'bandwidth': None,
        'extra': {
            'cpu': 16
        }
    },
    'm4.10xlarge': {
        'id': 'm4.10xlarge',
        'name': '10 Extra Large Instance',
        'ram': GiB(160),
        'disk': 0,  # EBS only
        'bandwidth': None,
        'extra': {
            'cpu': 40
        }
    },
    'm4.16xlarge': {
        'id': 'm4.16xlarge',
        'name': '16 Extra Large Instance',
        'ram': GiB(256),
        'disk': 0,  # EBS only
        'bandwidth': None,
        'extra': {
            'cpu': 64
        }
    },
    'cg1.4xlarge': {
        'id': 'cg1.4xlarge',
        'name': 'Cluster GPU Quadruple Extra Large Instance',
        'ram': GiB(22.5),
        'disk': 2 * 840,  # GB
        'bandwidth': None,
        'extra': {
            'cpu': 16
        }
    },
    'g2.2xlarge': {
        'id': 'g2.2xlarge',
        'name': 'Cluster GPU G2 Double Extra Large Instance',
        'ram': GiB(15),
        'disk': 60,  # GB
        'bandwidth': None,
        'extra': {
            'cpu': 8
        }
    },
    'g2.8xlarge': {
        'id': 'g2.8xlarge',
        'name': 'Cluster GPU G2 Eight Extra Large Instance',
        'ram': GiB(60),
        'disk': 2 * 120,  # GB
        'bandwidth': None,
        'extra': {
            'cpu': 32
        }
    },
    'g3.4xlarge': {
        'id': 'g3.4xlarge',
        'name': 'Cluster GPU G3 Four Extra Large Instance',
        'ram': GiB(122),
        'disk': 0,  # EBS only
        'bandwidth': None,
        'extra': {
            'cpu': 16,
            'gpu': 1,
            'gpu_ram': GiB(8)
        }
    },
    'g3.8xlarge': {
        'id': 'g3.8xlarge',
        'name': 'Cluster GPU G3 Eight Extra Large Instance',
        'ram': GiB(244),
        'disk': 0,  # EBS only
        'bandwidth': None,
        'extra': {
            'cpu': 32,
            'gpu': 2,
            'gpu_ram': GiB(16)
        }
    },
    'g3.16xlarge': {
        'id': 'g3.16xlarge',
        'name': 'Cluster GPU G3 16 Extra Large Instance',
        'ram': GiB(488),
        'disk': 0,  # EBS only
        'bandwidth': None,
        'extra': {
            'cpu': 64,
            'gpu': 4,
            'gpu_ram': GiB(32)
        }
    },
    'p2.xlarge': {
        'id': 'p2.xlarge',
        'name': 'Cluster GPU P2 Large Instance',
        'ram': GiB(61),
        'disk': 4,
        'bandwidth': None
    },
    'p2.8xlarge': {
        'id': 'p2.8xlarge',
        'name': 'Cluster GPU P2 Large Instance',
        'ram': GiB(488),
        'disk': 32,
        'bandwidth': None
    },
    'p2.16xlarge': {
        'id': 'p2.16xlarge',
        'name': 'Cluster GPU P2 Large Instance',
        'ram': GiB(732),
        'disk': 64,
        'bandwidth': None
    },
    'cc1.4xlarge': {
        'id': 'cc1.4xlarge',
        'name': 'Cluster Compute Quadruple Extra Large Instance',
        'ram': 23552,
        'disk': 1690,
        'bandwidth': None
    },
    'cc2.8xlarge': {
        'id': 'cc2.8xlarge',
        'name': 'Cluster Compute Eight Extra Large Instance',
        'ram': GiB(60.5),
        'disk': 4 * 840,  # GB
        'bandwidth': None,
        'extra': {
            'cpu': 32
        }
    },
    # c3 instances have 2 SSDs of the specified disk size
    'c3.large': {
        'id': 'c3.large',
        'name': 'Compute Optimized Large Instance',
        'ram': GiB(3.75),
        'disk': 2 * 16,  # GB
        'bandwidth': None,
        'extra': {
            'cpu': 2
        }
    },
    'c3.xlarge': {
        'id': 'c3.xlarge',
        'name': 'Compute Optimized Extra Large Instance',
        'ram': GiB(7.5),
        'disk': 2 * 40,  # GB
        'bandwidth': None,
        'extra': {
            'cpu': 4
        }
    },
    'c3.2xlarge': {
        'id': 'c3.2xlarge',
        'name': 'Compute Optimized Double Extra Large Instance',
        'ram': GiB(15),
        'disk': 2 * 80,  # GB
        'bandwidth': None,
        'extra': {
            'cpu': 8
        }
    },
    'c3.4xlarge': {
        'id': 'c3.4xlarge',
        'name': 'Compute Optimized Quadruple Extra Large Instance',
        'ram': GiB(30),
        'disk': 2 * 160,  # GB
        'bandwidth': None,
        'extra': {
            'cpu': 16
        }
    },
    'c3.8xlarge': {
        'id': 'c3.8xlarge',
        'name': 'Compute Optimized Eight Extra Large Instance',
        'ram': GiB(60),
        'disk': 2 * 320,  # GB
        'bandwidth': None,
        'extra': {
            'cpu': 32
        }
    },
    'c4.large': {
        'id': 'c4.large',
        'name': 'Compute Optimized Large Instance',
        'ram': GiB(3.75),
        'disk': 0,  # EBS only
        'bandwidth': None,
        'extra': {
            'cpu': 2
        }
    },
    'c4.xlarge': {
        'id': 'c4.xlarge',
        'name': 'Compute Optimized Extra Large Instance',
        'ram': GiB(7.5),
        'disk': 0,  # EBS only
        'bandwidth': None,
        'extra': {
            'cpu': 4
        }
    },
    'c4.2xlarge': {
        'id': 'c4.2xlarge',
        'name': 'Compute Optimized Double Large Instance',
        'ram': GiB(15),
        'disk': 0,  # EBS only
        'bandwidth': None,
        'extra': {
            'cpu': 8
        }
    },
    'c4.4xlarge': {
        'id': 'c4.4xlarge',
        'name': 'Compute Optimized Quadruple Extra Large Instance',
        'ram': GiB(30),
        'disk': 0,  # EBS only
        'bandwidth': None,
        'extra': {
            'cpu': 16
        }
    },
    'c4.8xlarge': {
        'id': 'c4.8xlarge',
        'name': 'Compute Optimized Eight Extra Large Instance',
        'ram': GiB(60),
        'disk': 0,  # EBS only
        'bandwidth': None,
        'extra': {
            'cpu': 32
        }
    },
    'cr1.8xlarge': {
        'id': 'cr1.8xlarge',
        'name': 'High Memory Cluster Eight Extra Large',
        'ram': GiB(244),
        'disk': 2 * 120,  # GB
        'bandwidth': None,
        'extra': {
            'cpu': 32
        }
    },
    'hs1.4xlarge': {
        'id': 'hs1.4xlarge',
        'name': 'High Storage Quadruple Extra Large Instance',
        'ram': GiB(64),
        'disk': 2 * 1024,  # GB
        'bandwidth': None,
        'extra': {
            'cpu': 16
        }
    },
    'hs1.8xlarge': {
        'id': 'hs1.8xlarge',
        'name': 'High Storage Eight Extra Large Instance',
        'ram': GiB(117),
        'disk': 24 * 2000,
        'bandwidth': None,
        'extra': {
            'cpu': 17
        }
    },
    # i2 instances have up to eight SSD drives
    'i2.xlarge': {
        'id': 'i2.xlarge',
        'name': 'High I/O Storage Optimized Extra Large Instance',
        'ram': GiB(30.5),
        'disk': 800,  # GB
        'bandwidth': None,
        'extra': {
            'cpu': 4
        }
    },
    'i2.2xlarge': {
        'id': 'i2.2xlarge',
        'name': 'High I/O Storage Optimized Double Extra Large Instance',
        'ram': GiB(61),
        'disk': 2 * 800,  # GB
        'bandwidth': None,
        'extra': {
            'cpu': 8
        }
    },
    'i2.4xlarge': {
        'id': 'i2.4xlarge',
        'name': 'High I/O Storage Optimized Quadruple Large Instance',
        'ram': GiB(122),
        'disk': 4 * 800,  # GB
        'bandwidth': None,
        'extra': {
            'cpu': 16
        }
    },
    'i2.8xlarge': {
        'id': 'i2.8xlarge',
        'name': 'High I/O Storage Optimized Eight Extra Large Instance',
        'ram': GiB(244),
        'disk': 8 * 800,  # GB
        'bandwidth': None,
        'extra': {
            'cpu': 32
        }
    },
    'i3.large': {
        'id': 'i3.large',
        'name': 'High I/O Instances',
        'ram': GiB(15.25),
        'disk': 1 * 475,  # GB
        'bandwidth': None,
        'extra': {
            'cpu': 2
        }
    },
    'i3.xlarge': {
        'id': 'i3.xlarge',
        'name': 'High I/O Instances',
        'ram': GiB(30.5),
        'disk': 1 * 950,  # GB
        'bandwidth': None,
        'extra': {
            'cpu': 4
        }
    },
    'i3.2xlarge': {
        'id': 'i3.2xlarge',
        'name': 'High I/O Instances',
        'ram': GiB(61),
        'disk': 1 * 1900,  # GB
        'bandwidth': None,
        'extra': {
            'cpu': 8
        }
    },
    'i3.4xlarge': {
        'id': 'i3.4xlarge',
        'name': 'High I/O Instances',
        'ram': GiB(122),
        'disk': 2 * 1900,  # GB
        'bandwidth': None,
        'extra': {
            'cpu': 16
        }
    },
    'i3.8xlarge': {
        'id': 'i3.8xlarge',
        'name': 'High I/O Instances',
        'ram': GiB(244),
        'disk': 4 * 1900,  # GB
        'bandwidth': None,
        'extra': {
            'cpu': 32
        }
    },
    'i3.16xlarge': {
        'id': 'i3.16xlarge',
        'name': 'High I/O Instances',
        'ram': GiB(488),
        'disk': 8 * 1900,  # GB
        'bandwidth': None,
        'extra': {
            'cpu': 64
        }
    },
    'd2.xlarge': {
        'id': 'd2.xlarge',
        'name': 'Dense Storage Optimized Extra Large Instance',
        'ram': GiB(30.5),
        'disk': 3 * 2000,  # GB
        'bandwidth': None,
        'extra': {
            'cpu': 4
        }
    },
    'd2.2xlarge': {
        'id': 'd2.2xlarge',
        'name': 'Dense Storage Optimized Double Extra Large Instance',
        'ram': GiB(61),
        'disk': 6 * 2000,  # GB
        'bandwidth': None,
        'extra': {
            'cpu': 8
        }
    },
    'd2.4xlarge': {
        'id': 'd2.4xlarge',
        'name': 'Dense Storage Optimized Quadruple Extra Large Instance',
        'ram': GiB(122),
        'disk': 12 * 2000,  # GB
        'bandwidth': None,
        'extra': {
            'cpu': 16
        }
    },
    'd2.8xlarge': {
        'id': 'd2.8xlarge',
        'name': 'Dense Storage Optimized Eight Extra Large Instance',
        'ram': GiB(244),
        'disk': 24 * 2000,  # GB
        'bandwidth': None,
        'extra': {
            'cpu': 36
        }
    },
    # 1x SSD
    'r3.large': {
        'id': 'r3.large',
        'name': 'Memory Optimized Large instance',
        'ram': GiB(15.25),
        'disk': 32,  # GB
        'bandwidth': None,
        'extra': {
            'cpu': 2
        }
    },
    'r3.xlarge': {
        'id': 'r3.xlarge',
        'name': 'Memory Optimized Extra Large instance',
        'ram': GiB(30.5),
        'disk': 80,  # GB
        'bandwidth': None,
        'extra': {
            'cpu': 4
        }
    },
    'r3.2xlarge': {
        'id': 'r3.2xlarge',
        'name': 'Memory Optimized Double Extra Large instance',
        'ram': GiB(61),
        'disk': 160,  # GB
        'bandwidth': None,
        'extra': {
            'cpu': 8
        }
    },
    'r3.4xlarge': {
        'id': 'r3.4xlarge',
        'name': 'Memory Optimized Quadruple Extra Large instance',
        'ram': GiB(122),
        'disk': 320,  # GB
        'bandwidth': None,
        'extra': {
            'cpu': 16
        }
    },
    'r3.8xlarge': {
        'id': 'r3.8xlarge',
        'name': 'Memory Optimized Eight Extra Large instance',
        'ram': GiB(244),
        'disk': 2 * 320,  # GB
        'bandwidth': None,
        'extra': {
            'cpu': 32
        }
    },
    'r4.large': {
        'id': 'r4.large',
        'name': 'Memory Optimized Large instance',
        'ram': GiB(15.25),
        'disk': 0,  # GB
        'bandwidth': None,
        'extra': {
            'cpu': 2
        }
    },
    'r4.xlarge': {
        'id': 'r4.xlarge',
        'name': 'Memory Optimized Extra Large instance',
        'ram': GiB(30.5),
        'disk': 0,  # GB
        'bandwidth': None,
        'extra': {
            'cpu': 4
        }
    },
    'r4.2xlarge': {
        'id': 'r4.2xlarge',
        'name': 'Memory Optimized Double Extra Large instance',
        'ram': GiB(61),
        'disk': 0,  # GB
        'bandwidth': None,
        'extra': {
            'cpu': 8
        }
    },
    'r4.4xlarge': {
        'id': 'r4.4xlarge',
        'name': 'Memory Optimized Quadruple Extra Large instance',
        'ram': GiB(122),
        'disk': 0,  # GB
        'bandwidth': None,
        'extra': {
            'cpu': 16
        }
    },
    'r4.8xlarge': {
        'id': 'r4.8xlarge',
        'name': 'Memory Optimized Eight Extra Large instance',
        'ram': GiB(244),
        'disk': 0,  # GB
        'bandwidth': None,
        'extra': {
            'cpu': 32
        }
    },
    'r4.16xlarge': {
        'id': 'r4.16xlarge',
        'name': 'Memory Optimized Sixteen Extra Large instance',
        'ram': GiB(488),
        'disk': 0,  # GB
        'bandwidth': None,
        'extra': {
            'cpu': 64
        }
    },
    # Burstable Performance General Purpose
    't2.nano': {
        'id': 't2.nano',
        'name': 'Burstable Performance Nano Instance',
        'ram': 512,
        'disk': 0,  # EBS Only
        'bandwidth': None,
        'extra': {
            'cpu': 1
        }
    },
    't2.micro': {
        'id': 't2.micro',
        'name': 'Burstable Performance Micro Instance',
        'ram': GiB(1),
        'disk': 0,  # EBS Only
        'bandwidth': None,
        'extra': {
            'cpu': 1
        }
    },
    't2.small': {
        'id': 't2.small',
        'name': 'Burstable Performance Small Instance',
        'ram': GiB(2),
        'disk': 0,  # EBS Only
        'bandwidth': None,
        'extra': {
            'cpu': 1
        }
    },
    't2.medium': {
        'id': 't2.medium',
        'name': 'Burstable Performance Medium Instance',
        'ram': GiB(4),
        'disk': 0,  # EBS Only
        'bandwidth': None,
        'extra': {
            'cpu': 2
        }
    },
    't2.large': {
        'id': 't2.large',
        'name': 'Burstable Performance Medium Instance',
        'ram': GiB(8),
        'disk': 0,  # EBS Only
        'bandwidth': None,
        'extra': {
            'cpu': 2
        }
    },
    't2.xlarge': {
        'id': 't2.xlarge',
        'name': 'Burstable Performance Extra Large Instance',
        'ram': GiB(16),
        'disk': 0,  # EBS Only
        'bandwidth': None,
        'extra': {
            'cpu': 4
        }
    },
    't2.2xlarge': {
        'id': 't2.2xlarge',
        'name': 'Burstable Performance Double Extra Large Instance',
        'ram': GiB(32),
        'disk': 0,  # EBS Only
        'bandwidth': None,
        'extra': {
            'cpu': 8
        }
    },
    'x1.16xlarge': {
        'id': 'x1.16xlarge',
        'name': 'Memory Optimized Sixteen Extra Large instance',
        'ram': GiB(976),
        'disk': 1920,  # GB
        'bandwidth': None,
        'extra': {
            'cpu': 64
        }
    },
    'x1e.32xlarge': {
        'id': 'x1e.32xlarge',
        'name': 'Memory Optimized ThirtyTwo E Extra Large instance',
        'ram': GiB(3904),
        'disk': 2 * 1920,  # GB
        'bandwidth': None,
        'extra': {
            'cpu': 128
        }
    },
    'x1.32xlarge': {
        'id': 'x1.32xlarge',
        'name': 'Memory Optimized ThirtyTwo Extra Large instance',
        'ram': GiB(1952),
        'disk': 2 * 1920,  # GB
        'bandwidth': None,
        'extra': {
            'cpu': 128
        }
    }
}

#  From <https://aws.amazon.com/marketplace/help/200777880>
REGION_DETAILS = {
    # US East (Northern Virginia) Region
    'us-east-1': {
        'endpoint': 'ec2.us-east-1.amazonaws.com',
        'api_name': 'ec2_us_east',
        'country': 'USA',
        'signature_version': '2',
        'instance_types': [
            't1.micro',
            'm1.small',
            'm1.medium',
            'm1.large',
            'm1.xlarge',
            'm2.xlarge',
            'm2.2xlarge',
            'm2.4xlarge',
            'm3.medium',
            'm3.large',
            'm3.xlarge',
            'm3.2xlarge',
            'm4.large',
            'm4.xlarge',
            'm4.2xlarge',
            'm4.4xlarge',
            'm4.10xlarge',
            'm4.16xlarge',
            'c1.medium',
            'c1.xlarge',
            'cc2.8xlarge',
            'c3.large',
            'c3.xlarge',
            'c3.2xlarge',
            'c3.4xlarge',
            'c3.8xlarge',
            'c4.large',
            'c4.xlarge',
            'c4.2xlarge',
            'c4.4xlarge',
            'c4.8xlarge',
            'cg1.4xlarge',
            'g2.2xlarge',
            'g2.8xlarge',
            'g3.4xlarge',
            'g3.8xlarge',
            'g3.16xlarge',
            'cr1.8xlarge',
            'hs1.8xlarge',
            'i2.xlarge',
            'i2.2xlarge',
            'i2.4xlarge',
            'i2.8xlarge',
            'i3.large',
            'i3.xlarge',
            'i3.2xlarge',
            'i3.4xlarge',
            'i3.8xlarge',
            'i3.16xlarge',
            'd2.xlarge',
            'd2.2xlarge',
            'd2.4xlarge',
            'd2.8xlarge',
            'r3.large',
            'r3.xlarge',
            'r3.2xlarge',
            'r3.4xlarge',
            'r3.8xlarge',
            'r4.large',
            'r4.xlarge',
            'r4.2xlarge',
            'r4.4xlarge',
            'r4.8xlarge',
            'r4.16xlarge',
            't2.nano',
            't2.micro',
            't2.small',
            't2.medium',
            't2.large',
            'x1.16xlarge',
            'x1.32xlarge',
            'x1e.32xlarge',
        ]
    },
    # US West (Northern California) Region
    'us-west-1': {
        'endpoint': 'ec2.us-west-1.amazonaws.com',
        'api_name': 'ec2_us_west',
        'country': 'USA',
        'signature_version': '2',
        'instance_types': [
            't1.micro',
            'm1.small',
            'm1.medium',
            'm1.large',
            'm1.xlarge',
            'm2.xlarge',
            'm2.2xlarge',
            'm2.4xlarge',
            'm3.medium',
            'm3.large',
            'm3.xlarge',
            'm3.2xlarge',
            'm4.large',
            'm4.xlarge',
            'm4.2xlarge',
            'm4.4xlarge',
            'm4.10xlarge',
            'm4.16xlarge',
            'c1.medium',
            'c1.xlarge',
            'g2.2xlarge',
            'g2.8xlarge',
            'g3.4xlarge',
            'g3.8xlarge',
            'g3.16xlarge',
            'c3.large',
            'c3.xlarge',
            'c3.2xlarge',
            'c3.4xlarge',
            'c3.8xlarge',
            'c4.large',
            'c4.xlarge',
            'c4.2xlarge',
            'c4.4xlarge',
            'c4.8xlarge',
            'i2.xlarge',
            'i2.2xlarge',
            'i2.4xlarge',
            'i2.8xlarge',
            'i3.large',
            'i3.xlarge',
            'i3.2xlarge',
            'i3.4xlarge',
            'i3.8xlarge',
            'i3.16xlarge',
            'r3.large',
            'r3.xlarge',
            'r3.2xlarge',
            'r3.4xlarge',
            'r3.8xlarge',
            'r4.large',
            'r4.xlarge',
            'r4.2xlarge',
            'r4.4xlarge',
            'r4.8xlarge',
            'r4.16xlarge',
            't2.nano',
            't2.micro',
            't2.small',
            't2.medium',
            't2.large'
        ]
    },
    # US East (Ohio) Region
    'us-east-2': {
        'endpoint': 'ec2.us-east-2.amazonaws.com',
        'api_name': 'ec2_us_east_ohio',
        'country': 'USA',
        'signature_version': '4',
        'instance_types': [
            't1.micro',
            'm1.small',
            'm1.medium',
            'm1.large',
            'm1.xlarge',
            'm2.xlarge',
            'm2.2xlarge',
            'm2.4xlarge',
            'm3.medium',
            'm3.large',
            'm3.xlarge',
            'm3.2xlarge',
            'm4.large',
            'm4.xlarge',
            'm4.2xlarge',
            'm4.4xlarge',
            'm4.10xlarge',
            'm4.16xlarge',
            'c1.medium',
            'c1.xlarge',
            'cc2.8xlarge',
            'c3.large',
            'c3.xlarge',
            'c3.2xlarge',
            'c3.4xlarge',
            'c3.8xlarge',
            'c4.large',
            'c4.xlarge',
            'c4.2xlarge',
            'c4.4xlarge',
            'c4.8xlarge',
            'cg1.4xlarge',
            'g2.2xlarge',
            'g2.8xlarge',
            'g3.4xlarge',
            'g3.8xlarge',
            'g3.16xlarge',
            'cr1.8xlarge',
            'hs1.8xlarge',
            'i2.xlarge',
            'i2.2xlarge',
            'i2.4xlarge',
            'i2.8xlarge',
            'i3.large',
            'i3.xlarge',
            'i3.2xlarge',
            'i3.4xlarge',
            'i3.8xlarge',
            'i3.16xlarge',
            'd2.xlarge',
            'd2.2xlarge',
            'd2.4xlarge',
            'd2.8xlarge',
            'r3.large',
            'r3.xlarge',
            'r3.2xlarge',
            'r3.4xlarge',
            'r3.8xlarge',
            'r4.large',
            'r4.xlarge',
            'r4.2xlarge',
            'r4.4xlarge',
            'r4.8xlarge',
            'r4.16xlarge',
            't2.nano',
            't2.micro',
            't2.small',
            't2.medium',
            't2.large',
            'x1.16xlarge',
            'x1.32xlarge',
            'x1e.32xlarge',
        ]
    },
    # US West (Oregon) Region
    'us-west-2': {
        'endpoint': 'ec2.us-west-2.amazonaws.com',
        'api_name': 'ec2_us_west_oregon',
        'country': 'US',
        'signature_version': '2',
        'instance_types': [
            't1.micro',
            'm1.small',
            'm1.medium',
            'm1.large',
            'm1.xlarge',
            'm2.xlarge',
            'm2.2xlarge',
            'm2.4xlarge',
            'm3.medium',
            'm3.large',
            'm3.xlarge',
            'm3.2xlarge',
            'm4.large',
            'm4.xlarge',
            'm4.2xlarge',
            'm4.4xlarge',
            'm4.10xlarge',
            'm4.16xlarge',
            'c1.medium',
            'c1.xlarge',
            'g2.2xlarge',
            'g2.8xlarge',
            'g3.4xlarge',
            'g3.8xlarge',
            'g3.16xlarge',
            'p2.xlarge',
            'p2.8xlarge',
            'p2.16xlarge',
            'c3.large',
            'c3.xlarge',
            'c3.2xlarge',
            'c3.4xlarge',
            'c3.8xlarge',
            'c4.large',
            'c4.xlarge',
            'c4.2xlarge',
            'c4.4xlarge',
            'c4.8xlarge',
            'hs1.8xlarge',
            'cc2.8xlarge',
            'i2.xlarge',
            'i2.2xlarge',
            'i2.4xlarge',
            'i2.8xlarge',
            'i3.large',
            'i3.xlarge',
            'i3.2xlarge',
            'i3.4xlarge',
            'i3.8xlarge',
            'i3.16xlarge',
            'd2.xlarge',
            'd2.2xlarge',
            'd2.4xlarge',
            'd2.8xlarge',
            'r3.large',
            'r3.xlarge',
            'r3.2xlarge',
            'r3.4xlarge',
            'r3.8xlarge',
            'r4.large',
            'r4.xlarge',
            'r4.2xlarge',
            'r4.4xlarge',
            'r4.8xlarge',
            'r4.16xlarge',
            't2.nano',
            't2.micro',
            't2.small',
            't2.medium',
            't2.large',
            'x1.16xlarge',
            'x1.32xlarge',
            'x1e.32xlarge',
        ]
    },
    # EU (Ireland) Region
    'eu-west-1': {
        'endpoint': 'ec2.eu-west-1.amazonaws.com',
        'api_name': 'ec2_eu_west',
        'country': 'Ireland',
        'signature_version': '2',
        'instance_types': [
            't1.micro',
            'm1.small',
            'm1.medium',
            'm1.large',
            'm1.xlarge',
            'm2.xlarge',
            'm2.2xlarge',
            'm2.4xlarge',
            'm3.medium',
            'm3.large',
            'm3.xlarge',
            'm3.2xlarge',
            'm4.large',
            'm4.xlarge',
            'm4.2xlarge',
            'm4.4xlarge',
            'm4.10xlarge',
            'm4.16xlarge',
            'c1.medium',
            'c1.xlarge',
            'g2.2xlarge',
            'g2.8xlarge',
            'g3.4xlarge',
            'g3.8xlarge',
            'g3.16xlarge',
            'c3.large',
            'c3.xlarge',
            'c3.2xlarge',
            'c3.4xlarge',
            'c3.8xlarge',
            'c4.large',
            'c4.xlarge',
            'c4.2xlarge',
            'c4.4xlarge',
            'c4.8xlarge',
            'hs1.8xlarge',
            'cc2.8xlarge',
            'i2.xlarge',
            'i2.2xlarge',
            'i2.4xlarge',
            'i2.8xlarge',
            'i3.large',
            'i3.xlarge',
            'i3.2xlarge',
            'i3.4xlarge',
            'i3.8xlarge',
            'i3.16xlarge',
            'd2.xlarge',
            'd2.2xlarge',
            'd2.4xlarge',
            'd2.8xlarge',
            'r3.large',
            'r3.xlarge',
            'r3.2xlarge',
            'r3.4xlarge',
            'r3.8xlarge',
            'r4.large',
            'r4.xlarge',
            'r4.2xlarge',
            'r4.4xlarge',
            'r4.8xlarge',
            'r4.16xlarge',
            't2.nano',
            't2.micro',
            't2.small',
            't2.medium',
            't2.large',
            'x1.16xlarge',
            'x1.32xlarge',
            'x1e.32xlarge',
        ]
    },
    # EU (London) Region
    'eu-west-2': {
        'endpoint': 'ec2.eu-west-2.amazonaws.com',
        'api_name': 'ec2_eu_west_london',
        'country': 'United Kingdom',
        'signature_version': '4',
        'instance_types': [
            't1.micro',
            'm1.small',
            'm1.medium',
            'm1.large',
            'm1.xlarge',
            'm2.xlarge',
            'm2.2xlarge',
            'm2.4xlarge',
            'm3.medium',
            'm3.large',
            'm3.xlarge',
            'm3.2xlarge',
            'm4.large',
            'm4.xlarge',
            'm4.2xlarge',
            'm4.4xlarge',
            'm4.10xlarge',
            'm4.16xlarge',
            'c1.medium',
            'c1.xlarge',
            'cc2.8xlarge',
            'c3.large',
            'c3.xlarge',
            'c3.2xlarge',
            'c3.4xlarge',
            'c3.8xlarge',
            'c4.large',
            'c4.xlarge',
            'c4.2xlarge',
            'c4.4xlarge',
            'c4.8xlarge',
            'cg1.4xlarge',
            'g2.2xlarge',
            'g2.8xlarge',
            'cr1.8xlarge',
            'hs1.8xlarge',
            'i2.xlarge',
            'i2.2xlarge',
            'i2.4xlarge',
            'i2.8xlarge',
            'i3.large',
            'i3.xlarge',
            'i3.2xlarge',
            'i3.4xlarge',
            'i3.8xlarge',
            'i3.16xlarge',
            'd2.xlarge',
            'd2.2xlarge',
            'd2.4xlarge',
            'd2.8xlarge',
            'r3.large',
            'r3.xlarge',
            'r3.2xlarge',
            'r3.4xlarge',
            'r3.8xlarge',
            't2.nano',
            't2.micro',
            't2.small',
            't2.medium',
            't2.large',
            'x1.16xlarge',
            'x1.32xlarge',
            'x1e.32xlarge',
        ]
    },
    # EU (London) Region
    'eu-west-2': {
        'endpoint': 'ec2.eu-west-2.amazonaws.com',
        'api_name': 'ec2_eu_west_london',
        'country': 'United Kingdom',
        'signature_version': '4',
        'instance_types': [
            't1.micro',
            'm1.small',
            'm1.medium',
            'm1.large',
            'm1.xlarge',
            'm2.xlarge',
            'm2.2xlarge',
            'm2.4xlarge',
            'm3.medium',
            'm3.large',
            'm3.xlarge',
            'm3.2xlarge',
            'm4.large',
            'm4.xlarge',
            'm4.2xlarge',
            'm4.4xlarge',
            'm4.10xlarge',
            'm4.16xlarge',
            'c1.medium',
            'c1.xlarge',
            'cc2.8xlarge',
            'c3.large',
            'c3.xlarge',
            'c3.2xlarge',
            'c3.4xlarge',
            'c3.8xlarge',
            'c4.large',
            'c4.xlarge',
            'c4.2xlarge',
            'c4.4xlarge',
            'c4.8xlarge',
            'cg1.4xlarge',
            'g2.2xlarge',
            'g2.8xlarge',
            'cr1.8xlarge',
            'hs1.8xlarge',
            'i2.xlarge',
            'i2.2xlarge',
            'i2.4xlarge',
            'i2.8xlarge',
            'd2.xlarge',
            'd2.2xlarge',
            'd2.4xlarge',
            'd2.8xlarge',
            'r3.large',
            'r3.xlarge',
            'r3.2xlarge',
            'r3.4xlarge',
            'r3.8xlarge',
            't2.nano',
            't2.micro',
            't2.small',
            't2.medium',
            't2.large',
            'x1.32xlarge'
        ]
    },
    # EU (Frankfurt) Region
    'eu-central-1': {
        'endpoint': 'ec2.eu-central-1.amazonaws.com',
        'api_name': 'ec2_eu_central',
        'country': 'Frankfurt',
        'signature_version': '4',
        'instance_types': [
            'm3.medium',
            'm3.large',
            'm3.xlarge',
            'm3.2xlarge',
            'c3.large',
            'c3.xlarge',
            'c3.2xlarge',
            'c3.4xlarge',
            'c4.large',
            'c4.xlarge',
            'c4.2xlarge',
            'c4.4xlarge',
            'c4.8xlarge',
            'm4.large',
            'm4.xlarge',
            'm4.2xlarge',
            'm4.4xlarge',
            'm4.10xlarge',
            'm4.16xlarge',
            'c3.8xlarge',
            'i2.xlarge',
            'i2.2xlarge',
            'i2.4xlarge',
            'i2.8xlarge',
            'i3.large',
            'i3.xlarge',
            'i3.2xlarge',
            'i3.4xlarge',
            'i3.8xlarge',
            'i3.16xlarge',
            'd2.xlarge',
            'd2.2xlarge',
            'd2.4xlarge',
            'd2.8xlarge',
            'r3.large',
            'r3.xlarge',
            'r3.2xlarge',
            'r3.4xlarge',
            'r3.8xlarge',
            'r4.large',
            'r4.xlarge',
            'r4.2xlarge',
            'r4.4xlarge',
            'r4.8xlarge',
            'r4.16xlarge',
            't2.micro',
            't2.small',
            't2.medium',
            't2.large',
            'x1.16xlarge',
            'x1.32xlarge',
            'x1e.32xlarge',
        ]
    },
    # Asia Pacific (Mumbai, India) Region
    'ap-south-1': {
        'endpoint': 'ec2.ap-south-1.amazonaws.com',
        'api_name': 'ec2_ap_south_1',
        'country': 'India',
        'signature_version': '4',
        'instance_types': [
            't2.nano',
            't2.micro',
            't2.small',
            't2.medium',
            't2.large',
            'm4.large',
            'm4.xlarge',
            'm4.2xlarge',
            'm4.4xlarge',
            'm4.10xlarge',
            'm4.16xlarge',
            'c4.large',
            'c4.xlarge',
            'c4.2xlarge',
            'c4.4xlarge',
            'c4.8xlarge',
            'r3.large',
            'r3.xlarge',
            'r3.2xlarge',
            'r3.4xlarge',
            'r3.8xlarge',
            'r4.large',
            'r4.xlarge',
            'r4.2xlarge',
            'r4.4xlarge',
            'r4.8xlarge',
            'r4.16xlarge',
            'i2.xlarge',
            'i2.2xlarge',
            'i2.4xlarge',
            'i2.8xlarge',
            'i3.large',
            'i3.xlarge',
            'i3.2xlarge',
            'i3.4xlarge',
            'i3.8xlarge',
            'i3.16xlarge',
            'd2.xlarge',
            'd2.2xlarge',
            'd2.4xlarge',
            'd2.8xlarge'
        ]
    },
    # Asia Pacific (Singapore) Region
    'ap-southeast-1': {
        'endpoint': 'ec2.ap-southeast-1.amazonaws.com',
        'api_name': 'ec2_ap_southeast',
        'country': 'Singapore',
        'signature_version': '2',
        'instance_types': [
            't1.micro',
            'm1.small',
            'm1.medium',
            'm1.large',
            'm1.xlarge',
            'm2.xlarge',
            'm2.2xlarge',
            'm2.4xlarge',
            'm3.medium',
            'm3.large',
            'm3.xlarge',
            'm3.2xlarge',
            'm4.large',
            'm4.xlarge',
            'm4.2xlarge',
            'm4.4xlarge',
            'm4.10xlarge',
            'm4.16xlarge',
            'c1.medium',
            'c1.xlarge',
            'c3.large',
            'c3.xlarge',
            'c3.2xlarge',
            'c3.4xlarge',
            'c3.8xlarge',
            'c4.large',
            'c4.xlarge',
            'c4.2xlarge',
            'c4.4xlarge',
            'c4.8xlarge',
            'hs1.8xlarge',
            'i2.xlarge',
            'i2.2xlarge',
            'i2.4xlarge',
            'i2.8xlarge',
            'i3.large',
            'i3.xlarge',
            'i3.2xlarge',
            'i3.4xlarge',
            'i3.8xlarge',
            'i3.16xlarge',
            'd2.xlarge',
            'd2.2xlarge',
            'd2.4xlarge',
            'd2.8xlarge',
            't2.nano',
            't2.micro',
            't2.small',
            't2.medium',
            't2.large',
            'r4.large',
            'r4.xlarge',
            'r4.2xlarge',
            'r4.4xlarge',
            'r4.8xlarge',
            'r4.16xlarge',
            'x1.16xlarge',
            'x1.32xlarge',
            'x1e.32xlarge',
        ]
    },
    # Asia Pacific (Tokyo) Region
    'ap-northeast-1': {
        'endpoint': 'ec2.ap-northeast-1.amazonaws.com',
        'api_name': 'ec2_ap_northeast',
        'country': 'Japan',
        'signature_version': '2',
        'instance_types': [
            't1.micro',
            'm1.small',
            'm1.medium',
            'm1.large',
            'm1.xlarge',
            'm2.xlarge',
            'm2.2xlarge',
            'm2.4xlarge',
            'm3.medium',
            'm3.large',
            'm3.xlarge',
            'm3.2xlarge',
            'c1.medium',
            'g2.2xlarge',
            'g2.8xlarge',
            'c1.xlarge',
            'c3.large',
            'c3.xlarge',
            'c3.2xlarge',
            'c3.4xlarge',
            'c3.8xlarge',
            'c4.large',
            'c4.xlarge',
            'c4.2xlarge',
            'c4.4xlarge',
            'c4.8xlarge',
            'm4.large',
            'm4.xlarge',
            'm4.2xlarge',
            'm4.4xlarge',
            'm4.10xlarge',
            'm4.16xlarge',
            'hs1.8xlarge',
            'i2.xlarge',
            'i2.2xlarge',
            'i2.4xlarge',
            'i2.8xlarge',
            'i3.large',
            'i3.xlarge',
            'i3.2xlarge',
            'i3.4xlarge',
            'i3.8xlarge',
            'i3.16xlarge',
            'd2.xlarge',
            'd2.2xlarge',
            'd2.4xlarge',
            'd2.8xlarge',
            'r3.large',
            'r3.xlarge',
            'r3.2xlarge',
            'r3.4xlarge',
            'r3.8xlarge',
            'r4.large',
            'r4.xlarge',
            'r4.2xlarge',
            'r4.4xlarge',
            'r4.8xlarge',
            'r4.16xlarge',
            't2.nano',
            't2.micro',
            't2.small',
            't2.medium',
            't2.large',
            'x1.16xlarge',
            'x1.32xlarge',
            'x1e.32xlarge',
        ]
    },
    # Asia Pacific (Seoul) Region
    'ap-northeast-2': {
        'endpoint': 'ec2.ap-northeast-2.amazonaws.com',
        'api_name': 'ec2_ap_northeast',
        'country': 'South Korea',
        'signature_version': '4',
        'instance_types': [
            'c4.large',
            'c4.xlarge',
            'c4.2xlarge',
            'c4.4xlarge',
            'c4.8xlarge',
            'm4.large',
            'm4.xlarge',
            'm4.2xlarge',
            'm4.4xlarge',
            'm4.10xlarge',
            'm4.16xlarge',
            'i2.xlarge',
            'i2.2xlarge',
            'i2.4xlarge',
            'i2.8xlarge',
            'i3.large',
            'i3.xlarge',
            'i3.2xlarge',
            'i3.4xlarge',
            'i3.8xlarge',
            'i3.16xlarge',
            'd2.xlarge',
            'd2.2xlarge',
            'd2.4xlarge',
            'd2.8xlarge',
            'r3.large',
            'r3.xlarge',
            'r3.2xlarge',
            'r3.4xlarge',
            'r3.8xlarge',
            'r4.large',
            'r4.xlarge',
            'r4.2xlarge',
            'r4.4xlarge',
            'r4.8xlarge',
            'r4.16xlarge',
            't2.nano',
            't2.micro',
            't2.small',
            't2.medium',
            't2.large',
            'x1.16xlarge',
            'x1.32xlarge',
            'x1e.32xlarge',
        ]
    },
    # South America (Sao Paulo) Region
    'sa-east-1': {
        'endpoint': 'ec2.sa-east-1.amazonaws.com',
        'api_name': 'ec2_sa_east',
        'country': 'Brazil',
        'signature_version': '2',
        'instance_types': [
            't1.micro',
            'm1.small',
            'm1.medium',
            'm1.large',
            'm1.xlarge',
            'm2.xlarge',
            'm2.2xlarge',
            'm2.4xlarge',
            'm3.medium',
            'm3.large',
            'm3.xlarge',
            'm3.2xlarge',
            'm4.large',
            'm4.xlarge',
            'm4.2xlarge',
            'm4.4xlarge',
            'm4.10xlarge',
            'm4.16xlarge',
            'c1.medium',
            'c1.xlarge',
            'r4.large',
            'r4.xlarge',
            'r4.2xlarge',
            'r4.4xlarge',
            'r4.8xlarge',
            'r4.16xlarge',
            't2.nano',
            't2.micro',
            't2.small',
            't2.medium',
            't2.large'
        ]
    },
    # Asia Pacific (Sydney) Region
    'ap-southeast-2': {
        'endpoint': 'ec2.ap-southeast-2.amazonaws.com',
        'api_name': 'ec2_ap_southeast_2',
        'country': 'Australia',
        'signature_version': '2',
        'instance_types': [
            't1.micro',
            'm1.small',
            'm1.medium',
            'm1.large',
            'm1.xlarge',
            'm2.xlarge',
            'm2.2xlarge',
            'm2.4xlarge',
            'm3.medium',
            'm3.large',
            'm3.xlarge',
            'm3.2xlarge',
            'm4.large',
            'm4.xlarge',
            'm4.2xlarge',
            'm4.4xlarge',
            'm4.10xlarge',
            'm4.16xlarge',
            'c1.medium',
            'c1.xlarge',
            'c3.large',
            'c3.xlarge',
            'c3.2xlarge',
            'c3.4xlarge',
            'c3.8xlarge',
            'c4.large',
            'c4.xlarge',
            'c4.2xlarge',
            'c4.4xlarge',
            'c4.8xlarge',
            'hs1.8xlarge',
            'i2.xlarge',
            'i2.2xlarge',
            'i2.4xlarge',
            'i2.8xlarge',
            'i3.large',
            'i3.xlarge',
            'i3.2xlarge',
            'i3.4xlarge',
            'i3.8xlarge',
            'i3.16xlarge',
            'd2.xlarge',
            'd2.2xlarge',
            'd2.4xlarge',
            'd2.8xlarge',
            'r3.large',
            'r3.xlarge',
            'r3.2xlarge',
            'r3.4xlarge',
            'r3.8xlarge',
            'r4.large',
            'r4.xlarge',
            'r4.2xlarge',
            'r4.4xlarge',
            'r4.8xlarge',
            'r4.16xlarge',
            't2.micro',
            't2.small',
            't2.medium',
            't2.large',
            'x1.16xlarge',
            'x1.32xlarge',
            'x1e.32xlarge',
        ]
    },
    # Canada (Central) Region
    'ca-central-1': {
        'endpoint': 'ec2.ca-central-1.amazonaws.com',
        'api_name': 'ec2_ca_central_1',
        'country': 'Canada',
        'signature_version': '4',
        'instance_types': [
            't1.micro',
            'm1.small',
            'm1.medium',
            'm1.large',
            'm1.xlarge',
            'm2.xlarge',
            'm2.2xlarge',
            'm2.4xlarge',
            'm3.medium',
            'm3.large',
            'm3.xlarge',
            'm3.2xlarge',
            'm4.large',
            'm4.xlarge',
            'm4.2xlarge',
            'm4.4xlarge',
            'm4.10xlarge',
            'm4.16xlarge',
            'c1.medium',
            'c1.xlarge',
            'cc2.8xlarge',
            'c3.large',
            'c3.xlarge',
            'c3.2xlarge',
            'c3.4xlarge',
            'c3.8xlarge',
            'c4.large',
            'c4.xlarge',
            'c4.2xlarge',
            'c4.4xlarge',
            'c4.8xlarge',
            'cg1.4xlarge',
            'g2.2xlarge',
            'g2.8xlarge',
            'cr1.8xlarge',
            'hs1.8xlarge',
            'i2.xlarge',
            'i2.2xlarge',
            'i2.4xlarge',
            'i2.8xlarge',
            'i3.large',
            'i3.xlarge',
            'i3.2xlarge',
            'i3.4xlarge',
            'i3.8xlarge',
            'i3.16xlarge',
            'd2.xlarge',
            'd2.2xlarge',
            'd2.4xlarge',
            'd2.8xlarge',
            'r3.large',
            'r3.xlarge',
            'r3.2xlarge',
            'r3.4xlarge',
            'r3.8xlarge',
            't2.nano',
            't2.micro',
            't2.small',
            't2.medium',
            't2.large',
            'x1.16xlarge',
            'x1.32xlarge',
            'x1e.32xlarge',
        ]
    },
    # GovCloud Region
    'us-gov-west-1': {
        'endpoint': 'ec2.us-gov-west-1.amazonaws.com',
        'api_name': 'ec2_us_govwest',
        'country': 'US',
        'signature_version': '2',
        'instance_types': [
            't1.micro',
            'm1.small',
            'm1.medium',
            'm1.large',
            'm1.xlarge',
            'm2.xlarge',
            'm2.2xlarge',
            'm2.4xlarge',
            'm3.medium',
            'm3.large',
            'm3.xlarge',
            'm3.2xlarge',
            'm4.large',
            'm4.xlarge',
            'm4.2xlarge',
            'm4.4xlarge',
            'm4.10xlarge',
            'm4.16xlarge',
            'c1.medium',
            'c1.xlarge',
            'g2.2xlarge',
            'g2.8xlarge',
            'g3.4xlarge',
            'g3.8xlarge',
            'g3.16xlarge',
            'c3.large',
            'c3.xlarge',
            'c3.2xlarge',
            'c3.4xlarge',
            'c3.8xlarge',
            'c4.large',
            'c4.xlarge',
            'c4.2xlarge',
            'c4.4xlarge',
            'c4.8xlarge',
            'hs1.4xlarge',
            'hs1.8xlarge',
            'i2.xlarge',
            'i2.2xlarge',
            'i2.4xlarge',
            'i2.8xlarge',
            'i3.large',
            'i3.xlarge',
            'i3.2xlarge',
            'i3.4xlarge',
            'i3.8xlarge',
            'i3.16xlarge',
            'r3.large',
            'r3.xlarge',
            'r3.2xlarge',
            'r3.4xlarge',
            'r3.8xlarge',
            'r4.large',
            'r4.xlarge',
            'r4.2xlarge',
            'r4.4xlarge',
            'r4.8xlarge',
            'r4.16xlarge',
            't2.nano',
            't2.micro',
            't2.small',
            't2.medium',
            't2.large'
        ]
    },
    # China (North) Region
    'cn-north-1': {
        'endpoint': 'ec2.cn-north-1.amazonaws.com.cn',
        'api_name': 'ec2_cn_north',
        'country': 'China',
        'signature_version': '4',
        'instance_types': [
            't1.micro',
            't2.micro',
            't2.small',
            't2.medium',
            't2.large',
            't2.xlarge',
            't2.2xlarge',
            'm4.large',
            'm4.xlarge',
            'm4.2xlarge',
            'm4.4xlarge',
            'm4.10xlarge',
            'm4.16xlarge',
            'm3.medium',
            'm3.large',
            'm3.xlarge',
            'm3.2xlarge',
            'm1.small',
            'c4.large',
            'c4.xlarge',
            'c4.2xlarge',
            'c4.4xlarge',
            'c4.8xlarge',
            'c3.large',
            'c3.xlarge',
            'c3.2xlarge',
            'c3.4xlarge',
            'c3.8xlarge',
            'r4.large',
            'r4.xlarge',
            'r4.2xlarge',
            'r4.4xlarge',
            'r4.8xlarge',
            'r4.16xlarge',
            'r3.large',
            'r3.xlarge',
            'r3.2xlarge',
            'r3.4xlarge',
            'r3.8xlarge',
            'd2.xlarge',
            'd2.2xlarge',
            'd2.4xlarge',
            'd2.8xlarge',
            'i2.xlarge',
            'i2.2xlarge',
            'i2.4xlarge',
            'i2.8xlarge',
            'i3.large',
            'i3.xlarge',
            'i3.2xlarge',
            'i3.4xlarge',
            'i3.8xlarge',
            'i3.16xlarge',
        ]
    },
    'nimbus': {
        # Nimbus clouds have 3 EC2-style instance types but their particular
        # RAM allocations are configured by the admin
        'country': 'custom',
        'signature_version': '2',
        'instance_types': [
            'm1.small',
            'm1.large',
            'm1.xlarge'
        ]
    }
}


"""
Sizes must be hardcoded because Outscale doesn't provide an API to fetch them.
Outscale cloud instances share some names with EC2 but have different
specifications so declare them in another constant.
"""
OUTSCALE_INSTANCE_TYPES = {
    't1.micro': {
        'id': 't1.micro',
        'name': 'Micro Instance',
        'ram': 615,
        'disk': 0,
        'bandwidth': None
    },
    'm1.small': {
        'id': 'm1.small',
        'name': 'Standard Small Instance',
        'ram': 1740,
        'disk': 150,
        'bandwidth': None
    },
    'm1.medium': {
        'id': 'm1.medium',
        'name': 'Standard Medium Instance',
        'ram': 3840,
        'disk': 420,
        'bandwidth': None
    },
    'm1.large': {
        'id': 'm1.large',
        'name': 'Standard Large Instance',
        'ram': 7680,
        'disk': 840,
        'bandwidth': None
    },
    'm1.xlarge': {
        'id': 'm1.xlarge',
        'name': 'Standard Extra Large Instance',
        'ram': 15360,
        'disk': 1680,
        'bandwidth': None
    },
    'c1.medium': {
        'id': 'c1.medium',
        'name': 'Compute Optimized Medium Instance',
        'ram': 1740,
        'disk': 340,
        'bandwidth': None
    },
    'c1.xlarge': {
        'id': 'c1.xlarge',
        'name': 'Compute Optimized Extra Large Instance',
        'ram': 7168,
        'disk': 1680,
        'bandwidth': None
    },
    'c3.large': {
        'id': 'c3.large',
        'name': 'Compute Optimized Large Instance',
        'ram': 3840,
        'disk': 32,
        'bandwidth': None
    },
    'c3.xlarge': {
        'id': 'c3.xlarge',
        'name': 'Compute Optimized Extra Large Instance',
        'ram': 7168,
        'disk': 80,
        'bandwidth': None
    },
    'c3.2xlarge': {
        'id': 'c3.2xlarge',
        'name': 'Compute Optimized Double Extra Large Instance',
        'ram': 15359,
        'disk': 160,
        'bandwidth': None
    },
    'c3.4xlarge': {
        'id': 'c3.4xlarge',
        'name': 'Compute Optimized Quadruple Extra Large Instance',
        'ram': 30720,
        'disk': 320,
        'bandwidth': None
    },
    'c3.8xlarge': {
        'id': 'c3.8xlarge',
        'name': 'Compute Optimized Eight Extra Large Instance',
        'ram': 61440,
        'disk': 640,
        'bandwidth': None
    },
    'm2.xlarge': {
        'id': 'm2.xlarge',
        'name': 'High Memory Extra Large Instance',
        'ram': 17510,
        'disk': 420,
        'bandwidth': None
    },
    'm2.2xlarge': {
        'id': 'm2.2xlarge',
        'name': 'High Memory Double Extra Large Instance',
        'ram': 35020,
        'disk': 840,
        'bandwidth': None
    },
    'm2.4xlarge': {
        'id': 'm2.4xlarge',
        'name': 'High Memory Quadruple Extra Large Instance',
        'ram': 70042,
        'disk': 1680,
        'bandwidth': None
    },
    'nv1.small': {
        'id': 'nv1.small',
        'name': 'GPU Small Instance',
        'ram': 1739,
        'disk': 150,
        'bandwidth': None
    },
    'nv1.medium': {
        'id': 'nv1.medium',
        'name': 'GPU Medium Instance',
        'ram': 3839,
        'disk': 420,
        'bandwidth': None
    },
    'nv1.large': {
        'id': 'nv1.large',
        'name': 'GPU Large Instance',
        'ram': 7679,
        'disk': 840,
        'bandwidth': None
    },
    'nv1.xlarge': {
        'id': 'nv1.xlarge',
        'name': 'GPU Extra Large Instance',
        'ram': 15358,
        'disk': 1680,
        'bandwidth': None
    },
    'g2.2xlarge': {
        'id': 'g2.2xlarge',
        'name': 'GPU Double Extra Large Instance',
        'ram': 15360,
        'disk': 60,
        'bandwidth': None
    },
    'cc1.4xlarge': {
        'id': 'cc1.4xlarge',
        'name': 'Cluster Compute Quadruple Extra Large Instance',
        'ram': 24576,
        'disk': 1680,
        'bandwidth': None
    },
    'cc2.8xlarge': {
        'id': 'cc2.8xlarge',
        'name': 'Cluster Compute Eight Extra Large Instance',
        'ram': 65536,
        'disk': 3360,
        'bandwidth': None
    },
    'hi1.xlarge': {
        'id': 'hi1.xlarge',
        'name': 'High Storage Extra Large Instance',
        'ram': 15361,
        'disk': 1680,
        'bandwidth': None
    },
    'm3.xlarge': {
        'id': 'm3.xlarge',
        'name': 'High Storage Optimized Extra Large Instance',
        'ram': 15357,
        'disk': 0,
        'bandwidth': None
    },
    'm3.2xlarge': {
        'id': 'm3.2xlarge',
        'name': 'High Storage Optimized Double Extra Large Instance',
        'ram': 30720,
        'disk': 0,
        'bandwidth': None
    },
    'm3s.xlarge': {
        'id': 'm3s.xlarge',
        'name': 'High Storage Optimized Extra Large Instance',
        'ram': 15359,
        'disk': 0,
        'bandwidth': None
    },
    'm3s.2xlarge': {
        'id': 'm3s.2xlarge',
        'name': 'High Storage Optimized Double Extra Large Instance',
        'ram': 30719,
        'disk': 0,
        'bandwidth': None
    },
    'cr1.8xlarge': {
        'id': 'cr1.8xlarge',
        'name': 'Memory Optimized Eight Extra Large Instance',
        'ram': 249855,
        'disk': 240,
        'bandwidth': None
    },
    'os1.2xlarge': {
        'id': 'os1.2xlarge',
        'name': 'Memory Optimized, High Storage, Passthrough NIC Double Extra '
                'Large Instance',
        'ram': 65536,
        'disk': 60,
        'bandwidth': None
    },
    'os1.4xlarge': {
        'id': 'os1.4xlarge',
        'name': 'Memory Optimized, High Storage, Passthrough NIC Quadruple Ext'
                'ra Large Instance',
        'ram': 131072,
        'disk': 120,
        'bandwidth': None
    },
    'os1.8xlarge': {
        'id': 'os1.8xlarge',
        'name': 'Memory Optimized, High Storage, Passthrough NIC Eight Extra L'
                'arge Instance',
        'ram': 249856,
        'disk': 500,
        'bandwidth': None
    },
    'oc1.4xlarge': {
        'id': 'oc1.4xlarge',
        'name': 'Outscale Quadruple Extra Large Instance',
        'ram': 24575,
        'disk': 1680,
        'bandwidth': None
    },
    'oc2.8xlarge': {
        'id': 'oc2.8xlarge',
        'name': 'Outscale Eight Extra Large Instance',
        'ram': 65535,
        'disk': 3360,
        'bandwidth': None
    }
}


"""
The function manipulating Outscale cloud regions will be overridden because
Outscale instances types are in a separate dict so also declare Outscale cloud
regions in some other constants.
"""
OUTSCALE_SAS_REGION_DETAILS = {
    'eu-west-3': {
        'endpoint': 'api-ppd.outscale.com',
        'api_name': 'osc_sas_eu_west_3',
        'country': 'FRANCE',
        'instance_types': [
            't1.micro',
            'm1.small',
            'm1.medium',
            'm1.large',
            'm1.xlarge',
            'c1.medium',
            'c1.xlarge',
            'm2.xlarge',
            'm2.2xlarge',
            'm2.4xlarge',
            'nv1.small',
            'nv1.medium',
            'nv1.large',
            'nv1.xlarge',
            'cc1.4xlarge',
            'cc2.8xlarge',
            'm3.xlarge',
            'm3.2xlarge',
            'cr1.8xlarge',
            'os1.8xlarge'
        ]
    },
    'eu-west-1': {
        'endpoint': 'api.eu-west-1.outscale.com',
        'api_name': 'osc_sas_eu_west_1',
        'country': 'FRANCE',
        'instance_types': [
            't1.micro',
            'm1.small',
            'm1.medium',
            'm1.large',
            'm1.xlarge',
            'c1.medium',
            'c1.xlarge',
            'm2.xlarge',
            'm2.2xlarge',
            'm2.4xlarge',
            'nv1.small',
            'nv1.medium',
            'nv1.large',
            'nv1.xlarge',
            'cc1.4xlarge',
            'cc2.8xlarge',
            'm3.xlarge',
            'm3.2xlarge',
            'cr1.8xlarge',
            'os1.8xlarge'
        ]
    },
    'eu-west-2': {
        'endpoint': 'fcu.eu-west-2.outscale.com',
        'api_name': 'osc_sas_eu_west_2',
        'country': 'FRANCE',
        'instance_types': [
            't1.micro',
            'm1.small',
            'm1.medium',
            'm1.large',
            'm1.xlarge',
            'c1.medium',
            'c1.xlarge',
            'm2.xlarge',
            'm2.2xlarge',
            'm2.4xlarge',
            'nv1.small',
            'nv1.medium',
            'nv1.large',
            'nv1.xlarge',
            'cc1.4xlarge',
            'cc2.8xlarge',
            'm3.xlarge',
            'm3.2xlarge',
            'cr1.8xlarge',
            'os1.8xlarge'
        ]
    },
    'us-east-1': {
        'endpoint': 'api.us-east-1.outscale.com',
        'api_name': 'osc_sas_us_east_1',
        'country': 'USA',
        'instance_types': [
            't1.micro',
            'm1.small',
            'm1.medium',
            'm1.large',
            'm1.xlarge',
            'c1.medium',
            'c1.xlarge',
            'm2.xlarge',
            'm2.2xlarge',
            'm2.4xlarge',
            'nv1.small',
            'nv1.medium',
            'nv1.large',
            'nv1.xlarge',
            'cc1.4xlarge',
            'cc2.8xlarge',
            'm3.xlarge',
            'm3.2xlarge',
            'cr1.8xlarge',
            'os1.8xlarge'
        ]
    },
    'us-east-2': {
        'endpoint': 'fcu.us-east-2.outscale.com',
        'api_name': 'osc_sas_us_east_2',
        'country': 'USA',
        'instance_types': [
            't1.micro',
            'm1.small',
            'm1.medium',
            'm1.large',
            'm1.xlarge',
            'c1.medium',
            'c1.xlarge',
            'm2.xlarge',
            'm2.2xlarge',
            'm2.4xlarge',
            'nv1.small',
            'nv1.medium',
            'nv1.large',
            'nv1.xlarge',
            'cc1.4xlarge',
            'cc2.8xlarge',
            'm3.xlarge',
            'm3.2xlarge',
            'cr1.8xlarge',
            'os1.8xlarge'
        ]
    }
}


OUTSCALE_INC_REGION_DETAILS = {
    'eu-west-1': {
        'endpoint': 'api.eu-west-1.outscale.com',
        'api_name': 'osc_inc_eu_west_1',
        'country': 'FRANCE',
        'instance_types': [
            't1.micro',
            'm1.small',
            'm1.medium',
            'm1.large',
            'm1.xlarge',
            'c1.medium',
            'c1.xlarge',
            'm2.xlarge',
            'm2.2xlarge',
            'm2.4xlarge',
            'p2.xlarge',
            'p2.8xlarge',
            'p2.16xlarge',
            'nv1.small',
            'nv1.medium',
            'nv1.large',
            'nv1.xlarge',
            'cc1.4xlarge',
            'cc2.8xlarge',
            'm3.xlarge',
            'm3.2xlarge',
            'cr1.8xlarge',
            'os1.8xlarge'
        ]
    },
    'eu-west-2': {
        'endpoint': 'fcu.eu-west-2.outscale.com',
        'api_name': 'osc_inc_eu_west_2',
        'country': 'FRANCE',
        'instance_types': [
            't1.micro',
            'm1.small',
            'm1.medium',
            'm1.large',
            'm1.xlarge',
            'c1.medium',
            'c1.xlarge',
            'm2.xlarge',
            'm2.2xlarge',
            'm2.4xlarge',
            'nv1.small',
            'nv1.medium',
            'nv1.large',
            'nv1.xlarge',
            'cc1.4xlarge',
            'cc2.8xlarge',
            'm3.xlarge',
            'm3.2xlarge',
            'cr1.8xlarge',
            'os1.8xlarge'
        ]
    },
    'eu-west-3': {
        'endpoint': 'api-ppd.outscale.com',
        'api_name': 'osc_inc_eu_west_3',
        'country': 'FRANCE',
        'instance_types': [
            't1.micro',
            'm1.small',
            'm1.medium',
            'm1.large',
            'm1.xlarge',
            'c1.medium',
            'c1.xlarge',
            'm2.xlarge',
            'm2.2xlarge',
            'm2.4xlarge',
            'nv1.small',
            'nv1.medium',
            'nv1.large',
            'nv1.xlarge',
            'cc1.4xlarge',
            'cc2.8xlarge',
            'm3.xlarge',
            'm3.2xlarge',
            'cr1.8xlarge',
            'os1.8xlarge'
        ]
    },
    'us-east-1': {
        'endpoint': 'api.us-east-1.outscale.com',
        'api_name': 'osc_inc_us_east_1',
        'country': 'USA',
        'instance_types': [
            't1.micro',
            'm1.small',
            'm1.medium',
            'm1.large',
            'm1.xlarge',
            'c1.medium',
            'c1.xlarge',
            'm2.xlarge',
            'm2.2xlarge',
            'm2.4xlarge',
            'nv1.small',
            'nv1.medium',
            'nv1.large',
            'nv1.xlarge',
            'cc1.4xlarge',
            'cc2.8xlarge',
            'm3.xlarge',
            'm3.2xlarge',
            'cr1.8xlarge',
            'os1.8xlarge'
        ]
    },
    'us-east-2': {
        'endpoint': 'fcu.us-east-2.outscale.com',
        'api_name': 'osc_inc_us_east_2',
        'country': 'USA',
        'instance_types': [
            't1.micro',
            'm1.small',
            'm1.medium',
            'm1.large',
            'm1.xlarge',
            'c1.medium',
            'c1.xlarge',
            'm2.xlarge',
            'm2.2xlarge',
            'm2.4xlarge',
            'nv1.small',
            'nv1.medium',
            'nv1.large',
            'nv1.xlarge',
            'cc1.4xlarge',
            'cc2.8xlarge',
            'm3.xlarge',
            'm3.2xlarge',
            'cr1.8xlarge',
            'os1.8xlarge'
        ]
    }
}


"""
Define the extra dictionary for specific resources
"""
RESOURCE_EXTRA_ATTRIBUTES_MAP = {
    'ebs_instance_block_device': {
        'attach_time': {
            'xpath': 'ebs/attachTime',
            'transform_func': parse_date
        },
        'delete': {
            'xpath': 'ebs/deleteOnTermination',
            'transform_func': str
        },
        'status': {
            'xpath': 'ebs/status',
            'transform_func': str
        },
        'volume_id': {
            'xpath': 'ebs/volumeId',
            'transform_func': str
        }
    },
    'ebs_volume': {
        'snapshot_id': {
            'xpath': 'ebs/snapshotId',
            'transform_func': str
        },
        'volume_id': {
            'xpath': 'ebs/volumeId',
            'transform_func': str
        },
        'volume_size': {
            'xpath': 'ebs/volumeSize',
            'transform_func': int
        },
        'delete': {
            'xpath': 'ebs/deleteOnTermination',
            'transform_func': str
        },
        'volume_type': {
            'xpath': 'ebs/volumeType',
            'transform_func': str
        },
        'iops': {
            'xpath': 'ebs/iops',
            'transform_func': int
        }
    },
    'elastic_ip': {
        'allocation_id': {
            'xpath': 'allocationId',
            'transform_func': str,
        },
        'association_id': {
            'xpath': 'associationId',
            'transform_func': str,
        },
        'interface_id': {
            'xpath': 'networkInterfaceId',
            'transform_func': str,
        },
        'owner_id': {
            'xpath': 'networkInterfaceOwnerId',
            'transform_func': str,
        },
        'private_ip': {
            'xpath': 'privateIp',
            'transform_func': str,
        }
    },
    'image': {
        'state': {
            'xpath': 'imageState',
            'transform_func': str
        },
        'owner_id': {
            'xpath': 'imageOwnerId',
            'transform_func': str
        },
        'owner_alias': {
            'xpath': 'imageOwnerAlias',
            'transform_func': str
        },
        'is_public': {
            'xpath': 'isPublic',
            'transform_func': str
        },
        'architecture': {
            'xpath': 'architecture',
            'transform_func': str
        },
        'image_type': {
            'xpath': 'imageType',
            'transform_func': str
        },
        'image_location': {
            'xpath': 'imageLocation',
            'transform_func': str
        },
        'platform': {
            'xpath': 'platform',
            'transform_func': str
        },
        'description': {
            'xpath': 'description',
            'transform_func': str
        },
        'root_device_type': {
            'xpath': 'rootDeviceType',
            'transform_func': str
        },
        'virtualization_type': {
            'xpath': 'virtualizationType',
            'transform_func': str
        },
        'hypervisor': {
            'xpath': 'hypervisor',
            'transform_func': str
        },
        'kernel_id': {
            'xpath': 'kernelId',
            'transform_func': str
        },
        'ramdisk_id': {
            'xpath': 'ramdiskId',
            'transform_func': str
        },
        'ena_support': {
            'xpath': 'enaSupport',
            'transform_func': str
        },
        'sriov_net_support': {
            'xpath': 'sriovNetSupport',
            'transform_func': str
        }
    },
    'network': {
        'state': {
            'xpath': 'state',
            'transform_func': str
        },
        'dhcp_options_id': {
            'xpath': 'dhcpOptionsId',
            'transform_func': str
        },
        'instance_tenancy': {
            'xpath': 'instanceTenancy',
            'transform_func': str
        },
        'is_default': {
            'xpath': 'isDefault',
            'transform_func': str
        }
    },
    'network_interface': {
        'subnet_id': {
            'xpath': 'subnetId',
            'transform_func': str
        },
        'vpc_id': {
            'xpath': 'vpcId',
            'transform_func': str
        },
        'zone': {
            'xpath': 'availabilityZone',
            'transform_func': str
        },
        'description': {
            'xpath': 'description',
            'transform_func': str
        },
        'owner_id': {
            'xpath': 'ownerId',
            'transform_func': str
        },
        'mac_address': {
            'xpath': 'macAddress',
            'transform_func': str
        },
        'private_dns_name': {
            'xpath': 'privateIpAddressesSet/privateDnsName',
            'transform_func': str
        },
        'source_dest_check': {
            'xpath': 'sourceDestCheck',
            'transform_func': str
        }
    },
    'network_interface_attachment': {
        'attachment_id': {
            'xpath': 'attachment/attachmentId',
            'transform_func': str
        },
        'instance_id': {
            'xpath': 'attachment/instanceId',
            'transform_func': str
        },
        'owner_id': {
            'xpath': 'attachment/instanceOwnerId',
            'transform_func': str
        },
        'device_index': {
            'xpath': 'attachment/deviceIndex',
            'transform_func': int
        },
        'status': {
            'xpath': 'attachment/status',
            'transform_func': str
        },
        'attach_time': {
            'xpath': 'attachment/attachTime',
            'transform_func': parse_date
        },
        'delete': {
            'xpath': 'attachment/deleteOnTermination',
            'transform_func': str
        }
    },
    'node': {
        'availability': {
            'xpath': 'placement/availabilityZone',
            'transform_func': str
        },
        'architecture': {
            'xpath': 'architecture',
            'transform_func': str
        },
        'client_token': {
            'xpath': 'clientToken',
            'transform_func': str
        },
        'dns_name': {
            'xpath': 'dnsName',
            'transform_func': str
        },
        'hypervisor': {
            'xpath': 'hypervisor',
            'transform_func': str
        },
        'iam_profile': {
            'xpath': 'iamInstanceProfile/id',
            'transform_func': str
        },
        'image_id': {
            'xpath': 'imageId',
            'transform_func': str
        },
        'instance_id': {
            'xpath': 'instanceId',
            'transform_func': str
        },
        'instance_lifecycle': {
            'xpath': 'instanceLifecycle',
            'transform_func': str
        },
        'instance_tenancy': {
            'xpath': 'placement/tenancy',
            'transform_func': str
        },
        'instance_type': {
            'xpath': 'instanceType',
            'transform_func': str
        },
        'key_name': {
            'xpath': 'keyName',
            'transform_func': str
        },
        'launch_index': {
            'xpath': 'amiLaunchIndex',
            'transform_func': int
        },
        'launch_time': {
            'xpath': 'launchTime',
            'transform_func': str
        },
        'kernel_id': {
            'xpath': 'kernelId',
            'transform_func': str
        },
        'monitoring': {
            'xpath': 'monitoring/state',
            'transform_func': str
        },
        'platform': {
            'xpath': 'platform',
            'transform_func': str
        },
        'private_dns': {
            'xpath': 'privateDnsName',
            'transform_func': str
        },
        'ramdisk_id': {
            'xpath': 'ramdiskId',
            'transform_func': str
        },
        'root_device_type': {
            'xpath': 'rootDeviceType',
            'transform_func': str
        },
        'root_device_name': {
            'xpath': 'rootDeviceName',
            'transform_func': str
        },
        'reason': {
            'xpath': 'reason',
            'transform_func': str
        },
        'source_dest_check': {
            'xpath': 'sourceDestCheck',
            'transform_func': str
        },
        'status': {
            'xpath': 'instanceState/name',
            'transform_func': str
        },
        'subnet_id': {
            'xpath': 'subnetId',
            'transform_func': str
        },
        'virtualization_type': {
            'xpath': 'virtualizationType',
            'transform_func': str
        },
        'ebs_optimized': {
            'xpath': 'ebsOptimized',
            'transform_func': str
        },
        'vpc_id': {
            'xpath': 'vpcId',
            'transform_func': str
        }
    },
    'reserved_node': {
        'instance_type': {
            'xpath': 'instanceType',
            'transform_func': str
        },
        'availability': {
            'xpath': 'availabilityZone',
            'transform_func': str
        },
        'start': {
            'xpath': 'start',
            'transform_func': str
        },
        'end': {
            'xpath': 'end',
            'transform_func': str
        },
        'duration': {
            'xpath': 'duration',
            'transform_func': int
        },
        'usage_price': {
            'xpath': 'usagePrice',
            'transform_func': float
        },
        'fixed_price': {
            'xpath': 'fixedPrice',
            'transform_func': float
        },
        'instance_count': {
            'xpath': 'instanceCount',
            'transform_func': int
        },
        'description': {
            'xpath': 'productDescription',
            'transform_func': str
        },
        'instance_tenancy': {
            'xpath': 'instanceTenancy',
            'transform_func': str
        },
        'currency_code': {
            'xpath': 'currencyCode',
            'transform_func': str
        },
        'offering_type': {
            'xpath': 'offeringType',
            'transform_func': str
        }
    },
    'security_group': {
        'vpc_id': {
            'xpath': 'vpcId',
            'transform_func': str
        },
        'description': {
            'xpath': 'groupDescription',
            'transform_func': str
        },
        'owner_id': {
            'xpath': 'ownerId',
            'transform_func': str
        }
    },
    'snapshot': {
        'volume_id': {
            'xpath': 'volumeId',
            'transform_func': str
        },
        'state': {
            'xpath': 'status',
            'transform_func': str
        },
        'description': {
            'xpath': 'description',
            'transform_func': str
        },
        'progress': {
            'xpath': 'progress',
            'transform_func': str
        },
        'start_time': {
            'xpath': 'startTime',
            'transform_func': parse_date
        }
    },
    'subnet': {
        'cidr_block': {
            'xpath': 'cidrBlock',
            'transform_func': str
        },
        'available_ips': {
            'xpath': 'availableIpAddressCount',
            'transform_func': int
        },
        'zone': {
            'xpath': 'availabilityZone',
            'transform_func': str
        },
        'vpc_id': {
            'xpath': 'vpcId',
            'transform_func': str
        }
    },
    'volume': {
        'device': {
            'xpath': 'attachmentSet/item/device',
            'transform_func': str
        },
        'snapshot_id': {
            'xpath': 'snapshotId',
            'transform_func': lambda v: str(v) or None
        },
        'iops': {
            'xpath': 'iops',
            'transform_func': int
        },
        'zone': {
            'xpath': 'availabilityZone',
            'transform_func': str
        },
        'create_time': {
            'xpath': 'createTime',
            'transform_func': parse_date
        },
        'state': {
            'xpath': 'status',
            'transform_func': str
        },
        'encrypted': {
            'xpath': 'encrypted',
            'transform_func': lambda x: {'true': True, 'false': False}.get(x)
        },
        'attach_time': {
            'xpath': 'attachmentSet/item/attachTime',
            'transform_func': parse_date
        },
        'attachment_status': {
            'xpath': 'attachmentSet/item/status',
            'transform_func': str
        },
        'instance_id': {
            'xpath': 'attachmentSet/item/instanceId',
            'transform_func': str
        },
        'delete': {
            'xpath': 'attachmentSet/item/deleteOnTermination',
            'transform_func': str
        },
        'volume_type': {
            'xpath': 'volumeType',
            'transform_func': str
        }
    },
    'route_table': {
        'vpc_id': {
            'xpath': 'vpcId',
            'transform_func': str
        }
    }
}

VOLUME_MODIFICATION_ATTRIBUTE_MAP = {
    'end_time': {
        'xpath': 'endTime',
        'transform_func': parse_date
    },
    'modification_state': {
        'xpath': 'modificationState',
        'transform_func': str
    },
    'original_iops': {
        'xpath': 'originalIops',
        'transform_func': int
    },
    'original_size': {
        'xpath': 'originalSize',
        'transform_func': int
    },
    'original_volume_type': {
        'xpath': 'originalVolumeType',
        'transform_func': str
    },
    'progress': {
        'xpath': 'progress',
        'transform_func': int
    },
    'start_time': {
        'xpath': 'startTime',
        'transform_func': parse_date
    },
    'status_message': {
        'xpath': 'statusMessage',
        'transform_func': str
    },
    'target_iops': {
        'xpath': 'targetIops',
        'transform_func': int
    },
    'target_size': {
        'xpath': 'targetSize',
        'transform_func': int
    },
    'target_volume_type': {
        'xpath': 'targetVolumeType',
        'transform_func': str
    },
    'volume_id': {
        'xpath': 'volumeId',
        'transform_func': str
    }
}

VALID_EC2_REGIONS = REGION_DETAILS.keys()
<<<<<<< HEAD
VALID_EC2_REGIONS = [
        r for r in VALID_EC2_REGIONS if r != 'nimbus' # and r != 'cn-north-1'  #  reason: SCALRCORE-7105
]
=======
VALID_EC2_REGIONS = [r for r in VALID_EC2_REGIONS if r != 'nimbus']
>>>>>>> 0c5bee8b
VALID_VOLUME_TYPES = ['standard', 'io1', 'gp2', 'st1', 'sc1']


class EC2NodeLocation(NodeLocation):
    def __init__(self, id, name, country, driver, availability_zone):
        super(EC2NodeLocation, self).__init__(id, name, country, driver)
        self.availability_zone = availability_zone

    def __repr__(self):
        return (('<EC2NodeLocation: id=%s, name=%s, country=%s, '
                 'availability_zone=%s driver=%s>')
                % (self.id, self.name, self.country,
                   self.availability_zone, self.driver.name))


class EC2Response(AWSBaseResponse):
    """
    EC2 specific response parsing and error handling.
    """

    def parse_error(self):
        err_list = []
        # Okay, so for Eucalyptus, you can get a 403, with no body,
        # if you are using the wrong user/password.
        msg = "Failure: 403 Forbidden"
        if self.status == 403 and self.body[:len(msg)] == msg:
            raise InvalidCredsError(msg)

        try:
            body = self.parse_body()
        except:
            raise MalformedResponseError("Failed to parse XML",
                                         body=self.body, driver=EC2NodeDriver)
        for err in body.findall('Errors/Error'):
            code, message = err.getchildren()
            err_list.append('%s: %s' % (code.text, message.text))
            if code.text == 'InvalidClientTokenId':
                raise InvalidCredsError(err_list[-1])
            if code.text == 'SignatureDoesNotMatch':
                raise InvalidCredsError(err_list[-1])
            if code.text == 'AuthFailure':
                raise InvalidCredsError(err_list[-1])
            if code.text == 'OptInRequired':
                raise InvalidCredsError(err_list[-1])
            if code.text == 'IdempotentParameterMismatch':
                raise IdempotentParamError(err_list[-1])
            if code.text == 'RequestLimitExceeded':
                raise RateLimitReachedError(self.status, message.text)
            if code.text == 'InvalidKeyPair.NotFound':
                # TODO: Use connection context instead
                match = re.match(r'.*\'(.+?)\'.*', message.text)

                if match:
                    name = match.groups()[0]
                else:
                    name = None

                raise KeyPairDoesNotExistError(name=name,
                                               driver=self.connection.driver)
        return '\n'.join(err_list)


class EC2Connection(SignedAWSConnection):
    """
    Represents a single connection to the EC2 Endpoint.
    """

    version = API_VERSION
    host = REGION_DETAILS['us-east-1']['endpoint']
    responseCls = EC2Response
    service_name = 'ec2'


class ExEC2AvailabilityZone(object):
    """
    Extension class which stores information about an EC2 availability zone.

    Note: This class is EC2 specific.
    """

    def __init__(self, name, zone_state, region_name):
        self.name = name
        self.zone_state = zone_state
        self.region_name = region_name

    def __repr__(self):
        return (('<ExEC2AvailabilityZone: name=%s, zone_state=%s, '
                 'region_name=%s>')
                % (self.name, self.zone_state, self.region_name))


class EC2ReservedNode(Node):
    """
    Class which stores information about EC2 reserved instances/nodes
    Inherits from Node and passes in None for name and private/public IPs

    Note: This class is EC2 specific.
    """

    def __init__(self, id, state, driver, size=None, image=None, extra=None):
        super(EC2ReservedNode, self).__init__(id=id, name=None, state=state,
                                              public_ips=None,
                                              private_ips=None,
                                              driver=driver, extra=extra)

    def __repr__(self):
        return (('<EC2ReservedNode: id=%s>') % (self.id))


class EC2SecurityGroup(object):
    """
    Represents information about a Security group

    Note: This class is EC2 specific.
    """

    def __init__(self, id, name, ingress_rules, egress_rules, extra=None):
        self.id = id
        self.name = name
        self.ingress_rules = ingress_rules
        self.egress_rules = egress_rules
        self.extra = extra or {}

    def __repr__(self):
        return (('<EC2SecurityGroup: id=%s, name=%s')
                % (self.id, self.name))


class EC2ImportSnapshotTask(object):
    """
    Represents information about a describe_import_snapshot_task.

    Note: This class is EC2 specific.
    """

    def __init__(self, status, snapshotId):
        self.status = status
        self.snapshotId = snapshotId

    def __repr__(self):
        return (('<EC2SecurityGroup: status=%s, snapshotId=%s')
                % (self.status, self.snapshotId))


class EC2PlacementGroup(object):
    """
    Represents information about a Placement Grous

    Note: This class is EC2 specific.
    """
    def __init__(self, name, state, strategy='cluster', extra=None):
        self.name = name
        self.strategy = strategy
        self.extra = extra or {}

    def __repr__(self):
        return '<EC2PlacementGroup: name=%s, state=%s>' % (self.name,
                                                           self.strategy)


class EC2Network(object):
    """
    Represents information about a VPC (Virtual Private Cloud) network

    Note: This class is EC2 specific.
    """

    def __init__(self, id, name, cidr_block, extra=None):
        self.id = id
        self.name = name
        self.cidr_block = cidr_block
        self.extra = extra or {}

    def __repr__(self):
        return (('<EC2Network: id=%s, name=%s')
                % (self.id, self.name))


class EC2NetworkSubnet(object):
    """
    Represents information about a VPC (Virtual Private Cloud) subnet

    Note: This class is EC2 specific.
    """

    def __init__(self, id, name, state, extra=None):
        self.id = id
        self.name = name
        self.state = state
        self.extra = extra or {}

    def __repr__(self):
        return (('<EC2NetworkSubnet: id=%s, name=%s') % (self.id, self.name))


class EC2NetworkInterface(object):
    """
    Represents information about a VPC network interface

    Note: This class is EC2 specific. The state parameter denotes the current
    status of the interface. Valid values for state are attaching, attached,
    detaching and detached.
    """

    def __init__(self, id, name, state, extra=None):
        self.id = id
        self.name = name
        self.state = state
        self.extra = extra or {}

    def __repr__(self):
        return (('<EC2NetworkInterface: id=%s, name=%s')
                % (self.id, self.name))


class ElasticIP(object):
    """
    Represents information about an elastic IP address

    :param      ip: The elastic IP address
    :type       ip: ``str``

    :param      domain: The domain that the IP resides in (EC2-Classic/VPC).
                        EC2 classic is represented with standard and VPC
                        is represented with vpc.
    :type       domain: ``str``

    :param      instance_id: The identifier of the instance which currently
                             has the IP associated.
    :type       instance_id: ``str``

    Note: This class is used to support both EC2 and VPC IPs.
          For VPC specific attributes are stored in the extra
          dict to make promotion to the base API easier.
    """

    def __init__(self, ip, domain, instance_id, extra=None):
        self.ip = ip
        self.domain = domain
        self.instance_id = instance_id
        self.extra = extra or {}

    def __repr__(self):
        return (('<ElasticIP: ip=%s, domain=%s, instance_id=%s>')
                % (self.ip, self.domain, self.instance_id))


class VPCInternetGateway(object):
    """
    Class which stores information about VPC Internet Gateways.

    Note: This class is VPC specific.
    """

    def __init__(self, id, name, vpc_id, state, driver, extra=None):
        self.id = id
        self.name = name
        self.vpc_id = vpc_id
        self.state = state
        self.extra = extra or {}

    def __repr__(self):
        return (('<VPCInternetGateway: id=%s>') % (self.id))


class EC2RouteTable(object):
    """
    Class which stores information about VPC Route Tables.

    Note: This class is VPC specific.
    """

    def __init__(self, id, name, routes, subnet_associations,
                 propagating_gateway_ids, extra=None):
        """
        :param      id: The ID of the route table.
        :type       id: ``str``

        :param      name: The name of the route table.
        :type       name: ``str``

        :param      routes: A list of routes in the route table.
        :type       routes: ``list`` of :class:`EC2Route`

        :param      subnet_associations: A list of associations between the
                                         route table and one or more subnets.
        :type       subnet_associations: ``list`` of
                                         :class:`EC2SubnetAssociation`

        :param      propagating_gateway_ids: The list of IDs of any virtual
                                             private gateways propagating the
                                             routes.
        :type       propagating_gateway_ids: ``list``
        """

        self.id = id
        self.name = name
        self.routes = routes
        self.subnet_associations = subnet_associations
        self.propagating_gateway_ids = propagating_gateway_ids
        self.extra = extra or {}

    def __repr__(self):
        return (('<EC2RouteTable: id=%s>') % (self.id))


class EC2Route(object):
    """
    Class which stores information about a Route.

    Note: This class is VPC specific.
    """

    def __init__(self, cidr, gateway_id, instance_id, owner_id,
                 interface_id, state, origin, vpc_peering_connection_id):
        """
        :param      cidr: The CIDR block used for the destination match.
        :type       cidr: ``str``

        :param      gateway_id: The ID of a gateway attached to the VPC.
        :type       gateway_id: ``str``

        :param      instance_id: The ID of a NAT instance in the VPC.
        :type       instance_id: ``str``

        :param      owner_id: The AWS account ID of the owner of the instance.
        :type       owner_id: ``str``

        :param      interface_id: The ID of the network interface.
        :type       interface_id: ``str``

        :param      state: The state of the route (active | blackhole).
        :type       state: ``str``

        :param      origin: Describes how the route was created.
        :type       origin: ``str``

        :param      vpc_peering_connection_id: The ID of the VPC
                                               peering connection.
        :type       vpc_peering_connection_id: ``str``
        """

        self.cidr = cidr
        self.gateway_id = gateway_id
        self.instance_id = instance_id
        self.owner_id = owner_id
        self.interface_id = interface_id
        self.state = state
        self.origin = origin
        self.vpc_peering_connection_id = vpc_peering_connection_id

    def __repr__(self):
        return (('<EC2Route: cidr=%s>') % (self.cidr))


class EC2SubnetAssociation(object):
    """
    Class which stores information about Route Table associated with
    a given Subnet in a VPC

    Note: This class is VPC specific.
    """

    def __init__(self, id, route_table_id, subnet_id, main=False):
        """
        :param      id: The ID of the subnet association in the VPC.
        :type       id: ``str``

        :param      route_table_id: The ID of a route table in the VPC.
        :type       route_table_id: ``str``

        :param      subnet_id: The ID of a subnet in the VPC.
        :type       subnet_id: ``str``

        :param      main: If true, means this is a main VPC route table.
        :type       main: ``bool``
        """

        self.id = id
        self.route_table_id = route_table_id
        self.subnet_id = subnet_id
        self.main = main

    def __repr__(self):
        return (('<EC2SubnetAssociation: id=%s>') % (self.id))


class EC2VolumeModification(object):
    """
    Describes the modification status of an EBS volume.

    If the volume has never been modified, some element values will be null.
    """

    def __init__(self, end_time=None, modification_state=None,
                 original_iops=None, original_size=None,
                 original_volume_type=None, progress=None, start_time=None,
                 status_message=None, target_iops=None, target_size=None,
                 target_volume_type=None, volume_id=None):
        self.end_time = end_time
        self.modification_state = modification_state
        self.original_iops = original_iops
        self.original_size = original_size
        self.original_volume_type = original_volume_type
        self.progress = progress
        self.start_time = start_time
        self.status_message = status_message
        self.target_iops = target_iops
        self.target_size = target_size
        self.target_volume_type = target_volume_type
        self.volume_id = volume_id

    def __repr__(self):
        return (('<EC2VolumeModification: end_time=%s, modification_state=%s, '
                 'original_iops=%s, original_size=%s, '
                 'original_volume_type=%s, progress=%s, start_time=%s, '
                 'status_message=%s, target_iops=%s, target_size=%s, '
                 'target_volume_type=%s, volume_id=%s>')
                % (self.end_time, self.modification_state, self.original_iops,
                   self.original_size, self.original_volume_type,
                   self.progress, self.start_time, self.status_message,
                   self.target_iops, self.target_size, self.target_volume_type,
                   self.volume_id))


class BaseEC2NodeDriver(NodeDriver):
    """
    Base Amazon EC2 node driver.

    Used for main EC2 and other derivate driver classes to inherit from it.
    """

    connectionCls = EC2Connection
    features = {'create_node': ['ssh_key']}
    path = '/'
    signature_version = DEFAULT_SIGNATURE_VERSION

    NODE_STATE_MAP = {
        'pending': NodeState.PENDING,
        'running': NodeState.RUNNING,
        'shutting-down': NodeState.UNKNOWN,
        'terminated': NodeState.TERMINATED
    }

    # http://docs.aws.amazon.com/AWSEC2/latest/APIReference/API_Volume.html
    VOLUME_STATE_MAP = {
        'available': StorageVolumeState.AVAILABLE,
        'in-use': StorageVolumeState.INUSE,
        'error': StorageVolumeState.ERROR,
        'creating': StorageVolumeState.CREATING,
        'deleting': StorageVolumeState.DELETING,
        'deleted': StorageVolumeState.DELETED,
        'error_deleting': StorageVolumeState.ERROR
    }

    SNAPSHOT_STATE_MAP = {
        'pending': VolumeSnapshotState.CREATING,
        'completed': VolumeSnapshotState.AVAILABLE,
        'error': VolumeSnapshotState.ERROR,
    }

    def list_nodes(self, ex_node_ids=None, ex_filters=None):
        """
        Lists all nodes.

        Ex_node_ids parameter is used to filter the list of
        nodes that should be returned. Only the nodes
        with the corresponding node IDs will be returned.

        :param      ex_node_ids: List of ``node.id``
        :type       ex_node_ids: ``list`` of ``str``

        :param      ex_filters: The filters so that the list includes
                                information for certain nodes only.
        :type       ex_filters: ``dict``

        :rtype: ``list`` of :class:`Node`
        """

        params = {'Action': 'DescribeInstances'}

        if ex_node_ids:
            params.update(self._pathlist('InstanceId', ex_node_ids))

        if ex_filters:
            params.update(self._build_filters(ex_filters))

        elem = self.connection.request(self.path, params=params).object

        nodes = []
        for rs in findall(element=elem, xpath='reservationSet/item',
                          namespace=NAMESPACE):
            nodes += self._to_nodes(rs, 'instancesSet/item')

        nodes_elastic_ips_mappings = self.ex_describe_addresses(nodes)

        for node in nodes:
            ips = nodes_elastic_ips_mappings[node.id]
            node.public_ips.extend(ips)

        return nodes

    def list_sizes(self, location=None):
        available_types = REGION_DETAILS[self.region_name]['instance_types']
        sizes = []

        for instance_type in available_types:
            attributes = INSTANCE_TYPES[instance_type]
            attributes = copy.deepcopy(attributes)
            try:
                price = self._get_size_price(size_id=instance_type)
                attributes['price'] = price
            except KeyError:
                attributes['price'] = None  # pricing not available
            sizes.append(NodeSize(driver=self, **attributes))
        return sizes

    def list_images(self, location=None, ex_image_ids=None, ex_owner=None,
                    ex_executableby=None, ex_filters=None):
        """
        Lists all images
        @inherits: :class:`NodeDriver.list_images`

        Ex_image_ids parameter is used to filter the list of
        images that should be returned. Only the images
        with the corresponding image IDs will be returned.

        Ex_owner parameter is used to filter the list of
        images that should be returned. Only the images
        with the corresponding owner will be returned.
        Valid values: amazon|aws-marketplace|self|all|aws id

        Ex_executableby parameter describes images for which
        the specified user has explicit launch permissions.
        The user can be an AWS account ID, self to return
        images for which the sender of the request has
        explicit launch permissions, or all to return
        images with public launch permissions.
        Valid values: all|self|aws id

        Ex_filters parameter is used to filter the list of
        images that should be returned. Only images matching
        the filter will be returned.

        :param      ex_image_ids: List of ``NodeImage.id``
        :type       ex_image_ids: ``list`` of ``str``

        :param      ex_owner: Owner name
        :type       ex_owner: ``str``

        :param      ex_executableby: Executable by
        :type       ex_executableby: ``str``

        :param      ex_filters: Filter by
        :type       ex_filters: ``dict``

        :rtype: ``list`` of :class:`NodeImage`
        """
        params = {'Action': 'DescribeImages'}

        if ex_owner:
            params.update({'Owner.1': ex_owner})

        if ex_executableby:
            params.update({'ExecutableBy.1': ex_executableby})

        if ex_image_ids:
            for index, image_id in enumerate(ex_image_ids):
                index += 1
                params.update({'ImageId.%s' % (index): image_id})

        if ex_filters:
            params.update(self._build_filters(ex_filters))

        images = self._to_images(
            self.connection.request(self.path, params=params).object
        )
        return images

    def get_image(self, image_id):
        """
        Gets an image based on an image_id.

        :param image_id: Image identifier
        :type image_id: ``str``

        :return: A NodeImage object
        :rtype: :class:`NodeImage`

        """
        images = self.list_images(ex_image_ids=[image_id])
        image = images[0]

        return image

    def list_locations(self):
        locations = []
        for index, availability_zone in \
                enumerate(self.ex_list_availability_zones()):
                    locations.append(EC2NodeLocation(
                        index, availability_zone.name, self.country, self,
                        availability_zone)
                    )
        return locations

    def list_volumes(self, node=None, ex_volume_ids=None):
        params = {
            'Action': 'DescribeVolumes',
        }
        if node:
            filters = {'attachment.instance-id': node.id}
            params.update(self._build_filters(filters))

        if ex_volume_ids:
            params.update(self._pathlist('VolumeId', ex_volume_ids))

        response = self.connection.request(self.path, params=params).object
        volumes = [self._to_volume(el) for el in response.findall(
            fixxpath(xpath='volumeSet/item', namespace=NAMESPACE))
        ]
        return volumes

    def create_node(self, **kwargs):
        """
        Create a new EC2 node.

        Reference: http://bit.ly/8ZyPSy [docs.amazonwebservices.com]

        @inherits: :class:`NodeDriver.create_node`

        :keyword    ex_keyname: The name of the key pair
        :type       ex_keyname: ``str``

        :keyword    ex_userdata: User data
        :type       ex_userdata: ``str``

        :keyword    ex_security_groups: A list of names of security groups to
                                        assign to the node.
        :type       ex_security_groups:   ``list``

        :keyword    ex_security_group_ids: A list of ids of security groups to
                                        assign to the node.[for VPC nodes only]
        :type       ex_security_group_ids:   ``list``

        :keyword    ex_metadata: Key/Value metadata to associate with a node
        :type       ex_metadata: ``dict``

        :keyword    ex_mincount: Minimum number of instances to launch
        :type       ex_mincount: ``int``

        :keyword    ex_maxcount: Maximum number of instances to launch
        :type       ex_maxcount: ``int``

        :keyword    ex_clienttoken: Unique identifier to ensure idempotency
        :type       ex_clienttoken: ``str``

        :keyword    ex_blockdevicemappings: ``list`` of ``dict`` block device
                    mappings.
        :type       ex_blockdevicemappings: ``list`` of ``dict``

        :keyword    ex_iamprofile: Name or ARN of IAM profile
        :type       ex_iamprofile: ``str``

        :keyword    ex_ebs_optimized: EBS-Optimized if True
        :type       ex_ebs_optimized: ``bool``

        :keyword    ex_subnet: The subnet to launch the instance into.
        :type       ex_subnet: :class:`.EC2Subnet`

        :keyword    ex_placement_group: The name of the placement group to
                                        launch the instance into.
        :type       ex_placement_group: ``str``

        :keyword    ex_assign_public_ip: If True, the instance will
                                         be assigned a public ip address.
                                         Note : It takes takes a short
                                         while for the instance to be
                                         assigned the public ip so the
                                         node returned will NOT have
                                         the public ip assigned yet.
        :type       ex_assign_public_ip: ``bool``

        :keyword    ex_terminate_on_shutdown: Indicates if the instance
                                              should be terminated instead
                                              of just shut down when using
                                              the operating systems command
                                              for system shutdown.
        :type       ex_terminate_on_shutdown: ``bool``
        """
        image = kwargs["image"]
        size = kwargs["size"]
        params = {
            'Action': 'RunInstances',
            'ImageId': image.id,
            'MinCount': str(kwargs.get('ex_mincount', '1')),
            'MaxCount': str(kwargs.get('ex_maxcount', '1')),
            'InstanceType': size.id
        }

        if kwargs.get("ex_terminate_on_shutdown", False):
            params["InstanceInitiatedShutdownBehavior"] = "terminate"

        if 'ex_security_groups' in kwargs and 'ex_securitygroup' in kwargs:
            raise ValueError('You can only supply ex_security_groups or'
                             ' ex_securitygroup')

        # ex_securitygroup is here for backward compatibility
        ex_security_groups = kwargs.get('ex_security_groups', None)
        ex_securitygroup = kwargs.get('ex_securitygroup', None)
        security_groups = ex_security_groups or ex_securitygroup

        if security_groups:
            if not isinstance(security_groups, (tuple, list)):
                security_groups = [security_groups]

            for sig in range(len(security_groups)):
                params['SecurityGroup.%d' % (sig + 1,)] =\
                    security_groups[sig]

        if 'ex_security_group_ids' in kwargs and 'ex_subnet' not in kwargs:
            raise ValueError('You can only supply ex_security_group_ids'
                             ' combinated with ex_subnet')

        security_group_ids = kwargs.get('ex_security_group_ids', None)
        security_group_id_params = {}

        if security_group_ids:
            if not isinstance(security_group_ids, (tuple, list)):
                security_group_ids = [security_group_ids]

            for sig in range(len(security_group_ids)):
                security_group_id_params['SecurityGroupId.%d' % (sig + 1,)] =\
                    security_group_ids[sig]

        if 'location' in kwargs:
            availability_zone = getattr(kwargs['location'],
                                        'availability_zone', None)
            if availability_zone:
                if availability_zone.region_name != self.region_name:
                    raise AttributeError('Invalid availability zone: %s'
                                         % (availability_zone.name))
                params['Placement.AvailabilityZone'] = availability_zone.name

        if 'auth' in kwargs and 'ex_keyname' in kwargs:
            raise AttributeError('Cannot specify auth and ex_keyname together')

        if 'auth' in kwargs:
            auth = self._get_and_check_auth(kwargs['auth'])
            key = self.ex_find_or_import_keypair_by_key_material(auth.pubkey)
            params['KeyName'] = key['keyName']

        if 'ex_keyname' in kwargs:
            params['KeyName'] = kwargs['ex_keyname']

        if 'ex_userdata' in kwargs:
            params['UserData'] = base64.b64encode(b(kwargs['ex_userdata']))\
                .decode('utf-8')

        if 'ex_clienttoken' in kwargs:
            params['ClientToken'] = kwargs['ex_clienttoken']

        if 'ex_blockdevicemappings' in kwargs:
            params.update(self._get_block_device_mapping_params(
                          kwargs['ex_blockdevicemappings']))

        if 'ex_iamprofile' in kwargs:
            if not isinstance(kwargs['ex_iamprofile'], basestring):
                raise AttributeError('ex_iamprofile not string')

            if kwargs['ex_iamprofile'].startswith('arn:aws:iam:'):
                params['IamInstanceProfile.Arn'] = kwargs['ex_iamprofile']
            else:
                params['IamInstanceProfile.Name'] = kwargs['ex_iamprofile']

        if 'ex_ebs_optimized' in kwargs:
            params['EbsOptimized'] = kwargs['ex_ebs_optimized']

        subnet_id = None
        if 'ex_subnet' in kwargs:
            subnet_id = kwargs['ex_subnet'].id

        if 'ex_placement_group' in kwargs and kwargs['ex_placement_group']:
            params['Placement.GroupName'] = kwargs['ex_placement_group']

        assign_public_ip = kwargs.get('ex_assign_public_ip', False)
        # In the event that a public ip is requested a NetworkInterface
        # needs to be specified.  Some properties that would
        # normally be at the root (security group ids and subnet id)
        # need to be moved to the level of the NetworkInterface because
        # the NetworkInterface is no longer created implicitly
        if assign_public_ip:
            root_key = 'NetworkInterface.1.'
            params[root_key + 'AssociatePublicIpAddress'] = "true"
            # This means that when the instance is terminated, the
            # NetworkInterface we created for the instance will be
            # deleted automatically
            params[root_key + 'DeleteOnTermination'] = "true"
            # Required to be 0 if we are associating a public ip
            params[root_key + 'DeviceIndex'] = "0"

            if subnet_id:
                params[root_key + 'SubnetId'] = subnet_id

            for key, security_group_id in security_group_id_params.items():
                key = root_key + key
                params[key] = security_group_id
        else:
            params.update(security_group_id_params)
            if subnet_id:
                params['SubnetId'] = subnet_id

        # Specify tags at instance creation time
        tags = {'Name': kwargs['name']}
        if 'ex_metadata' in kwargs:
            tags.update(kwargs['ex_metadata'])
        tagspec_root = 'TagSpecification.1.'
        params[tagspec_root + 'ResourceType'] = 'instance'
        tag_nr = 1
        for k, v in tags.items():
            tag_root = tagspec_root + 'Tag.%d.' % tag_nr
            params[tag_root + 'Key'] = k
            params[tag_root + 'Value'] = v
            tag_nr += 1

        object = self.connection.request(self.path, params=params).object
        nodes = self._to_nodes(object, 'instancesSet/item')

        for node in nodes:
            node.name = kwargs['name']
            node.extra.update({'tags': tags})

        if len(nodes) == 1:
            return nodes[0]
        else:
            return nodes

    def reboot_node(self, node):
        params = {'Action': 'RebootInstances'}
        params.update(self._pathlist('InstanceId', [node.id]))
        res = self.connection.request(self.path, params=params).object
        return self._get_boolean(res)

    def destroy_node(self, node):
        params = {'Action': 'TerminateInstances'}
        params.update(self._pathlist('InstanceId', [node.id]))
        res = self.connection.request(self.path, params=params).object
        return self._get_terminate_boolean(res)

    def create_volume(self, size, name, location=None, snapshot=None,
                      ex_volume_type='standard', ex_iops=None,
                      ex_encrypted=False, ex_kms_key_id=None):
        """
        Create a new volume.

        :param size: Size of volume in gigabytes (required)
        :type size: ``int``

        :param name: Name of the volume to be created
        :type name: ``str``

        :param location: Which data center to create a volume in. If
                               empty, undefined behavior will be selected.
                               (optional)
        :type location: :class:`.NodeLocation`

        :param snapshot:  Snapshot from which to create the new
                               volume.  (optional)
        :type snapshot:  :class:`.VolumeSnapshot`

        :param location: Datacenter in which to create a volume in.
        :type location: :class:`.ExEC2AvailabilityZone`

        :param ex_volume_type: Type of volume to create.
        :type ex_volume_type: ``str``

        :param iops: The number of I/O operations per second (IOPS)
                     that the volume supports. Only used if ex_volume_type
                     is io1.
        :type iops: ``int``

        :param ex_encrypted: Specifies whether the volume should be encrypted.
        :type ex_encrypted: ``bool``

        :param ex_kms_key_id: The full ARN of the AWS Key Management
                            Service (AWS KMS) customer master key (CMK) to use
                            when creating the encrypted volume.
                            Example:
                            arn:aws:kms:us-east-1:012345678910:key/abcd1234-a123
                            -456a-a12b-a123b4cd56ef.
                            Only used if encrypted is set to True.
        :type ex_kms_key_id: ``str``

        :return: The newly created volume.
        :rtype: :class:`StorageVolume`
        """

        params = {
            'Action': 'CreateVolume',
            'Size': str(size)}

        if ex_volume_type and ex_volume_type not in VALID_VOLUME_TYPES:
            raise ValueError('Invalid volume type specified: %s' %
                             (ex_volume_type))

        if snapshot:
            params['SnapshotId'] = snapshot.id

        if location is not None:
            params['AvailabilityZone'] = location.availability_zone.name

        if ex_volume_type:
            params['VolumeType'] = ex_volume_type

        if ex_volume_type == 'io1' and ex_iops:
            params['Iops'] = ex_iops

        if ex_encrypted:
            params['Encrypted'] = 1

            if ex_kms_key_id is not None:
                params['KmsKeyId'] = ex_kms_key_id

        volume = self._to_volume(
            self.connection.request(self.path, params=params).object,
            name=name)

        if self.ex_create_tags(volume, {'Name': name}):
            volume.extra['tags']['Name'] = name

        return volume

    def attach_volume(self, node, volume, device):
        params = {
            'Action': 'AttachVolume',
            'VolumeId': volume.id,
            'InstanceId': node.id,
            'Device': device}

        self.connection.request(self.path, params=params)
        return True

    def detach_volume(self, volume, ex_force=False):
        params = {
            'Action': 'DetachVolume',
            'VolumeId': volume.id}

        if ex_force:
            params['Force'] = 1
        self.connection.request(self.path, params=params)
        return True

    def destroy_volume(self, volume):
        params = {
            'Action': 'DeleteVolume',
            'VolumeId': volume.id}
        response = self.connection.request(self.path, params=params).object
        return self._get_boolean(response)

    def create_volume_snapshot(self, volume, name=None):
        """
        Create snapshot from volume

        :param      volume: Instance of ``StorageVolume``
        :type       volume: ``StorageVolume``

        :param      name: Name of snapshot (optional)
        :type       name: ``str``

        :rtype: :class:`VolumeSnapshot`
        """
        params = {
            'Action': 'CreateSnapshot',
            'VolumeId': volume.id,
        }

        if name:
            params.update({
                'Description': name,
            })
        response = self.connection.request(self.path, params=params).object
        snapshot = self._to_snapshot(response, name)

        if name and self.ex_create_tags(snapshot, {'Name': name}):
            snapshot.extra['tags']['Name'] = name

        return snapshot

    def list_volume_snapshots(self, volume):
        return [snapshot for snapshot in self.list_snapshots(owner='self')
                if snapshot.extra["volume_id"] == volume.id]

    def list_snapshots(self, snapshot=None, owner=None):
        """
        Describes all snapshots.

        :param snapshot: If provided, only returns snapshot information for the
                         provided snapshot.

        :param owner: The owner of the snapshot: self|amazon|ID
        :type owner: ``str``

        :rtype: ``list`` of :class:`VolumeSnapshot`
        """
        params = {
            'Action': 'DescribeSnapshots',
        }
        if snapshot:
            params.update({
                'SnapshotId.1': snapshot.id,
            })
        if owner:
            params.update({
                'Owner.1': owner,
            })
        response = self.connection.request(self.path, params=params).object
        snapshots = self._to_snapshots(response)
        return snapshots

    def destroy_volume_snapshot(self, snapshot):
        params = {
            'Action': 'DeleteSnapshot',
            'SnapshotId': snapshot.id
        }
        response = self.connection.request(self.path, params=params).object
        return self._get_boolean(response)

    # Key pair management methods

    def list_key_pairs(self):
        params = {
            'Action': 'DescribeKeyPairs'
        }

        response = self.connection.request(self.path, params=params)
        elems = findall(element=response.object, xpath='keySet/item',
                        namespace=NAMESPACE)

        key_pairs = self._to_key_pairs(elems=elems)
        return key_pairs

    def get_key_pair(self, name):
        params = {
            'Action': 'DescribeKeyPairs',
            'KeyName': name
        }

        response = self.connection.request(self.path, params=params)
        elems = findall(element=response.object, xpath='keySet/item',
                        namespace=NAMESPACE)

        key_pair = self._to_key_pairs(elems=elems)[0]
        return key_pair

    def create_key_pair(self, name):
        params = {
            'Action': 'CreateKeyPair',
            'KeyName': name
        }

        response = self.connection.request(self.path, params=params)
        elem = response.object
        key_pair = self._to_key_pair(elem=elem)
        return key_pair

    def import_key_pair_from_string(self, name, key_material):
        base64key = ensure_string(base64.b64encode(b(key_material)))

        params = {
            'Action': 'ImportKeyPair',
            'KeyName': name,
            'PublicKeyMaterial': base64key
        }

        response = self.connection.request(self.path, params=params)
        elem = response.object
        key_pair = self._to_key_pair(elem=elem)
        return key_pair

    def delete_key_pair(self, key_pair):
        params = {
            'Action': 'DeleteKeyPair',
            'KeyName': key_pair.name
        }
        res = self.connection.request(self.path, params=params).object

        return self._get_boolean(res)

    def copy_image(self, image, source_region, name=None, description=None):
        """
        Copy an Amazon Machine Image from the specified source region
        to the current region.

        @inherits: :class:`NodeDriver.copy_image`

        :param      source_region: The region where the image resides
        :type       source_region: ``str``

        :param      image: Instance of class NodeImage
        :type       image: :class:`NodeImage`

        :param      name: The name of the new image
        :type       name: ``str``

        :param      description: The description of the new image
        :type       description: ``str``

        :return:    Instance of class ``NodeImage``
        :rtype:     :class:`NodeImage`
        """
        params = {'Action': 'CopyImage',
                  'SourceRegion': source_region,
                  'SourceImageId': image.id}

        if name is not None:
            params['Name'] = name

        if description is not None:
            params['Description'] = description

        image = self._to_image(
            self.connection.request(self.path, params=params).object)

        return image

    def create_image(self, node, name, description=None, reboot=False,
                     block_device_mapping=None):
        """
        Create an Amazon Machine Image based off of an EBS-backed instance.

        @inherits: :class:`NodeDriver.create_image`

        :param      node: Instance of ``Node``
        :type       node: :class: `Node`

        :param      name: The name for the new image
        :type       name: ``str``

        :param      block_device_mapping: A dictionary of the disk layout
                                          An example of this dict is included
                                          below.
        :type       block_device_mapping: ``list`` of ``dict``

        :param      reboot: Whether or not to shutdown the instance before
                               creation. Amazon calls this NoReboot and
                               sets it to false by default to ensure a
                               clean image.
        :type       reboot: ``bool``

        :param      description: An optional description for the new image
        :type       description: ``str``

        An example block device mapping dictionary is included:

        mapping = [{'VirtualName': None,
                    'Ebs': {'VolumeSize': 10,
                            'VolumeType': 'standard',
                            'DeleteOnTermination': 'true'},
                            'DeviceName': '/dev/sda1'}]

        :return:    Instance of class ``NodeImage``
        :rtype:     :class:`NodeImage`
        """
        params = {'Action': 'CreateImage',
                  'InstanceId': node.id,
                  'Name': name,
                  'NoReboot': not reboot}

        if description is not None:
            params['Description'] = description

        if block_device_mapping is not None:
            params.update(self._get_block_device_mapping_params(
                block_device_mapping))

        image = self._to_image(
            self.connection.request(self.path, params=params).object)

        return image

    def delete_image(self, image):
        """
        Deletes an image at Amazon given a NodeImage object

        @inherits: :class:`NodeDriver.delete_image`

        :param image: Instance of ``NodeImage``
        :type image: :class: `NodeImage`

        :rtype:     ``bool``
        """
        params = {'Action': 'DeregisterImage',
                  'ImageId': image.id}

        response = self.connection.request(self.path, params=params).object
        return self._get_boolean(response)

    def ex_create_placement_group(self, name):
        """
        Creates a new placement group.

        :param name: The name for the new placement group
        :type name: ``str``

        :rtype: ``bool``
        """
        params = {'Action': 'CreatePlacementGroup',
                  'Strategy': 'cluster',
                  'GroupName': name}
        response = self.connection.request(self.path, params=params).object
        return self._get_boolean(response)

    def ex_delete_placement_group(self, name):
        """
        Deletes a placement group.

        :param name: The placement group name
        :type name: ``str``

        :rtype: ``bool``
        """
        params = {'Action': 'DeletePlacementGroup',
                  'GroupName': name}
        response = self.connection.request(self.path, params=params).object
        return self._get_boolean(response)

    def ex_import_snapshot(self, client_data=None,
                           client_token=None, description=None,
                           disk_container=None, dry_run=None, role_name=None):
        """
        Imports a disk into an EBS snapshot. More information can be found
        at https://goo.gl/sbXkYA.

        :param  client_data: Describes the client specific data (optional)
        :type   client_data: ``dict``

        :param  client_token: The token to enable idempotency for VM
                import requests.(optional)
        :type   client_token: ``str``

        :param  description: The description string for the
                             import snapshot task.(optional)
        :type   description: ``str``

        :param  disk_container:The disk container object for the
                              import snapshot request.
        :type   disk_container:``dict``

        :param  dry_run: Checks whether you have the permission for
                        the action, without actually making the request,
                        and provides an error response.(optional)
        :type   dry_run: ``bool``

        :param  role_name: The name of the role to use when not using the
                          default role, 'vmimport'.(optional)
        :type   role_name: ``str``

        :rtype: :class: ``VolumeSnapshot``
        """

        params = {'Action': 'ImportSnapshot'}

        if client_data is not None:
            params.update(self._get_client_date_params(client_data))

        if client_token is not None:
            params['ClientToken'] = client_token

        if description is not None:
            params['Description'] = description

        if disk_container is not None:
            params.update(self._get_disk_container_params(disk_container))

        if dry_run is not None:
            params['DryRun'] = dry_run

        if role_name is not None:
            params['RoleName'] = role_name

        importSnapshot = self.connection.request(self.path,
                                                 params=params).object

        importTaskId = findtext(element=importSnapshot,
                                xpath='importTaskId',
                                namespace=NAMESPACE)

        volumeSnapshot = self._wait_for_import_snapshot_completion(
            import_task_id=importTaskId, timeout=1800, interval=15)

        return volumeSnapshot

    def _wait_for_import_snapshot_completion(self,
                                             import_task_id,
                                             timeout=1800,
                                             interval=15):
        """
        It waits for import snapshot to be completed

        :param import_task_id: Import task Id for the
                               current Import Snapshot Task
        :type import_task_id: ``str``

        :param timeout: Timeout value for snapshot generation
        :type timeout: ``float``

        :param interval: Time interval for repetative describe
                         import snapshot tasks requests
        :type interval: ``float``

        :rtype: :class:``VolumeSnapshot``
        """
        start_time = time.time()
        snapshotId = None
        while snapshotId is None:
            if (time.time() - start_time >= timeout):
                raise Exception('Timeout while waiting '
                                'for import task Id %s'
                                % import_task_id)
            res = self.ex_describe_import_snapshot_tasks(import_task_id)
            snapshotId = res.snapshotId

            if snapshotId is None:
                time.sleep(interval)

        volumeSnapshot = VolumeSnapshot(snapshotId, driver=self)
        return volumeSnapshot

    def ex_describe_import_snapshot_tasks(self, import_task_id, dry_run=None):
        """
        Describes your import snapshot tasks. More information can be found
        at https://goo.gl/CI0MdS.

        :param import_task_id: Import task Id for the current
                               Import Snapshot Task
        :type import_task_id: ``str``

        :param  dry_run: Checks whether you have the permission for
                        the action, without actually making the request,
                        and provides an error response.(optional)
        :type   dry_run: ``bool``

        :rtype: :class:``DescribeImportSnapshotTasks Object``

        """
        params = {'Action': 'DescribeImportSnapshotTasks'}

        if dry_run is not None:
            params['DryRun'] = dry_run

        # This can be extended for multiple import snapshot tasks
        params['ImportTaskId.1'] = import_task_id

        res = self._to_import_snapshot_task(
            self.connection.request(self.path, params=params).object
        )
        return res

    def ex_list_placement_groups(self, names=None):
        """
        A list of placement groups.

        :param names: Placement Group names
        :type names: ``list`` of ``str``

        :rtype: ``list`` of :class:`.EC2PlacementGroup`
        """
        names = names or []
        params = {'Action': 'DescribePlacementGroups'}

        for index, name in enumerate(names):
            params['GroupName.%s' % index + 1] = name

        response = self.connection.request(self.path, params=params).object
        return self._to_placement_groups(response)

    def ex_register_image(self, name, description=None, architecture=None,
                          image_location=None, root_device_name=None,
                          block_device_mapping=None, kernel_id=None,
                          ramdisk_id=None, virtualization_type=None,
                          ena_support=None, billing_products=None,
                          sriov_net_support=None):
        """
        Registers an Amazon Machine Image based off of an EBS-backed instance.
        Can also be used to create images from snapshots. More information
        can be found at http://goo.gl/hqZq0a.

        :param      name:  The name for the AMI being registered
        :type       name: ``str``

        :param      description: The description of the AMI (optional)
        :type       description: ``str``

        :param      architecture: The architecture of the AMI (i386/x86_64)
                                  (optional)
        :type       architecture: ``str``

        :param      image_location: The location of the AMI within Amazon S3
                                    Required if registering an instance
                                    store-backed AMI
        :type       image_location: ``str``

        :param      root_device_name: The device name for the root device
                                      Required if registering an EBS-backed AMI
        :type       root_device_name: ``str``

        :param      block_device_mapping: A dictionary of the disk layout
                                          (optional)
        :type       block_device_mapping: ``dict``

        :param      kernel_id: Kernel id for AMI (optional)
        :type       kernel_id: ``str``

        :param      ramdisk_id: RAM disk for AMI (optional)
        :type       ramdisk_id: ``str``

        :param      virtualization_type: The type of virtualization for the
                                         AMI you are registering, paravirt
                                         or hvm (optional)
        :type       virtualization_type: ``str``

        :param      ena_support: Enable enhanced networking with Elastic
                                 Network Adapter for the AMI
        :type       ena_support: ``bool``

        :param      billing_products: The billing product codes
        :type       billing_products: ''list''

        :param      sriov_net_support: Set to "simple" to enable enhanced
                                       networking with the Intel 82599 Virtual
                                       Function interface
        :type       sriov_net_support: ``str``

        :rtype:     :class:`NodeImage`
        """

        params = {'Action': 'RegisterImage',
                  'Name': name}

        if description is not None:
            params['Description'] = description

        if architecture is not None:
            params['Architecture'] = architecture

        if image_location is not None:
            params['ImageLocation'] = image_location

        if root_device_name is not None:
            params['RootDeviceName'] = root_device_name

        if block_device_mapping is not None:
            params.update(self._get_block_device_mapping_params(
                          block_device_mapping))

        if kernel_id is not None:
            params['KernelId'] = kernel_id

        if ramdisk_id is not None:
            params['RamDiskId'] = ramdisk_id

        if virtualization_type is not None:
            params['VirtualizationType'] = virtualization_type

        if ena_support is not None:
            params['EnaSupport'] = ena_support

        if billing_products is not None:
            params.update(self._get_billing_product_params(
                          billing_products))

        if sriov_net_support is not None:
            params['SriovNetSupport'] = sriov_net_support

        image = self._to_image(
            self.connection.request(self.path, params=params).object
        )
        return image

    def ex_list_networks(self, network_ids=None, filters=None):
        """
        Returns a list of :class:`EC2Network` objects for the
        current region.

        :param      network_ids: Returns only networks matching the provided
                                 network IDs. If not specified, a list of all
                                 the networks in the corresponding region
                                 is returned.
        :type       network_ids: ``list``

        :param      filters: The filters so that the list returned includes
                             information for certain networks only.
        :type       filters: ``dict``

        :rtype:     ``list`` of :class:`EC2Network`
        """
        params = {'Action': 'DescribeVpcs'}

        if network_ids:
            params.update(self._pathlist('VpcId', network_ids))

        if filters:
            params.update(self._build_filters(filters))

        return self._to_networks(
            self.connection.request(self.path, params=params).object
        )

    def ex_create_network(self, cidr_block, name=None,
                          instance_tenancy='default'):
        """
        Create a network/VPC

        :param      cidr_block: The CIDR block assigned to the network
        :type       cidr_block: ``str``

        :param      name: An optional name for the network
        :type       name: ``str``

        :param      instance_tenancy: The allowed tenancy of instances launched
                                      into the VPC.
                                      Valid values: default/dedicated
        :type       instance_tenancy: ``str``

        :return:    Dictionary of network properties
        :rtype:     ``dict``
        """
        params = {'Action': 'CreateVpc',
                  'CidrBlock': cidr_block,
                  'InstanceTenancy': instance_tenancy}

        response = self.connection.request(self.path, params=params).object
        element = response.findall(fixxpath(xpath='vpc',
                                            namespace=NAMESPACE))[0]

        network = self._to_network(element, name)

        if name and self.ex_create_tags(network, {'Name': name}):
            network.extra['tags']['Name'] = name

        return network

    def ex_delete_network(self, vpc):
        """
        Deletes a network/VPC.

        :param      vpc: VPC to delete.
        :type       vpc: :class:`.EC2Network`

        :rtype:     ``bool``
        """
        params = {'Action': 'DeleteVpc', 'VpcId': vpc.id}

        res = self.connection.request(self.path, params=params).object

        return self._get_boolean(res)

    def ex_list_subnets(self, subnet_ids=None, filters=None):
        """
        Returns a list of :class:`EC2NetworkSubnet` objects for the
        current region.

        :param      subnet_ids: Returns only subnets matching the provided
                                subnet IDs. If not specified, a list of all
                                the subnets in the corresponding region
                                is returned.
        :type       subnet_ids: ``list``

        :param      filters: The filters so that the list returned includes
                             information for certain subnets only.
        :type       filters: ``dict``

        :rtype:     ``list`` of :class:`EC2NetworkSubnet`
        """
        params = {'Action': 'DescribeSubnets'}

        if subnet_ids:
            params.update(self._pathlist('SubnetId', subnet_ids))

        if filters:
            params.update(self._build_filters(filters))

        return self._to_subnets(
            self.connection.request(self.path, params=params).object
        )

    def ex_create_subnet(self, vpc_id, cidr_block,
                         availability_zone, name=None):
        """
        Creates a network subnet within a VPC.

        :param      vpc_id: The ID of the VPC that the subnet should be
                            associated with
        :type       vpc_id: ``str``

        :param      cidr_block: The CIDR block assigned to the subnet
        :type       cidr_block: ``str``

        :param      availability_zone: The availability zone where the subnet
                                       should reside
        :type       availability_zone: ``str``

        :param      name: An optional name for the network
        :type       name: ``str``

        :rtype:     :class: `EC2NetworkSubnet`
        """
        params = {'Action': 'CreateSubnet',
                  'VpcId': vpc_id,
                  'CidrBlock': cidr_block,
                  'AvailabilityZone': availability_zone}

        response = self.connection.request(self.path, params=params).object
        element = response.findall(fixxpath(xpath='subnet',
                                            namespace=NAMESPACE))[0]

        subnet = self._to_subnet(element, name)

        if name and self.ex_create_tags(subnet, {'Name': name}):
            subnet.extra['tags']['Name'] = name

        return subnet

    def ex_delete_subnet(self, subnet):
        """
        Deletes a VPC subnet.

        :param      subnet: The subnet to delete
        :type       subnet: :class:`.EC2NetworkSubnet`

        :rtype:     ``bool``
        """
        params = {'Action': 'DeleteSubnet', 'SubnetId': subnet.id}

        res = self.connection.request(self.path, params=params).object

        return self._get_boolean(res)

    def ex_list_security_groups(self):
        """
        Lists existing Security Groups.

        @note: This is a non-standard extension API, and only works for EC2.

        :rtype: ``list`` of ``str``
        """
        params = {'Action': 'DescribeSecurityGroups'}
        response = self.connection.request(self.path, params=params).object

        groups = []
        for group in findall(element=response, xpath='securityGroupInfo/item',
                             namespace=NAMESPACE):
            name = findtext(element=group, xpath='groupName',
                            namespace=NAMESPACE)
            groups.append(name)

        return groups

    def ex_get_security_groups(self, group_ids=None,
                               group_names=None, filters=None):
        """
        Returns a list of :class:`EC2SecurityGroup` objects for the
        current region.

        :param      group_ids: Returns only groups matching the provided
                               group IDs.
        :type       group_ids: ``list``

        :param      group_names: Returns only groups matching the provided
                                 group names.
        :type       group_ids: ``list``

        :param      filters: The filters so that the list returned includes
                             information for specific security groups only.
        :type       filters: ``dict``

        :rtype:     ``list`` of :class:`EC2SecurityGroup`
        """

        params = {'Action': 'DescribeSecurityGroups'}

        if group_ids:
            params.update(self._pathlist('GroupId', group_ids))

        if group_names:
            for name_idx, group_name in enumerate(group_names):
                name_idx += 1  # We want 1-based indexes
                name_key = 'GroupName.%s' % (name_idx)
                params[name_key] = group_name

        if filters:
            params.update(self._build_filters(filters))

        response = self.connection.request(self.path, params=params)
        return self._to_security_groups(response.object)

    def ex_create_security_group(self, name, description, vpc_id=None):
        """
        Creates a new Security Group in EC2-Classic or a targeted VPC.

        :param      name:        The name of the security group to create.
                                 This must be unique.
        :type       name:        ``str``

        :param      description: Human readable description of a Security
                                 Group.
        :type       description: ``str``

        :param      vpc_id:      Optional identifier for VPC networks
        :type       vpc_id:      ``str``

        :rtype: ``dict``
        """
        params = {'Action': 'CreateSecurityGroup',
                  'GroupName': name,
                  'GroupDescription': description}

        if vpc_id is not None:
            params['VpcId'] = vpc_id

        response = self.connection.request(self.path, params=params).object
        group_id = findattr(element=response, xpath='groupId',
                            namespace=NAMESPACE)
        return {
            'group_id': group_id
        }

    def ex_delete_security_group_by_id(self, group_id):
        """
        Deletes a new Security Group using the group ID.

        :param      group_id: The ID of the security group
        :type       group_id: ``str``

        :rtype: ``bool``
        """
        params = {'Action': 'DeleteSecurityGroup', 'GroupId': group_id}

        res = self.connection.request(self.path, params=params).object

        return self._get_boolean(res)

    def ex_delete_security_group_by_name(self, group_name):
        """
        Deletes a new Security Group using the group name.

        :param      group_name: The name of the security group
        :type       group_name: ``str``

        :rtype: ``bool``
        """
        params = {'Action': 'DeleteSecurityGroup', 'GroupName': group_name}

        res = self.connection.request(self.path, params=params).object

        return self._get_boolean(res)

    def ex_delete_security_group(self, name):
        """
        A wrapper method which calls ex_delete_security_group_by_name.

        :param      name: The name of the security group
        :type       name: ``str``

        :rtype: ``bool``
        """
        return self.ex_delete_security_group_by_name(name)

    def ex_authorize_security_group(self, name, from_port, to_port, cidr_ip,
                                    protocol='tcp'):
        """
        Edit a Security Group to allow specific traffic.

        @note: This is a non-standard extension API, and only works for EC2.

        :param      name: The name of the security group to edit
        :type       name: ``str``

        :param      from_port: The beginning of the port range to open
        :type       from_port: ``str``

        :param      to_port: The end of the port range to open
        :type       to_port: ``str``

        :param      cidr_ip: The ip to allow traffic for.
        :type       cidr_ip: ``str``

        :param      protocol: tcp/udp/icmp
        :type       protocol: ``str``

        :rtype: ``bool``
        """

        params = {'Action': 'AuthorizeSecurityGroupIngress',
                  'GroupName': name,
                  'IpProtocol': protocol,
                  'FromPort': str(from_port),
                  'ToPort': str(to_port),
                  'CidrIp': cidr_ip}
        try:
            res = self.connection.request(
                self.path, params=params.copy()).object
            return self._get_boolean(res)
        except Exception:
            e = sys.exc_info()[1]
            if e.args[0].find('InvalidPermission.Duplicate') == -1:
                raise e

    def ex_authorize_security_group_ingress(self, id, from_port, to_port,
                                            cidr_ips=None, group_pairs=None,
                                            protocol='tcp'):
        """
        Edit a Security Group to allow specific ingress traffic using
        CIDR blocks or either a group ID, group name or user ID (account).

        :param      id: The id of the security group to edit
        :type       id: ``str``

        :param      from_port: The beginning of the port range to open
        :type       from_port: ``int``

        :param      to_port: The end of the port range to open
        :type       to_port: ``int``

        :param      cidr_ips: The list of IP ranges to allow traffic for.
        :type       cidr_ips: ``list``

        :param      group_pairs: Source user/group pairs to allow traffic for.
                    More info can be found at http://goo.gl/stBHJF

                    EC2 Classic Example: To allow access from any system
                    associated with the default group on account 1234567890

                    [{'group_name': 'default', 'user_id': '1234567890'}]

                    VPC example: To allow access from any system associated
                    with security group sg-47ad482e on your own account

                    [{'group_id': ' sg-47ad482e'}]
        :type       group_pairs: ``list`` of ``dict``

        :param      protocol: tcp/udp/icmp
        :type       protocol: ``str``

        :rtype: ``bool``
        """

        params = self._get_common_security_group_params(id,
                                                        protocol,
                                                        from_port,
                                                        to_port,
                                                        cidr_ips,
                                                        group_pairs)

        params["Action"] = 'AuthorizeSecurityGroupIngress'

        res = self.connection.request(self.path, params=params).object

        return self._get_boolean(res)

    def ex_authorize_security_group_egress(self, id, from_port, to_port,
                                           cidr_ips, group_pairs=None,
                                           protocol='tcp'):
        """
        Edit a Security Group to allow specific egress traffic using
        CIDR blocks or either a group ID, group name or user ID (account).
        This call is not supported for EC2 classic and only works for VPC
        groups.

        :param      id: The id of the security group to edit
        :type       id: ``str``

        :param      from_port: The beginning of the port range to open
        :type       from_port: ``int``

        :param      to_port: The end of the port range to open
        :type       to_port: ``int``

        :param      cidr_ips: The list of ip ranges to allow traffic for.
        :type       cidr_ips: ``list``

        :param      group_pairs: Source user/group pairs to allow traffic for.
                    More info can be found at http://goo.gl/stBHJF

                    EC2 Classic Example: To allow access from any system
                    associated with the default group on account 1234567890

                    [{'group_name': 'default', 'user_id': '1234567890'}]

                    VPC Example: Allow access from any system associated with
                    security group sg-47ad482e on your own account

                    [{'group_id': ' sg-47ad482e'}]
        :type       group_pairs: ``list`` of ``dict``

        :param      protocol: tcp/udp/icmp
        :type       protocol: ``str``

        :rtype: ``bool``
        """

        params = self._get_common_security_group_params(id,
                                                        protocol,
                                                        from_port,
                                                        to_port,
                                                        cidr_ips,
                                                        group_pairs)

        params["Action"] = 'AuthorizeSecurityGroupEgress'

        res = self.connection.request(self.path, params=params).object

        return self._get_boolean(res)

    def ex_revoke_security_group_ingress(self, id, from_port, to_port,
                                         cidr_ips=None, group_pairs=None,
                                         protocol='tcp'):
        """
        Edits a Security Group to revoke specific ingress traffic using
        CIDR blocks or either a group ID, group name or user ID (account).

        :param      id: The ID of the security group to edit
        :type       id: ``str``

        :param      from_port: The beginning of the port range to open
        :type       from_port: ``int``

        :param      to_port: The end of the port range to open
        :type       to_port: ``int``

        :param      cidr_ips: The list of ip ranges to allow traffic for.
        :type       cidr_ips: ``list``

        :param      group_pairs: Source user/group pairs to allow traffic for.
                    More info can be found at http://goo.gl/stBHJF

                    EC2 Classic Example: To allow access from any system
                    associated with the default group on account 1234567890

                    [{'group_name': 'default', 'user_id': '1234567890'}]

                    VPC Example: Allow access from any system associated with
                    security group sg-47ad482e on your own account

                    [{'group_id': ' sg-47ad482e'}]
        :type       group_pairs: ``list`` of ``dict``

        :param      protocol: tcp/udp/icmp
        :type       protocol: ``str``

        :rtype: ``bool``
        """

        params = self._get_common_security_group_params(id,
                                                        protocol,
                                                        from_port,
                                                        to_port,
                                                        cidr_ips,
                                                        group_pairs)

        params["Action"] = 'RevokeSecurityGroupIngress'

        res = self.connection.request(self.path, params=params).object

        return self._get_boolean(res)

    def ex_revoke_security_group_egress(self, id, from_port, to_port,
                                        cidr_ips=None, group_pairs=None,
                                        protocol='tcp'):
        """
        Edit a Security Group to revoke specific egress traffic using
        CIDR blocks or either a group ID, group name or user ID (account).
        This call is not supported for EC2 classic and only works for
        VPC groups.

        :param      id: The id of the security group to edit
        :type       id: ``str``

        :param      from_port: The beginning of the port range to open
        :type       from_port: ``int``

        :param      to_port: The end of the port range to open
        :type       to_port: ``int``

        :param      cidr_ips: The list of ip ranges to allow traffic for.
        :type       cidr_ips: ``list``

        :param      group_pairs: Source user/group pairs to allow traffic for.
                    More info can be found at http://goo.gl/stBHJF

                    EC2 Classic Example: To allow access from any system
                    associated with the default group on account 1234567890

                    [{'group_name': 'default', 'user_id': '1234567890'}]

                    VPC Example: Allow access from any system associated with
                    security group sg-47ad482e on your own account

                    [{'group_id': ' sg-47ad482e'}]
        :type       group_pairs: ``list`` of ``dict``

        :param      protocol: tcp/udp/icmp
        :type       protocol: ``str``

        :rtype: ``bool``
        """

        params = self._get_common_security_group_params(id,
                                                        protocol,
                                                        from_port,
                                                        to_port,
                                                        cidr_ips,
                                                        group_pairs)

        params['Action'] = 'RevokeSecurityGroupEgress'

        res = self.connection.request(self.path, params=params).object

        return self._get_boolean(res)

    def ex_authorize_security_group_permissive(self, name):
        """
        Edit a Security Group to allow all traffic.

        @note: This is a non-standard extension API, and only works for EC2.

        :param      name: The name of the security group to edit
        :type       name: ``str``

        :rtype: ``list`` of ``str``
        """

        results = []
        params = {'Action': 'AuthorizeSecurityGroupIngress',
                  'GroupName': name,
                  'IpProtocol': 'tcp',
                  'FromPort': '0',
                  'ToPort': '65535',
                  'CidrIp': '0.0.0.0/0'}
        try:
            results.append(
                self.connection.request(self.path, params=params.copy()).object
            )
        except Exception:
            e = sys.exc_info()[1]
            if e.args[0].find("InvalidPermission.Duplicate") == -1:
                raise e
        params['IpProtocol'] = 'udp'

        try:
            results.append(
                self.connection.request(self.path, params=params.copy()).object
            )
        except Exception:
            e = sys.exc_info()[1]
            if e.args[0].find("InvalidPermission.Duplicate") == -1:
                raise e

        params.update({'IpProtocol': 'icmp', 'FromPort': '-1', 'ToPort': '-1'})

        try:
            results.append(
                self.connection.request(self.path, params=params.copy()).object
            )
        except Exception:
            e = sys.exc_info()[1]

            if e.args[0].find("InvalidPermission.Duplicate") == -1:
                raise e
        return results

    def ex_list_availability_zones(self, only_available=True):
        """
        Returns a list of :class:`ExEC2AvailabilityZone` objects for the
        current region.

        Note: This is an extension method and is only available for EC2
        driver.

        :keyword  only_available: If true, returns only availability zones
                                  with state 'available'
        :type     only_available: ``str``

        :rtype: ``list`` of :class:`ExEC2AvailabilityZone`
        """
        params = {'Action': 'DescribeAvailabilityZones'}

        filters = {'region-name': self.region_name}
        if only_available:
            filters['state'] = 'available'

        params.update(self._build_filters(filters))

        result = self.connection.request(self.path,
                                         params=params.copy()).object

        availability_zones = []
        for element in findall(element=result,
                               xpath='availabilityZoneInfo/item',
                               namespace=NAMESPACE):
            name = findtext(element=element, xpath='zoneName',
                            namespace=NAMESPACE)
            zone_state = findtext(element=element, xpath='zoneState',
                                  namespace=NAMESPACE)
            region_name = findtext(element=element, xpath='regionName',
                                   namespace=NAMESPACE)

            availability_zone = ExEC2AvailabilityZone(
                name=name,
                zone_state=zone_state,
                region_name=region_name
            )
            availability_zones.append(availability_zone)

        return availability_zones

    def ex_describe_tags(self, resource):
        """
        Returns a dictionary of tags for a resource (e.g. Node or
        StorageVolume).

        :param  resource: The resource to be used
        :type   resource: any resource class, such as :class:`Node,`
                :class:`StorageVolume,` or :class:NodeImage`

        :return: A dictionary of Node tags
        :rtype: ``dict``
        """
        params = {'Action': 'DescribeTags'}

        filters = {
            'resource-id': resource.id
        }

        params.update(self._build_filters(filters))

        result = self.connection.request(self.path, params=params).object

        return self._get_resource_tags(result)

    def ex_create_tags(self, resource, tags):
        """
        Creates tags for a resource (Node or StorageVolume).

        :param resource: The resource to be tagged
        :type resource: :class:`Node` or :class:`StorageVolume` or
                        :class:`VolumeSnapshot`

        :param tags: A dictionary or other mapping of strings to strings,
                     associating tag names with tag values.
        :type tags: ``dict``

        :rtype: ``bool``
        """
        if not tags:
            return

        params = {'Action': 'CreateTags',
                  'ResourceId.0': resource.id}
        for i, key in enumerate(tags):
            params['Tag.%d.Key' % i] = key
            params['Tag.%d.Value' % i] = tags[key]

        res = self.connection.request(self.path,
                                      params=params.copy()).object

        return self._get_boolean(res)

    def ex_delete_tags(self, resource, tags):
        """
        Deletes tags from a resource.

        :param resource: The resource to be tagged
        :type resource: :class:`Node` or :class:`StorageVolume`

        :param tags: A dictionary or other mapping of strings to strings,
                     specifying the tag names and tag values to be deleted.
        :type tags: ``dict``

        :rtype: ``bool``
        """
        if not tags:
            return

        params = {'Action': 'DeleteTags',
                  'ResourceId.0': resource.id}
        for i, key in enumerate(tags):
            params['Tag.%d.Key' % i] = key
            if tags[key] is not None:
                params['Tag.%d.Value' % i] = tags[key]

        res = self.connection.request(self.path,
                                      params=params.copy()).object

        return self._get_boolean(res)

    def ex_get_metadata_for_node(self, node):
        """
        Returns the metadata associated with the node.

        :param      node: Node instance
        :type       node: :class:`Node`

        :return: A dictionary or other mapping of strings to strings,
                 associating tag names with tag values.
        :rtype tags: ``dict``
        """
        return node.extra['tags']

    def ex_allocate_address(self, domain='standard'):
        """
        Allocate a new Elastic IP address for EC2 classic or VPC

        :param      domain: The domain to allocate the new address in
                            (standard/vpc)
        :type       domain: ``str``

        :return:    Instance of ElasticIP
        :rtype:     :class:`ElasticIP`
        """
        params = {'Action': 'AllocateAddress'}

        if domain == 'vpc':
            params['Domain'] = domain

        response = self.connection.request(self.path, params=params).object

        return self._to_address(response, only_associated=False)

    def ex_release_address(self, elastic_ip, domain=None):
        """
        Releases an Elastic IP address using the IP (EC2-Classic) or
        using the allocation ID (VPC).

        :param      elastic_ip: Elastic IP instance
        :type       elastic_ip: :class:`ElasticIP`

        :param      domain: The domain where the IP resides (vpc only)
        :type       domain: ``str``

        :return:    True on success, False otherwise.
        :rtype:     ``bool``
        """
        params = {'Action': 'ReleaseAddress'}

        if domain is not None and domain != 'vpc':
            raise AttributeError('Domain can only be set to vpc')

        if domain is None:
            params['PublicIp'] = elastic_ip.ip
        else:
            params['AllocationId'] = elastic_ip.extra['allocation_id']

        response = self.connection.request(self.path, params=params).object
        return self._get_boolean(response)

    def ex_describe_all_addresses(self, only_associated=False):
        """
        Returns all the Elastic IP addresses for this account
        optionally, returns only addresses associated with nodes.

        :param    only_associated: If true, return only the addresses
                                   that are associated with an instance.
        :type     only_associated: ``bool``

        :return:  List of Elastic IP addresses.
        :rtype:   ``list`` of :class:`ElasticIP`
        """
        params = {'Action': 'DescribeAddresses'}

        response = self.connection.request(self.path, params=params).object

        # We will send our only_associated boolean over to
        # shape how the return data is sent back
        return self._to_addresses(response, only_associated)

    def ex_associate_address_with_node(self, node, elastic_ip, domain=None):
        """
        Associate an Elastic IP address with a particular node.

        :param      node: Node instance
        :type       node: :class:`Node`

        :param      elastic_ip: Elastic IP instance
        :type       elastic_ip: :class:`ElasticIP`

        :param      domain: The domain where the IP resides (vpc only)
        :type       domain: ``str``

        :return:    A string representation of the association ID which is
                    required for VPC disassociation. EC2/standard
                    addresses return None
        :rtype:     ``None`` or ``str``
        """
        params = {'Action': 'AssociateAddress', 'InstanceId': node.id}

        if domain is not None and domain != 'vpc':
            raise AttributeError('Domain can only be set to vpc')

        if domain is None:
            params.update({'PublicIp': elastic_ip.ip})
        else:
            params.update({'AllocationId': elastic_ip.extra['allocation_id']})

        response = self.connection.request(self.path, params=params).object
        association_id = findtext(element=response,
                                  xpath='associationId',
                                  namespace=NAMESPACE)
        return association_id

    def ex_associate_addresses(self, node, elastic_ip, domain=None):
        """
        Note: This method has been deprecated in favor of
        the ex_associate_address_with_node method.
        """

        return self.ex_associate_address_with_node(node=node,
                                                   elastic_ip=elastic_ip,
                                                   domain=domain)

    def ex_disassociate_address(self, elastic_ip, domain=None):
        """
        Disassociates an Elastic IP address using the IP (EC2-Classic)
        or the association ID (VPC).

        :param      elastic_ip: ElasticIP instance
        :type       elastic_ip: :class:`ElasticIP`

        :param      domain: The domain where the IP resides (vpc only)
        :type       domain: ``str``

        :return:    True on success, False otherwise.
        :rtype:     ``bool``
        """
        params = {'Action': 'DisassociateAddress'}

        if domain is not None and domain != 'vpc':
            raise AttributeError('Domain can only be set to vpc')

        if domain is None:
            params['PublicIp'] = elastic_ip.ip

        else:
            params['AssociationId'] = elastic_ip.extra['association_id']

        res = self.connection.request(self.path, params=params).object
        return self._get_boolean(res)

    def ex_describe_addresses(self, nodes):
        """
        Returns Elastic IP addresses for all the nodes in the provided list.

        :param      nodes: A list of :class:`Node` instances
        :type       nodes: ``list`` of :class:`Node`

        :return:    Dictionary where a key is a node ID and the value is a
                    list with the Elastic IP addresses associated with
                    this node.
        :rtype:     ``dict``
        """
        if not nodes:
            return {}

        params = {'Action': 'DescribeAddresses'}

        if len(nodes) == 1:
            self._add_instance_filter(params, nodes[0])

        result = self.connection.request(self.path, params=params).object

        node_instance_ids = [node.id for node in nodes]
        nodes_elastic_ip_mappings = {}

        # We will set only_associated to True so that we only get back
        # IPs which are associated with instances
        only_associated = True

        for node_id in node_instance_ids:
            nodes_elastic_ip_mappings.setdefault(node_id, [])
            for addr in self._to_addresses(result,
                                           only_associated):

                instance_id = addr.instance_id

                if node_id == instance_id:
                    nodes_elastic_ip_mappings[instance_id].append(
                        addr.ip)

        return nodes_elastic_ip_mappings

    def ex_describe_addresses_for_node(self, node):
        """
        Returns a list of Elastic IP Addresses associated with this node.

        :param      node: Node instance
        :type       node: :class:`Node`

        :return: List Elastic IP Addresses attached to this node.
        :rtype: ``list`` of ``str``
        """
        node_elastic_ips = self.ex_describe_addresses([node])
        return node_elastic_ips[node.id]

    # Network interface management methods

    def ex_list_network_interfaces(self):
        """
        Returns all network interfaces.

        :return:    List of EC2NetworkInterface instances
        :rtype:     ``list`` of :class `EC2NetworkInterface`
        """
        params = {'Action': 'DescribeNetworkInterfaces'}

        return self._to_interfaces(
            self.connection.request(self.path, params=params).object
        )

    def ex_create_network_interface(self, subnet, name=None,
                                    description=None,
                                    private_ip_address=None):
        """
        Create a network interface within a VPC subnet.

        :param      subnet: EC2NetworkSubnet instance
        :type       subnet: :class:`EC2NetworkSubnet`

        :param      name:  Optional name of the interface
        :type       name:  ``str``

        :param      description:  Optional description of the network interface
        :type       description:  ``str``

        :param      private_ip_address: Optional address to assign as the
                                        primary private IP address of the
                                        interface. If one is not provided then
                                        Amazon will automatically auto-assign
                                        an available IP. EC2 allows assignment
                                        of multiple IPs, but this will be
                                        the primary.
        :type       private_ip_address: ``str``

        :return:    EC2NetworkInterface instance
        :rtype:     :class `EC2NetworkInterface`
        """
        params = {'Action': 'CreateNetworkInterface',
                  'SubnetId': subnet.id}

        if description:
            params['Description'] = description

        if private_ip_address:
            params['PrivateIpAddress'] = private_ip_address

        response = self.connection.request(self.path, params=params).object

        element = response.findall(fixxpath(xpath='networkInterface',
                                            namespace=NAMESPACE))[0]

        interface = self._to_interface(element, name)

        if name and self.ex_create_tags(interface, {'Name': name}):
            interface.extra['tags']['Name'] = name

        return interface

    def ex_delete_network_interface(self, network_interface):
        """
        Deletes a network interface.

        :param      network_interface: EC2NetworkInterface instance
        :type       network_interface: :class:`EC2NetworkInterface`

        :rtype:     ``bool``
        """
        params = {'Action': 'DeleteNetworkInterface',
                  'NetworkInterfaceId': network_interface.id}

        res = self.connection.request(self.path, params=params).object

        return self._get_boolean(res)

    def ex_attach_network_interface_to_node(self, network_interface,
                                            node, device_index):
        """
        Attach a network interface to an instance.

        :param      network_interface: EC2NetworkInterface instance
        :type       network_interface: :class:`EC2NetworkInterface`

        :param      node: Node instance
        :type       node: :class:`Node`

        :param      device_index: The interface device index
        :type       device_index: ``int``

        :return:    String representation of the attachment id.
                    This is required to detach the interface.
        :rtype:     ``str``
        """
        params = {'Action': 'AttachNetworkInterface',
                  'NetworkInterfaceId': network_interface.id,
                  'InstanceId': node.id,
                  'DeviceIndex': device_index}

        response = self.connection.request(self.path, params=params).object
        attachment_id = findattr(element=response, xpath='attachmentId',
                                 namespace=NAMESPACE)

        return attachment_id

    def ex_detach_network_interface(self, attachment_id, force=False):
        """
        Detach a network interface from an instance.

        :param      attachment_id: The attachment ID associated with the
                                   interface
        :type       attachment_id: ``str``

        :param      force: Forces the detachment.
        :type       force: ``bool``

        :return:    ``True`` on successful detachment, ``False`` otherwise.
        :rtype:     ``bool``
        """
        params = {'Action': 'DetachNetworkInterface',
                  'AttachmentId': attachment_id}

        if force:
            params['Force'] = True

        res = self.connection.request(self.path, params=params).object

        return self._get_boolean(res)

    def ex_modify_instance_attribute(self, node, attributes):
        """
        Modify node attributes.
        A list of valid attributes can be found at http://goo.gl/gxcj8

        :param      node: Node instance
        :type       node: :class:`Node`

        :param      attributes: Dictionary with node attributes
        :type       attributes: ``dict``

        :return: True on success, False otherwise.
        :rtype: ``bool``
        """
        attributes = attributes or {}
        attributes.update({'InstanceId': node.id})

        params = {'Action': 'ModifyInstanceAttribute'}
        params.update(attributes)

        res = self.connection.request(self.path,
                                      params=params.copy()).object

        return self._get_boolean(res)

    def ex_modify_snapshot_attribute(self, snapshot, attributes):
        """
        Modify Snapshot attributes.

        :param      snapshot: VolumeSnapshot instance
        :type       snanpshot: :class:`VolumeSnapshot`

        :param      attributes: Dictionary with snapshot attributes
        :type       attributes: ``dict``

        :return: True on success, False otherwise.
        :rtype: ``bool``
        """
        attributes = attributes or {}
        attributes.update({'SnapshotId': snapshot.id})

        params = {'Action': 'ModifySnapshotAttribute'}
        params.update(attributes)

        res = self.connection.request(self.path,
                                      params=params.copy()).object

        return self._get_boolean(res)

    def ex_modify_image_attribute(self, image, attributes):
        """
        Modifies image attributes.

        :param      image: NodeImage instance
        :type       image: :class:`NodeImage`

        :param      attributes: A dictionary with node attributes
        :type       attributes: ``dict``

        :return: True on success, False otherwise.
        :rtype: ``bool``
        """
        attributes = attributes or {}
        attributes.update({'ImageId': image.id})

        params = {'Action': 'ModifyImageAttribute'}
        params.update(attributes)

        res = self.connection.request(self.path,
                                      params=params.copy()).object

        return self._get_boolean(res)

    def ex_change_node_size(self, node, new_size):
        """
        Change the node size.
        Note: Node must be turned of before changing the size.

        :param      node: Node instance
        :type       node: :class:`Node`

        :param      new_size: NodeSize instance
        :type       new_size: :class:`NodeSize`

        :return: True on success, False otherwise.
        :rtype: ``bool``
        """
        if 'instancetype' in node.extra:
            current_instance_type = node.extra['instancetype']

            if current_instance_type == new_size.id:
                raise ValueError('New instance size is the same as' +
                                 'the current one')

        attributes = {'InstanceType.Value': new_size.id}
        return self.ex_modify_instance_attribute(node, attributes)

    def ex_start_node(self, node):
        """
        Starts the node by passing in the node object, does not work with
        instance store backed instances.

        :param      node: The node to be used
        :type       node: :class:`Node`

        :rtype: ``bool``
        """
        params = {'Action': 'StartInstances'}
        params.update(self._pathlist('InstanceId', [node.id]))
        res = self.connection.request(self.path, params=params).object
        return self._get_state_boolean(res)

    def ex_stop_node(self, node):
        """
        Stops the node by passing in the node object, does not work with
        instance store backed instances

        :param      node: The node to be used
        :type       node: :class:`Node`

        :rtype: ``bool``
        """
        params = {'Action': 'StopInstances'}
        params.update(self._pathlist('InstanceId', [node.id]))
        res = self.connection.request(self.path, params=params).object
        return self._get_state_boolean(res)

    def ex_get_console_output(self, node):
        """
        Gets console output for the node.

        :param      node: Node which should be used
        :type       node: :class:`Node`

        :return:    A dictionary with the following keys:
                    - instance_id (``str``)
                    - timestamp (``datetime.datetime``) - last output timestamp
                    - output (``str``) - console output
        :rtype:     ``dict``
        """
        params = {
            'Action': 'GetConsoleOutput',
            'InstanceId': node.id
        }

        response = self.connection.request(self.path, params=params).object

        timestamp = findattr(element=response,
                             xpath='timestamp',
                             namespace=NAMESPACE)

        encoded_string = findattr(element=response,
                                  xpath='output',
                                  namespace=NAMESPACE)

        timestamp = parse_date(timestamp)

        if encoded_string:
            output = base64.b64decode(b(encoded_string)).decode('utf-8')
        else:
            # No console output
            output = None

        return {'instance_id': node.id,
                'timestamp': timestamp,
                'output': output}

    def ex_list_reserved_nodes(self):
        """
        Lists all reserved instances/nodes which can be purchased from Amazon
        for one or three year terms. Reservations are made at a region level
        and reduce the hourly charge for instances.

        More information can be found at http://goo.gl/ulXCC7.

        :rtype: ``list`` of :class:`.EC2ReservedNode`
        """
        params = {'Action': 'DescribeReservedInstances'}

        response = self.connection.request(self.path, params=params).object

        return self._to_reserved_nodes(response, 'reservedInstancesSet/item')

    # Account specific methods

    def ex_get_limits(self):
        """
        Retrieve account resource limits.

        :rtype: ``dict``
        """
        attributes = ['max-instances', 'max-elastic-ips',
                      'vpc-max-elastic-ips']
        params = {}
        params['Action'] = 'DescribeAccountAttributes'

        for index, attribute in enumerate(attributes):
            params['AttributeName.%s' % (index)] = attribute

        response = self.connection.request(self.path, params=params)
        data = response.object

        elems = data.findall(fixxpath(xpath='accountAttributeSet/item',
                                      namespace=NAMESPACE))

        result = {'resource': {}}

        for elem in elems:
            name = findtext(element=elem, xpath='attributeName',
                            namespace=NAMESPACE)
            value = findtext(element=elem,
                             xpath='attributeValueSet/item/attributeValue',
                             namespace=NAMESPACE)

            result['resource'][name] = int(value)

        return result

    # Deprecated extension methods

    def ex_list_keypairs(self):
        """
        Lists all the keypair names and fingerprints.

        :rtype: ``list`` of ``dict``
        """
        warnings.warn('This method has been deprecated in favor of '
                      'list_key_pairs method')

        key_pairs = self.list_key_pairs()

        result = []

        for key_pair in key_pairs:
            item = {
                'keyName': key_pair.name,
                'keyFingerprint': key_pair.fingerprint,
            }
            result.append(item)

        return result

    def ex_describe_all_keypairs(self):
        """
        Returns names for all the available key pairs.

        @note: This is a non-standard extension API, and only works for EC2.

        :rtype: ``list`` of ``str``
        """
        names = [key_pair.name for key_pair in self.list_key_pairs()]
        return names

    def ex_describe_keypairs(self, name):
        """
        Here for backward compatibility.
        """
        return self.ex_describe_keypair(name=name)

    def ex_describe_keypair(self, name):
        """
        Describes a keypair by name.

        @note: This is a non-standard extension API, and only works for EC2.

        :param      name: The name of the keypair to describe.
        :type       name: ``str``

        :rtype: ``dict``
        """

        params = {
            'Action': 'DescribeKeyPairs',
            'KeyName.1': name
        }

        response = self.connection.request(self.path, params=params).object
        key_name = findattr(element=response, xpath='keySet/item/keyName',
                            namespace=NAMESPACE)
        fingerprint = findattr(element=response,
                               xpath='keySet/item/keyFingerprint',
                               namespace=NAMESPACE).strip()
        return {
            'keyName': key_name,
            'keyFingerprint': fingerprint
        }

    def ex_create_keypair(self, name):
        """
        Creates a new keypair

        @note: This is a non-standard extension API, and only works for EC2.

        :param      name: The name of the keypair to Create. This must be
            unique, otherwise an InvalidKeyPair.Duplicate exception is raised.
        :type       name: ``str``

        :rtype: ``dict``
        """
        warnings.warn('This method has been deprecated in favor of '
                      'create_key_pair method')

        key_pair = self.create_key_pair(name=name)

        result = {
            'keyMaterial': key_pair.private_key,
            'keyFingerprint': key_pair.fingerprint
        }

        return result

    def ex_delete_keypair(self, keypair):
        """
        Deletes a key pair by name.

        @note: This is a non-standard extension API, and only works with EC2.

        :param      keypair: The name of the keypair to delete.
        :type       keypair: ``str``

        :rtype: ``bool``
        """
        warnings.warn('This method has been deprecated in favor of '
                      'delete_key_pair method')

        keypair = KeyPair(name=keypair, public_key=None, fingerprint=None,
                          driver=self)

        return self.delete_key_pair(keypair)

    def ex_import_keypair_from_string(self, name, key_material):
        """
        Imports a new public key where the public key is passed in as a string.

        @note: This is a non-standard extension API, and only works for EC2.

        :param      name: The name of the public key to import. This must be
         unique, otherwise an InvalidKeyPair.Duplicate exception is raised.
        :type       name: ``str``

        :param     key_material: The contents of a public key file.
        :type      key_material: ``str``

        :rtype: ``dict``
        """
        warnings.warn('This method has been deprecated in favor of '
                      'import_key_pair_from_string method')

        key_pair = self.import_key_pair_from_string(name=name,
                                                    key_material=key_material)

        result = {
            'keyName': key_pair.name,
            'keyFingerprint': key_pair.fingerprint
        }
        return result

    def ex_import_keypair(self, name, keyfile):
        """
        Imports a new public key where the public key is passed via a filename.

        @note: This is a non-standard extension API, and only works for EC2.

        :param      name: The name of the public key to import. This must be
                          unique, otherwise an InvalidKeyPair. Duplicate
                          exception is raised.
        :type       name: ``str``

        :param     keyfile: The filename with the path of the public key
                            to import.
        :type      keyfile: ``str``

        :rtype: ``dict``
        """
        warnings.warn('This method has been deprecated in favor of '
                      'import_key_pair_from_file method')

        key_pair = self.import_key_pair_from_file(name=name,
                                                  key_file_path=keyfile)

        result = {
            'keyName': key_pair.name,
            'keyFingerprint': key_pair.fingerprint
        }
        return result

    def ex_find_or_import_keypair_by_key_material(self, pubkey):
        """
        Given a public key, look it up in the EC2 KeyPair database. If it
        exists, return any information we have about it. Otherwise, create it.

        Keys that are created are named based on their comment and fingerprint.

        :rtype: ``dict``
        """
        key_fingerprint = get_pubkey_ssh2_fingerprint(pubkey)
        key_comment = get_pubkey_comment(pubkey, default='unnamed')
        key_name = '%s-%s' % (key_comment, key_fingerprint)

        key_pairs = self.list_key_pairs()
        key_pairs = [key_pair for key_pair in key_pairs if
                     key_pair.fingerprint == key_fingerprint]

        if len(key_pairs) >= 1:
            key_pair = key_pairs[0]
            result = {
                'keyName': key_pair.name,
                'keyFingerprint': key_pair.fingerprint
            }
        else:
            result = self.ex_import_keypair_from_string(key_name, pubkey)

        return result

    def ex_list_internet_gateways(self, gateway_ids=None, filters=None):
        """
        Describes available Internet gateways and whether or not they are
        attached to a VPC. These are required for VPC nodes to communicate
        over the Internet.

        :param      gateway_ids: Returns only Internet gateways matching the
                                 provided Internet gateway IDs. If not
                                 specified, a list of all the Internet
                                 gateways in the corresponding region is
                                 returned.
        :type       gateway_ids: ``list``

        :param      filters: The filters so the list returned inclues
                             information for certain gateways only.
        :type       filters: ``dict``

        :rtype: ``list`` of :class:`.VPCInternetGateway`
        """
        params = {'Action': 'DescribeInternetGateways'}

        if gateway_ids:
            params.update(self._pathlist('InternetGatewayId', gateway_ids))

        if filters:
            params.update(self._build_filters(filters))

        response = self.connection.request(self.path, params=params).object

        return self._to_internet_gateways(response, 'internetGatewaySet/item')

    def ex_create_internet_gateway(self, name=None):
        """
        Delete a VPC Internet gateway

        :rtype:     ``bool``
        """
        params = {'Action': 'CreateInternetGateway'}

        resp = self.connection.request(self.path, params=params).object

        element = resp.findall(fixxpath(xpath='internetGateway',
                                        namespace=NAMESPACE))

        gateway = self._to_internet_gateway(element[0], name)

        if name and self.ex_create_tags(gateway, {'Name': name}):
            gateway.extra['tags']['Name'] = name

        return gateway

    def ex_delete_internet_gateway(self, gateway):
        """
        Deletes a VPC Internet gateway.

        :param      gateway: The gateway to delete
        :type       gateway: :class:`.VPCInternetGateway`

        :rtype:     ``bool``
        """
        params = {'Action': 'DeleteInternetGateway',
                  'InternetGatewayId': gateway.id}

        res = self.connection.request(self.path, params=params).object

        return self._get_boolean(res)

    def ex_attach_internet_gateway(self, gateway, network):
        """
        Attach an Internet gateway to a VPC

        :param      gateway: The gateway to attach
        :type       gateway: :class:`.VPCInternetGateway`

        :param      network: The VPC network to attach to
        :type       network: :class:`.EC2Network`

        :rtype:     ``bool``
        """
        params = {'Action': 'AttachInternetGateway',
                  'InternetGatewayId': gateway.id,
                  'VpcId': network.id}

        res = self.connection.request(self.path, params=params).object

        return self._get_boolean(res)

    def ex_detach_internet_gateway(self, gateway, network):
        """
        Detaches an Internet gateway from a VPC.

        :param      gateway: The gateway to detach
        :type       gateway: :class:`.VPCInternetGateway`

        :param      network: The VPC network to detach from
        :type       network: :class:`.EC2Network`

        :rtype:     ``bool``
        """
        params = {'Action': 'DetachInternetGateway',
                  'InternetGatewayId': gateway.id,
                  'VpcId': network.id}

        res = self.connection.request(self.path, params=params).object

        return self._get_boolean(res)

    def ex_list_route_tables(self, route_table_ids=None, filters=None):
        """
        Describes one or more of a VPC's route tables.
        These are used to determine where network traffic is directed.

        :param      route_table_ids: Returns only route tables matching the
                                provided route table IDs. If not specified,
                                a list of all the route tables in the
                                corresponding region is returned.
        :type       route_table_ids: ``list``

        :param      filters: The filters so that the list returned includes
                             information for certain route tables only.
        :type       filters: ``dict``

        :rtype: ``list`` of :class:`.EC2RouteTable`
        """
        params = {'Action': 'DescribeRouteTables'}

        if route_table_ids:
            params.update(self._pathlist('RouteTableId', route_table_ids))

        if filters:
            params.update(self._build_filters(filters))

        response = self.connection.request(self.path, params=params)

        return self._to_route_tables(response.object)

    def ex_create_route_table(self, network, name=None):
        """
        Creates a route table within a VPC.

        :param      vpc_id: The VPC that the subnet should be created in.
        :type       vpc_id: :class:`.EC2Network`

        :rtype:     :class: `.EC2RouteTable`
        """
        params = {'Action': 'CreateRouteTable',
                  'VpcId': network.id}

        response = self.connection.request(self.path, params=params).object
        element = response.findall(fixxpath(xpath='routeTable',
                                            namespace=NAMESPACE))[0]

        route_table = self._to_route_table(element, name=name)

        if name and self.ex_create_tags(route_table, {'Name': name}):
            route_table.extra['tags']['Name'] = name

        return route_table

    def ex_delete_route_table(self, route_table):
        """
        Deletes a VPC route table.

        :param      route_table: The route table to delete.
        :type       route_table: :class:`.EC2RouteTable`

        :rtype:     ``bool``
        """

        params = {'Action': 'DeleteRouteTable',
                  'RouteTableId': route_table.id}

        res = self.connection.request(self.path, params=params).object

        return self._get_boolean(res)

    def ex_associate_route_table(self, route_table, subnet):
        """
        Associates a route table with a subnet within a VPC.

        Note: A route table can be associated with multiple subnets.

        :param      route_table: The route table to associate.
        :type       route_table: :class:`.EC2RouteTable`

        :param      subnet: The subnet to associate with.
        :type       subnet: :class:`.EC2Subnet`

        :return:    Route table association ID.
        :rtype:     ``str``
        """

        params = {'Action': 'AssociateRouteTable',
                  'RouteTableId': route_table.id,
                  'SubnetId': subnet.id}

        result = self.connection.request(self.path, params=params).object
        association_id = findtext(element=result,
                                  xpath='associationId',
                                  namespace=NAMESPACE)

        return association_id

    def ex_dissociate_route_table(self, subnet_association):
        """
        Dissociates a subnet from a route table.

        :param      subnet_association: The subnet association object or
                                        subnet association ID.
        :type       subnet_association: :class:`.EC2SubnetAssociation` or
                                        ``str``

        :rtype:     ``bool``
        """

        if isinstance(subnet_association, EC2SubnetAssociation):
            subnet_association_id = subnet_association.id
        else:
            subnet_association_id = subnet_association

        params = {'Action': 'DisassociateRouteTable',
                  'AssociationId': subnet_association_id}

        res = self.connection.request(self.path, params=params).object

        return self._get_boolean(res)

    def ex_replace_route_table_association(self, subnet_association,
                                           route_table):
        """
        Changes the route table associated with a given subnet in a VPC.

        Note: This method can be used to change which table is the main route
              table in the VPC (Specify the main route table's association ID
              and the route table to be the new main route table).

        :param      subnet_association: The subnet association object or
                                        subnet association ID.
        :type       subnet_association: :class:`.EC2SubnetAssociation` or
                                        ``str``

        :param      route_table: The new route table to associate.
        :type       route_table: :class:`.EC2RouteTable`

        :return:    A new route table association ID.
        :rtype:     ``str``
        """

        if isinstance(subnet_association, EC2SubnetAssociation):
            subnet_association_id = subnet_association.id
        else:
            subnet_association_id = subnet_association

        params = {'Action': 'ReplaceRouteTableAssociation',
                  'AssociationId': subnet_association_id,
                  'RouteTableId': route_table.id}

        result = self.connection.request(self.path, params=params).object
        new_association_id = findtext(element=result,
                                      xpath='newAssociationId',
                                      namespace=NAMESPACE)

        return new_association_id

    def ex_create_route(self, route_table, cidr,
                        internet_gateway=None, node=None,
                        network_interface=None, vpc_peering_connection=None):
        """
        Creates a route entry in the route table.

        :param      route_table: The route table to create the route in.
        :type       route_table: :class:`.EC2RouteTable`

        :param      cidr: The CIDR block used for the destination match.
        :type       cidr: ``str``

        :param      internet_gateway: The Internet gateway to route
                                      traffic through.
        :type       internet_gateway: :class:`.VPCInternetGateway`

        :param      node: The NAT instance to route traffic through.
        :type       node: :class:`Node`

        :param      network_interface: The network interface of the node
                                       to route traffic through.
        :type       network_interface: :class:`.EC2NetworkInterface`

        :param      vpc_peering_connection: The VPC peering connection.
        :type       vpc_peering_connection: :class:`.VPCPeeringConnection`

        :rtype:     ``bool``

        Note: You must specify one of the following: internet_gateway,
              node, network_interface, vpc_peering_connection.
        """

        params = {'Action': 'CreateRoute',
                  'RouteTableId': route_table.id,
                  'DestinationCidrBlock': cidr}

        if internet_gateway:
            params['GatewayId'] = internet_gateway.id

        if node:
            params['InstanceId'] = node.id

        if network_interface:
            params['NetworkInterfaceId'] = network_interface.id

        if vpc_peering_connection:
            params['VpcPeeringConnectionId'] = vpc_peering_connection.id

        res = self.connection.request(self.path, params=params).object

        return self._get_boolean(res)

    def ex_delete_route(self, route_table, cidr):
        """
        Deletes a route entry from the route table.

        :param      route_table: The route table to delete the route from.
        :type       route_table: :class:`.EC2RouteTable`

        :param      cidr: The CIDR block used for the destination match.
        :type       cidr: ``str``

        :rtype:     ``bool``
        """

        params = {'Action': 'DeleteRoute',
                  'RouteTableId': route_table.id,
                  'DestinationCidrBlock': cidr}

        res = self.connection.request(self.path, params=params).object

        return self._get_boolean(res)

    def ex_replace_route(self, route_table, cidr,
                         internet_gateway=None, node=None,
                         network_interface=None, vpc_peering_connection=None):
        """
        Replaces an existing route entry within a route table in a VPC.

        :param      route_table: The route table to replace the route in.
        :type       route_table: :class:`.EC2RouteTable`

        :param      cidr: The CIDR block used for the destination match.
        :type       cidr: ``str``

        :param      internet_gateway: The new internet gateway to route
                                       traffic through.
        :type       internet_gateway: :class:`.VPCInternetGateway`

        :param      node: The new NAT instance to route traffic through.
        :type       node: :class:`Node`

        :param      network_interface: The new network interface of the node
                                       to route traffic through.
        :type       network_interface: :class:`.EC2NetworkInterface`

        :param      vpc_peering_connection: The new VPC peering connection.
        :type       vpc_peering_connection: :class:`.VPCPeeringConnection`

        :rtype:     ``bool``

        Note: You must specify one of the following: internet_gateway,
              node, network_interface, vpc_peering_connection.
        """

        params = {'Action': 'ReplaceRoute',
                  'RouteTableId': route_table.id,
                  'DestinationCidrBlock': cidr}

        if internet_gateway:
            params['GatewayId'] = internet_gateway.id

        if node:
            params['InstanceId'] = node.id

        if network_interface:
            params['NetworkInterfaceId'] = network_interface.id

        if vpc_peering_connection:
            params['VpcPeeringConnectionId'] = vpc_peering_connection.id

        res = self.connection.request(self.path, params=params).object

        return self._get_boolean(res)

    def ex_modify_volume(self, volume, parameters):
        """
        Modify volume parameters.
        A list of valid parameters can be found at https://goo.gl/N0rPEQ

        :param      volume: Volume instance
        :type       volume: :class:`Volume`

        :param      parameters: Dictionary with updated volume parameters
        :type       parameters: ``dict``

        :return: Volume modification status object
        :rtype: :class:`VolumeModification
        """
        parameters = parameters or {}

        volume_type = parameters.get('VolumeType')
        if volume_type and volume_type not in VALID_VOLUME_TYPES:
            raise ValueError('Invalid volume type specified: %s' % volume_type)

        parameters.update({'Action': 'ModifyVolume', 'VolumeId': volume.id})
        response = self.connection.request(self.path,
                                           params=parameters.copy()).object

        return self._to_volume_modification(response.findall(
            fixxpath(xpath='volumeModification', namespace=NAMESPACE))[0])

    def ex_describe_volumes_modifications(self, dry_run=False, volume_ids=None,
                                          filters=None):
        """
        Describes one or more of your volume modifications.

        :param      dry_run: dry_run
        :type       dry_run: ``bool``

        :param      volume_ids: The volume_ids so that the response includes
                             information for only said volumes
        :type       volume_ids: ``dict``

        :param      filters: The filters so that the response includes
                             information for only certain volumes
        :type       filters: ``dict``

        :return:  List of volume modification status objects
        :rtype:   ``list`` of :class:`VolumeModification
        """
        params = {'Action': 'DescribeVolumesModifications'}

        if dry_run:
            params.update({'DryRun': dry_run})

        if volume_ids:
            params.update(self._pathlist('VolumeId', volume_ids))

        if filters:
            params.update(self._build_filters(filters))

        response = self.connection.request(self.path, params=params).object

        return self._to_volume_modifications(response)

    def _ex_connection_class_kwargs(self):
        kwargs = super(BaseEC2NodeDriver, self)._ex_connection_class_kwargs()
        if hasattr(self, 'token') and self.token is not None:
            kwargs['token'] = self.token
            # Force signature_version 4 for tokens or auth breaks
            kwargs['signature_version'] = '4'
        else:
            kwargs['signature_version'] = self.signature_version
        return kwargs

    def _to_nodes(self, object, xpath):
        return [self._to_node(el)
                for el in object.findall(fixxpath(xpath=xpath,
                                                  namespace=NAMESPACE))]

    def _to_node(self, element):
        try:
            state = self.NODE_STATE_MAP[findattr(element=element,
                                                 xpath="instanceState/name",
                                                 namespace=NAMESPACE)
                                        ]
        except KeyError:
            state = NodeState.UNKNOWN

        created = parse_date(findtext(element=element, xpath='launchTime',
                             namespace=NAMESPACE))
        instance_id = findtext(element=element, xpath='instanceId',
                               namespace=NAMESPACE)
        public_ip = findtext(element=element, xpath='ipAddress',
                             namespace=NAMESPACE)
        public_ips = [public_ip] if public_ip else []
        private_ip = findtext(element=element, xpath='privateIpAddress',
                              namespace=NAMESPACE)
        private_ips = [private_ip] if private_ip else []
        product_codes = []
        for p in findall(element=element,
                         xpath="productCodesSet/item/productCode",
                         namespace=NAMESPACE):
            product_codes.append(p)

        # Get our tags
        tags = self._get_resource_tags(element)
        name = tags.get('Name', instance_id)

        # Get our extra dictionary
        extra = self._get_extra_dict(
            element, RESOURCE_EXTRA_ATTRIBUTES_MAP['node'])

        # Add additional properties to our extra dictionary
        extra['block_device_mapping'] = self._to_instance_device_mappings(
            element)
        extra['groups'] = self._get_security_groups(element)
        extra['network_interfaces'] = self._to_interfaces(element)
        extra['product_codes'] = product_codes
        extra['tags'] = tags

        return Node(id=instance_id, name=name, state=state,
                    public_ips=public_ips, private_ips=private_ips,
                    driver=self.connection.driver, created_at=created,
                    extra=extra)

    def _to_images(self, object):
        return [self._to_image(el) for el in object.findall(
            fixxpath(xpath='imagesSet/item', namespace=NAMESPACE))
        ]

    def _to_image(self, element):

        id = findtext(element=element, xpath='imageId', namespace=NAMESPACE)
        name = findtext(element=element, xpath='name', namespace=NAMESPACE)

        # Build block device mapping
        block_device_mapping = self._to_device_mappings(element)

        billing_products = []
        for p in findall(element=element,
                         xpath="billingProducts/item/billingProduct",
                         namespace=NAMESPACE):

            billing_products.append(p.text)

        # Get our tags
        tags = self._get_resource_tags(element)

        # Get our extra dictionary
        extra = self._get_extra_dict(
            element, RESOURCE_EXTRA_ATTRIBUTES_MAP['image'])

        # Add our tags and block device mapping
        extra['tags'] = tags
        extra['block_device_mapping'] = block_device_mapping
        extra['billing_products'] = billing_products
        return NodeImage(id=id, name=name, driver=self, extra=extra)

    def _to_volume(self, element, name=None):
        """
        Parse the XML element and return a StorageVolume object.

        :param      name: An optional name for the volume. If not provided
                          then either tag with a key "Name" or volume ID
                          will be used (which ever is available first in that
                          order).
        :type       name: ``str``

        :rtype:     :class:`StorageVolume`
        """
        volId = findtext(element=element, xpath='volumeId',
                         namespace=NAMESPACE)
        size = findtext(element=element, xpath='size', namespace=NAMESPACE)
        raw_state = findtext(element=element, xpath='status',
                             namespace=NAMESPACE)

        state = self.VOLUME_STATE_MAP.get(raw_state,
                                          StorageVolumeState.UNKNOWN)

        # Get our tags
        tags = self._get_resource_tags(element)

        # If name was not passed into the method then
        # fall back then use the volume id
        name = name if name else tags.get('Name', volId)

        # Get our extra dictionary
        extra = self._get_extra_dict(
            element, RESOURCE_EXTRA_ATTRIBUTES_MAP['volume'])

        extra['tags'] = tags

        return StorageVolume(id=volId,
                             name=name,
                             size=int(size),
                             driver=self,
                             state=state,
                             extra=extra)

    def _to_volume_modifications(self, object):
        return [self._to_volume_modification(el) for el in object.findall(
            fixxpath(xpath='volumeModificationSet/item', namespace=NAMESPACE))
        ]

    def _to_volume_modification(self, element):
        """
        Parse the XML element and return a StorageVolume object.

        :rtype:     :class:`EC2VolumeModification`
        """
        params = self._get_extra_dict(element,
                                      VOLUME_MODIFICATION_ATTRIBUTE_MAP)

        return EC2VolumeModification(**params)

    def _to_snapshots(self, response):
        return [self._to_snapshot(el) for el in response.findall(
            fixxpath(xpath='snapshotSet/item', namespace=NAMESPACE))
        ]

    def _to_snapshot(self, element, name=None):
        snapId = findtext(element=element, xpath='snapshotId',
                          namespace=NAMESPACE)
        size = findtext(element=element, xpath='volumeSize',
                        namespace=NAMESPACE)
        created = parse_date(findtext(element=element, xpath='startTime',
                             namespace=NAMESPACE))

        # Get our tags
        tags = self._get_resource_tags(element)

        # If name was not passed into the method then
        # fall back then use the snapshot id
        name = name if name else tags.get('Name', snapId)

        # Get our extra dictionary
        extra = self._get_extra_dict(
            element, RESOURCE_EXTRA_ATTRIBUTES_MAP['snapshot'])

        # Add tags and name to the extra dict
        extra['tags'] = tags
        extra['name'] = name

        # state
        state = self.SNAPSHOT_STATE_MAP.get(
            extra["state"],
            VolumeSnapshotState.UNKNOWN
        )

        return VolumeSnapshot(snapId,
                              size=int(size),
                              driver=self,
                              extra=extra,
                              created=created,
                              state=state,
                              name=name)

    def _to_import_snapshot_task(self, element):
        status = findtext(element=element, xpath='importSnapshotTaskSet/item/'
                          'snapshotTaskDetail/status', namespace=NAMESPACE)

        if status != 'completed':
            snapshotId = None
        else:
            xpath = 'importSnapshotTaskSet/item/snapshotTaskDetail/snapshotId'
            snapshotId = findtext(element=element, xpath=xpath,
                                  namespace=NAMESPACE)

        return EC2ImportSnapshotTask(status, snapshotId=snapshotId)

    def _to_key_pairs(self, elems):
        key_pairs = [self._to_key_pair(elem=elem) for elem in elems]
        return key_pairs

    def _to_key_pair(self, elem):
        name = findtext(element=elem, xpath='keyName', namespace=NAMESPACE)
        fingerprint = findtext(element=elem, xpath='keyFingerprint',
                               namespace=NAMESPACE).strip()
        private_key = findtext(element=elem, xpath='keyMaterial',
                               namespace=NAMESPACE)

        key_pair = KeyPair(name=name,
                           public_key=None,
                           fingerprint=fingerprint,
                           private_key=private_key,
                           driver=self)
        return key_pair

    def _to_security_groups(self, response):
        return [self._to_security_group(el) for el in response.findall(
            fixxpath(xpath='securityGroupInfo/item', namespace=NAMESPACE))
        ]

    def _to_security_group(self, element):
        # security group id
        sg_id = findtext(element=element,
                         xpath='groupId',
                         namespace=NAMESPACE)

        # security group name
        name = findtext(element=element,
                        xpath='groupName',
                        namespace=NAMESPACE)

        # Get our tags
        tags = self._get_resource_tags(element)

        # Get our extra dictionary
        extra = self._get_extra_dict(
            element, RESOURCE_EXTRA_ATTRIBUTES_MAP['security_group'])

        # Add tags to the extra dict
        extra['tags'] = tags

        # Get ingress rules
        ingress_rules = self._to_security_group_rules(
            element, 'ipPermissions/item'
        )

        # Get egress rules
        egress_rules = self._to_security_group_rules(
            element, 'ipPermissionsEgress/item'
        )

        return EC2SecurityGroup(sg_id, name, ingress_rules,
                                egress_rules, extra=extra)

    def _to_security_group_rules(self, element, xpath):
        return [self._to_security_group_rule(el) for el in element.findall(
            fixxpath(xpath=xpath, namespace=NAMESPACE))
        ]

    def _to_security_group_rule(self, element):
        """
        Parse the XML element and return a SecurityGroup object.

        :rtype:     :class:`EC2SecurityGroup`
        """

        rule = {}
        rule['protocol'] = findtext(element=element,
                                    xpath='ipProtocol',
                                    namespace=NAMESPACE)

        rule['from_port'] = findtext(element=element,
                                     xpath='fromPort',
                                     namespace=NAMESPACE)

        rule['to_port'] = findtext(element=element,
                                   xpath='toPort',
                                   namespace=NAMESPACE)

        # get security groups
        elements = element.findall(fixxpath(
            xpath='groups/item',
            namespace=NAMESPACE
        ))

        rule['group_pairs'] = []

        for element in elements:
            item = {
                'user_id': findtext(
                    element=element,
                    xpath='userId',
                    namespace=NAMESPACE),
                'group_id': findtext(
                    element=element,
                    xpath='groupId',
                    namespace=NAMESPACE),
                'group_name': findtext(
                    element=element,
                    xpath='groupName',
                    namespace=NAMESPACE)
            }
            rule['group_pairs'].append(item)

        # get ip ranges
        elements = element.findall(fixxpath(
            xpath='ipRanges/item',
            namespace=NAMESPACE
        ))

        rule['cidr_ips'] = [
            findtext(
                element=element,
                xpath='cidrIp',
                namespace=NAMESPACE
            ) for element in elements]

        return rule

    def _to_networks(self, response):
        return [self._to_network(el) for el in response.findall(
            fixxpath(xpath='vpcSet/item', namespace=NAMESPACE))
        ]

    def _to_network(self, element, name=None):
        # Get the network id
        vpc_id = findtext(element=element,
                          xpath='vpcId',
                          namespace=NAMESPACE)

        # Get our tags
        tags = self._get_resource_tags(element)

        # Set our name if the Name key/value if available
        # If we don't get anything back then use the vpc_id
        name = name if name else tags.get('Name', vpc_id)

        cidr_block = findtext(element=element,
                              xpath='cidrBlock',
                              namespace=NAMESPACE)

        # Get our extra dictionary
        extra = self._get_extra_dict(
            element, RESOURCE_EXTRA_ATTRIBUTES_MAP['network'])

        # Add tags to the extra dict
        extra['tags'] = tags

        return EC2Network(vpc_id, name, cidr_block, extra=extra)

    def _to_addresses(self, response, only_associated):
        """
        Builds a list of dictionaries containing elastic IP properties.

        :param    only_associated: If true, return only those addresses
                                   that are associated with an instance.
                                   If false, return all addresses.
        :type     only_associated: ``bool``

        :rtype:   ``list`` of :class:`ElasticIP`
        """
        addresses = []
        for el in response.findall(fixxpath(xpath='addressesSet/item',
                                            namespace=NAMESPACE)):
            addr = self._to_address(el, only_associated)
            if addr is not None:
                addresses.append(addr)

        return addresses

    def _to_address(self, element, only_associated):
        instance_id = findtext(element=element, xpath='instanceId',
                               namespace=NAMESPACE)

        public_ip = findtext(element=element,
                             xpath='publicIp',
                             namespace=NAMESPACE)

        domain = findtext(element=element,
                          xpath='domain',
                          namespace=NAMESPACE)

        # Build our extra dict
        extra = self._get_extra_dict(
            element, RESOURCE_EXTRA_ATTRIBUTES_MAP['elastic_ip'])

        # Return NoneType if only associated IPs are requested
        if only_associated and not instance_id:
            return None

        return ElasticIP(public_ip, domain, instance_id, extra=extra)

    def _to_placement_groups(self, response):
        return [self._to_placement_group(el)
                for el in response.findall(
                    fixxpath(xpath='placementGroupSet/item',
                             namespace=NAMESPACE))]

    def _to_placement_group(self, element):
        name = findtext(element=element,
                        xpath='groupName',
                        namespace=NAMESPACE)
        state = findtext(element=element,
                         xpath='state',
                         namespace=NAMESPACE)
        strategy = findtext(element=element,
                            xpath='strategy',
                            namespace=NAMESPACE)
        return EC2PlacementGroup(name, state, strategy)

    def _to_subnets(self, response):
        return [self._to_subnet(el) for el in response.findall(
            fixxpath(xpath='subnetSet/item', namespace=NAMESPACE))
        ]

    def _to_subnet(self, element, name=None):
        # Get the subnet ID
        subnet_id = findtext(element=element,
                             xpath='subnetId',
                             namespace=NAMESPACE)

        # Get our tags
        tags = self._get_resource_tags(element)

        # If we don't get anything back then use the subnet_id
        name = name if name else tags.get('Name', subnet_id)

        state = findtext(element=element,
                         xpath='state',
                         namespace=NAMESPACE)

        # Get our extra dictionary
        extra = self._get_extra_dict(
            element, RESOURCE_EXTRA_ATTRIBUTES_MAP['subnet'])

        # Also include our tags
        extra['tags'] = tags

        return EC2NetworkSubnet(subnet_id, name, state, extra=extra)

    def _to_interfaces(self, response):
        return [self._to_interface(el) for el in response.findall(
            fixxpath(xpath='networkInterfaceSet/item', namespace=NAMESPACE))
        ]

    def _to_interface(self, element, name=None):
        """
        Parse the XML element and return an EC2NetworkInterface object.

        :param      name: An optional name for the interface. If not provided
                          then either tag with a key "Name" or the interface ID
                          will be used (whichever is available first in that
                          order).
        :type       name: ``str``

        :rtype:     :class: `EC2NetworkInterface`
        """

        interface_id = findtext(element=element,
                                xpath='networkInterfaceId',
                                namespace=NAMESPACE)

        state = findtext(element=element,
                         xpath='status',
                         namespace=NAMESPACE)

        # Get tags
        tags = self._get_resource_tags(element)

        name = name if name else tags.get('Name', interface_id)

        # Build security groups
        groups = self._get_security_groups(element)

        # Build private IPs
        priv_ips = []
        for item in findall(element=element,
                            xpath='privateIpAddressesSet/item',
                            namespace=NAMESPACE):

            priv_ips.append({'private_ip': findtext(element=item,
                                                    xpath='privateIpAddress',
                                                    namespace=NAMESPACE),
                            'private_dns': findtext(element=item,
                                                    xpath='privateDnsName',
                                                    namespace=NAMESPACE),
                             'primary': findtext(element=item,
                                                 xpath='primary',
                                                 namespace=NAMESPACE)})

        # Build our attachment dictionary which we will add into extra later
        attributes_map = \
            RESOURCE_EXTRA_ATTRIBUTES_MAP['network_interface_attachment']
        attachment = self._get_extra_dict(element, attributes_map)

        # Build our extra dict
        attributes_map = RESOURCE_EXTRA_ATTRIBUTES_MAP['network_interface']
        extra = self._get_extra_dict(element, attributes_map)

        # Include our previously built items as well
        extra['tags'] = tags
        extra['attachment'] = attachment
        extra['private_ips'] = priv_ips
        extra['groups'] = groups

        return EC2NetworkInterface(interface_id, name, state, extra=extra)

    def _to_reserved_nodes(self, object, xpath):
        return [self._to_reserved_node(el)
                for el in object.findall(fixxpath(xpath=xpath,
                                                  namespace=NAMESPACE))]

    def _to_reserved_node(self, element):
        """
        Build an EC2ReservedNode object using the reserved instance properties.
        Information on these properties can be found at http://goo.gl/ulXCC7.
        """

        # Get our extra dictionary
        extra = self._get_extra_dict(
            element, RESOURCE_EXTRA_ATTRIBUTES_MAP['reserved_node'])

        try:
            size = [size for size in self.list_sizes() if
                    size.id == extra['instance_type']][0]
        except IndexError:
            size = None

        return EC2ReservedNode(id=findtext(element=element,
                                           xpath='reservedInstancesId',
                                           namespace=NAMESPACE),
                               state=findattr(element=element,
                                              xpath='state',
                                              namespace=NAMESPACE),
                               driver=self,
                               size=size,
                               extra=extra)

    def _to_device_mappings(self, object):
        return [self._to_device_mapping(el) for el in object.findall(
            fixxpath(xpath='blockDeviceMapping/item', namespace=NAMESPACE))
        ]

    def _to_device_mapping(self, element):
        """
        Parse the XML element and return a dictionary of device properties.
        Additional information can be found at http://goo.gl/GjWYBf.

        @note: EBS volumes do not have a virtual name. Only ephemeral
               disks use this property.
        :rtype:     ``dict``
        """
        mapping = {}

        mapping['device_name'] = findattr(element=element,
                                          xpath='deviceName',
                                          namespace=NAMESPACE)

        mapping['virtual_name'] = findattr(element=element,
                                           xpath='virtualName',
                                           namespace=NAMESPACE)

        # If virtual name does not exist then this is an EBS volume.
        # Build the EBS dictionary leveraging the _get_extra_dict method.
        if mapping['virtual_name'] is None:
            mapping['ebs'] = self._get_extra_dict(
                element, RESOURCE_EXTRA_ATTRIBUTES_MAP['ebs_volume'])

        return mapping

    def _to_instance_device_mappings(self, object):
        return [self._to_instance_device_mapping(el) for el in object.findall(
            fixxpath(xpath='blockDeviceMapping/item', namespace=NAMESPACE))
        ]

    def _to_instance_device_mapping(self, element):
        """
        Parse the XML element and return a dictionary of device properties.
        Additional information can be found at https://goo.gl/OGK88a.

        :rtype:     ``dict``
        """
        mapping = {}

        mapping['device_name'] = findattr(element=element,
                                          xpath='deviceName',
                                          namespace=NAMESPACE)
        mapping['ebs'] = self._get_extra_dict(
            element,
            RESOURCE_EXTRA_ATTRIBUTES_MAP['ebs_instance_block_device'])

        return mapping

    def _to_internet_gateways(self, object, xpath):
        return [self._to_internet_gateway(el)
                for el in object.findall(fixxpath(xpath=xpath,
                                                  namespace=NAMESPACE))]

    def _to_internet_gateway(self, element, name=None):
        id = findtext(element=element,
                      xpath='internetGatewayId',
                      namespace=NAMESPACE)

        vpc_id = findtext(element=element,
                          xpath='attachmentSet/item/vpcId',
                          namespace=NAMESPACE)

        state = findtext(element=element,
                         xpath='attachmentSet/item/state',
                         namespace=NAMESPACE)

        # If there's no attachment state, let's
        # set it to available
        if not state:
            state = 'available'

        # Get our tags
        tags = self._get_resource_tags(element)

        # If name was not passed into the method then
        # fall back then use the gateway id
        name = name if name else tags.get('Name', id)

        return VPCInternetGateway(id=id, name=name, vpc_id=vpc_id,
                                  state=state, driver=self.connection.driver,
                                  extra={'tags': tags})

    def _to_route_tables(self, response):
        return [self._to_route_table(el) for el in response.findall(
            fixxpath(xpath='routeTableSet/item', namespace=NAMESPACE))
        ]

    def _to_route_table(self, element, name=None):
        # route table id
        route_table_id = findtext(element=element,
                                  xpath='routeTableId',
                                  namespace=NAMESPACE)

        # Get our tags
        tags = self._get_resource_tags(element)

        # Get our extra dictionary
        extra = self._get_extra_dict(
            element, RESOURCE_EXTRA_ATTRIBUTES_MAP['route_table'])

        # Add tags to the extra dict
        extra['tags'] = tags

        # Get routes
        routes = self._to_routes(element, 'routeSet/item')

        # Get subnet associations
        subnet_associations = self._to_subnet_associations(
            element, 'associationSet/item')

        # Get propagating routes virtual private gateways (VGW) IDs
        propagating_gateway_ids = []
        for el in element.findall(fixxpath(xpath='propagatingVgwSet/item',
                                           namespace=NAMESPACE)):
            propagating_gateway_ids.append(findtext(element=el,
                                                    xpath='gatewayId',
                                                    namespace=NAMESPACE))

        name = name if name else tags.get('Name', id)

        return EC2RouteTable(route_table_id, name, routes, subnet_associations,
                             propagating_gateway_ids, extra=extra)

    def _to_routes(self, element, xpath):
        return [self._to_route(el) for el in element.findall(
            fixxpath(xpath=xpath, namespace=NAMESPACE))
        ]

    def _to_route(self, element):
        """
        Parse the XML element and return a route object

        :rtype:     :class: `EC2Route`
        """

        destination_cidr = findtext(element=element,
                                    xpath='destinationCidrBlock',
                                    namespace=NAMESPACE)

        gateway_id = findtext(element=element,
                              xpath='gatewayId',
                              namespace=NAMESPACE)

        instance_id = findtext(element=element,
                               xpath='instanceId',
                               namespace=NAMESPACE)

        owner_id = findtext(element=element,
                            xpath='instanceOwnerId',
                            namespace=NAMESPACE)

        interface_id = findtext(element=element,
                                xpath='networkInterfaceId',
                                namespace=NAMESPACE)

        state = findtext(element=element,
                         xpath='state',
                         namespace=NAMESPACE)

        origin = findtext(element=element,
                          xpath='origin',
                          namespace=NAMESPACE)

        vpc_peering_connection_id = findtext(element=element,
                                             xpath='vpcPeeringConnectionId',
                                             namespace=NAMESPACE)

        return EC2Route(destination_cidr, gateway_id, instance_id, owner_id,
                        interface_id, state, origin, vpc_peering_connection_id)

    def _to_subnet_associations(self, element, xpath):
        return [self._to_subnet_association(el) for el in element.findall(
            fixxpath(xpath=xpath, namespace=NAMESPACE))
        ]

    def _to_subnet_association(self, element):
        """
        Parse the XML element and return a route table association object

        :rtype:     :class: `EC2SubnetAssociation`
        """

        association_id = findtext(element=element,
                                  xpath='routeTableAssociationId',
                                  namespace=NAMESPACE)

        route_table_id = findtext(element=element,
                                  xpath='routeTableId',
                                  namespace=NAMESPACE)

        subnet_id = findtext(element=element,
                             xpath='subnetId',
                             namespace=NAMESPACE)

        main = findtext(element=element,
                        xpath='main',
                        namespace=NAMESPACE)

        main = True if main else False

        return EC2SubnetAssociation(association_id, route_table_id,
                                    subnet_id, main)

    def _pathlist(self, key, arr):
        """
        Converts a key and an array of values into AWS query param format.
        """
        params = {}
        i = 0

        for value in arr:
            i += 1
            params['%s.%s' % (key, i)] = value

        return params

    def _get_boolean(self, element):
        tag = '{%s}%s' % (NAMESPACE, 'return')
        return element.findtext(tag) == 'true'

    def _get_terminate_boolean(self, element):
        status = element.findtext(".//{%s}%s" % (NAMESPACE, 'name'))
        return any([term_status == status
                    for term_status
                    in ('shutting-down', 'terminated')])

    def _add_instance_filter(self, params, node):
        """
        Add instance filter to the provided params dictionary.
        """
        filters = {'instance-id': node.id}
        params.update(self._build_filters(filters))

        return params

    def _get_state_boolean(self, element):
        """
        Checks for the instances's state
        """
        state = findall(element=element,
                        xpath='instancesSet/item/currentState/name',
                        namespace=NAMESPACE)[0].text

        return state in ('stopping', 'pending', 'starting')

    def _get_extra_dict(self, element, mapping):
        """
        Extract attributes from the element based on rules provided in the
        mapping dictionary.

        :param      element: Element to parse the values from.
        :type       element: xml.etree.ElementTree.Element.

        :param      mapping: Dictionary with the extra layout
        :type       node: :class:`Node`

        :rtype: ``dict``
        """
        extra = {}
        for attribute, values in mapping.items():
            transform_func = values['transform_func']
            value = findattr(element=element,
                             xpath=values['xpath'],
                             namespace=NAMESPACE)
            if value is not None:
                extra[attribute] = transform_func(value)
            else:
                extra[attribute] = None

        return extra

    def _get_resource_tags(self, element):
        """
        Parse tags from the provided element and return a dictionary with
        key/value pairs.

        :rtype: ``dict``
        """
        tags = {}

        # Get our tag set by parsing the element
        tag_set = findall(element=element,
                          xpath='tagSet/item',
                          namespace=NAMESPACE)

        for tag in tag_set:
            key = findtext(element=tag,
                           xpath='key',
                           namespace=NAMESPACE)

            value = findtext(element=tag,
                             xpath='value',
                             namespace=NAMESPACE)

            tags[key] = value

        return tags

    def _get_block_device_mapping_params(self, block_device_mapping):
        """
        Return a list of dictionaries with query parameters for
        a valid block device mapping.

        :param      mapping: List of dictionaries with the drive layout
        :type       mapping: ``list`` or ``dict``

        :return:    Dictionary representation of the drive mapping
        :rtype:     ``dict``
        """

        if not isinstance(block_device_mapping, (list, tuple)):
            raise AttributeError(
                'block_device_mapping not list or tuple')

        params = {}

        for idx, mapping in enumerate(block_device_mapping):
            idx += 1  # We want 1-based indexes
            if not isinstance(mapping, dict):
                raise AttributeError(
                    'mapping %s in block_device_mapping '
                    'not a dict' % mapping)
            for k, v in mapping.items():
                if not isinstance(v, dict):
                    params['BlockDeviceMapping.%d.%s' % (idx, k)] = str(v)
                else:
                    for key, value in v.items():
                        params['BlockDeviceMapping.%d.%s.%s'
                               % (idx, k, key)] = str(value)
        return params

    def _get_billing_product_params(self, billing_products):
        """
        Return a list of dictionaries with valid param for billing product.

        :param      billing_product: List of billing code values(str)
        :type       billing product: ``list``

        :return:    Dictionary representation of the billing product codes
        :rtype:     ``dict``
        """

        if not isinstance(billing_products, (list, tuple)):
            raise AttributeError(
                'billing_products not list or tuple')

        params = {}

        for idx, v in enumerate(billing_products):
            idx += 1  # We want 1-based indexes
            params['BillingProduct.%d' % (idx)] = str(v)

        return params

    def _get_disk_container_params(self, disk_container):
        """
        Return a list of dictionaries with query parameters for
        a valid disk container.

        :param      disk_container: List of dictionaries with
                                    disk_container details
        :type       disk_container: ``list`` or ``dict``

        :return:    Dictionary representation of the disk_container
        :rtype:     ``dict``
        """

        if not isinstance(disk_container, (list, tuple)):
            raise AttributeError('disk_container not list or tuple')

        params = {}

        for idx, content in enumerate(disk_container):
            idx += 1  # We want 1-based indexes
            if not isinstance(content, dict):
                raise AttributeError(
                    'content %s in disk_container not a dict' % content)

            for k, v in content.items():
                if not isinstance(v, dict):
                    params['DiskContainer.%s' % (k)] = str(v)

                else:
                    for key, value in v.items():
                        params['DiskContainer.%s.%s'
                               % (k, key)] = str(value)

        return params

    def _get_client_data_params(self, client_data):
        """
        Return a dictionary with query parameters for
        a valid client data.

        :param      client_data: List of dictionaries with the disk
                                 upload details
        :type       client_data: ``dict``

        :return:    Dictionary representation of the client data
        :rtype:     ``dict``
        """

        if not isinstance(client_data, (list, tuple)):
            raise AttributeError('client_data not list or tuple')

        params = {}

        for idx, content in enumerate(client_data):
            idx += 1  # We want 1-based indexes
            if not isinstance(content, dict):
                raise AttributeError(
                    'content %s in client_data'
                    'not a dict' % content)

            for k, v in content.items():
                params['ClientData.%s' % (k)] = str(v)

        return params

    def _get_common_security_group_params(self, group_id, protocol,
                                          from_port, to_port, cidr_ips,
                                          group_pairs):
        """
        Return a dictionary with common query parameters which are used when
        operating on security groups.

        :rtype: ``dict``
        """
        params = {'GroupId': group_id,
                  'IpPermissions.1.IpProtocol': protocol,
                  'IpPermissions.1.FromPort': from_port,
                  'IpPermissions.1.ToPort': to_port}

        if cidr_ips is not None:
            ip_ranges = {}
            for index, cidr_ip in enumerate(cidr_ips):
                index += 1

                ip_ranges['IpPermissions.1.IpRanges.%s.CidrIp'
                          % (index)] = cidr_ip

            params.update(ip_ranges)

        if group_pairs is not None:
            user_groups = {}
            for index, group_pair in enumerate(group_pairs):
                index += 1

                if 'group_id' in group_pair.keys():
                    user_groups['IpPermissions.1.Groups.%s.GroupId'
                                % (index)] = group_pair['group_id']

                if 'group_name' in group_pair.keys():
                    user_groups['IpPermissions.1.Groups.%s.GroupName'
                                % (index)] = group_pair['group_name']

                if 'user_id' in group_pair.keys():
                    user_groups['IpPermissions.1.Groups.%s.UserId'
                                % (index)] = group_pair['user_id']

            params.update(user_groups)

        return params

    def _get_security_groups(self, element):
        """
        Parse security groups from the provided element and return a
        list of security groups with the id ane name key/value pairs.

        :rtype: ``list`` of ``dict``
        """
        groups = []

        for item in findall(element=element,
                            xpath='groupSet/item',
                            namespace=NAMESPACE):
            groups.append({
                'group_id': findtext(element=item,
                                     xpath='groupId',
                                     namespace=NAMESPACE),
                'group_name': findtext(element=item,
                                       xpath='groupName',
                                       namespace=NAMESPACE)
            })

        return groups

    def _build_filters(self, filters):
        """
        Return a dictionary with filter query parameters which are used when
        listing networks, security groups, etc.

        :param      filters: Dict of filter names and filter values
        :type       filters: ``dict``

        :rtype:     ``dict``
        """

        filter_entries = {}

        for filter_idx, filter_data in enumerate(filters.items()):
            filter_idx += 1  # We want 1-based indexes
            filter_name, filter_values = filter_data
            filter_key = 'Filter.%s.Name' % (filter_idx)
            filter_entries[filter_key] = filter_name

            if isinstance(filter_values, list):
                for value_idx, value in enumerate(filter_values):
                    value_idx += 1  # We want 1-based indexes
                    value_key = 'Filter.%s.Value.%s' % (filter_idx,
                                                        value_idx)
                    filter_entries[value_key] = value
            else:
                value_key = 'Filter.%s.Value.1' % (filter_idx)
                filter_entries[value_key] = filter_values

        return filter_entries


class EC2NodeDriver(BaseEC2NodeDriver):
    """
    Amazon EC2 node driver.
    """

    connectionCls = EC2Connection
    type = Provider.EC2
    name = 'Amazon EC2'
    website = 'http://aws.amazon.com/ec2/'
    path = '/'

    NODE_STATE_MAP = {
        'pending': NodeState.PENDING,
        'running': NodeState.RUNNING,
        'shutting-down': NodeState.UNKNOWN,
        'terminated': NodeState.TERMINATED,
        'stopped': NodeState.STOPPED
    }

    def __init__(self, key, secret=None, secure=True, host=None, port=None,
                 region='us-east-1', token=None, **kwargs):
        if hasattr(self, '_region'):
            region = self._region

        valid_regions = self.list_regions()
        if region not in valid_regions:
            raise ValueError('Invalid region: %s' % (region))

        details = REGION_DETAILS[region]
        self.region_name = region
        self.token = token
        self.api_name = details['api_name']
        self.country = details['country']
        self.signature_version = details.get('signature_version',
                                             DEFAULT_SIGNATURE_VERSION)

        host = host or details['endpoint']

        super(EC2NodeDriver, self).__init__(key=key, secret=secret,
                                            secure=secure, host=host,
                                            port=port, **kwargs)

    @classmethod
    def list_regions(cls):
        return VALID_EC2_REGIONS


class IdempotentParamError(LibcloudError):
    """
    Request used the same client token as a previous,
    but non-identical request.
    """

    def __str__(self):
        return repr(self.value)


class EucConnection(EC2Connection):
    """
    Connection class for Eucalyptus
    """

    host = None


class EucNodeDriver(BaseEC2NodeDriver):
    """
    Driver class for Eucalyptus
    """

    name = 'Eucalyptus'
    website = 'http://www.eucalyptus.com/'
    api_name = 'ec2_us_east'
    region_name = 'us-east-1'
    connectionCls = EucConnection
    signature_version = '2'

    def __init__(self, key, secret=None, secure=True, host=None,
                 path=None, port=None, api_version=DEFAULT_EUCA_API_VERSION):
        """
        @inherits: :class:`EC2NodeDriver.__init__`

        :param    path: The host where the API can be reached.
        :type     path: ``str``

        :param    api_version: The API version to extend support for
                               Eucalyptus proprietary API calls
        :type     api_version: ``str``
        """
        super(EucNodeDriver, self).__init__(key, secret, secure, host, port)

        if path is None:
            path = '/services/Eucalyptus'

        self.path = path
        self.EUCA_NAMESPACE = 'http://msgs.eucalyptus.com/%s' % (api_version)

    def list_locations(self):
        raise NotImplementedError(
            'list_locations not implemented for this driver')

    def _to_sizes(self, response):
        return [self._to_size(el) for el in response.findall(
            fixxpath(xpath='instanceTypeDetails/item',
                     namespace=self.EUCA_NAMESPACE))]

    def _to_size(self, el):
        name = findtext(element=el,
                        xpath='name',
                        namespace=self.EUCA_NAMESPACE)
        cpu = findtext(element=el,
                       xpath='cpu',
                       namespace=self.EUCA_NAMESPACE)
        disk = findtext(element=el,
                        xpath='disk',
                        namespace=self.EUCA_NAMESPACE)
        memory = findtext(element=el,
                          xpath='memory',
                          namespace=self.EUCA_NAMESPACE)

        return NodeSize(id=name,
                        name=name,
                        ram=int(memory),
                        disk=int(disk),
                        bandwidth=None,
                        price=None,
                        driver=EucNodeDriver,
                        extra={
                            'cpu': int(cpu)
                        })

    def list_sizes(self):
        """
        Lists available nodes sizes.

        :rtype: ``list`` of :class:`NodeSize`
        """
        params = {'Action': 'DescribeInstanceTypes'}
        response = self.connection.request(self.path, params=params).object

        return self._to_sizes(response)

    def _add_instance_filter(self, params, node):
        """
        Eucalyptus driver doesn't support filtering on instance id so this is a
        no-op.
        """
        pass


class NimbusConnection(EC2Connection):
    """
    Connection class for Nimbus
    """

    host = None


class NimbusNodeDriver(BaseEC2NodeDriver):
    """
    Driver class for Nimbus
    """

    type = Provider.NIMBUS
    name = 'Nimbus'
    website = 'http://www.nimbusproject.org/'
    country = 'Private'
    api_name = 'nimbus'
    region_name = 'nimbus'
    friendly_name = 'Nimbus Private Cloud'
    connectionCls = NimbusConnection
    signature_version = '2'

    def ex_describe_addresses(self, nodes):
        """
        Nimbus doesn't support elastic IPs, so this is a pass-through.

        @inherits: :class:`EC2NodeDriver.ex_describe_addresses`
        """
        nodes_elastic_ip_mappings = {}
        for node in nodes:
            # empty list per node
            nodes_elastic_ip_mappings[node.id] = []
        return nodes_elastic_ip_mappings

    def ex_create_tags(self, resource, tags):
        """
        Nimbus doesn't support creating tags, so this is a pass-through.

        @inherits: :class:`EC2NodeDriver.ex_create_tags`
        """
        pass


class OutscaleConnection(EC2Connection):
    """
    Connection class for Outscale
    """

    version = DEFAULT_OUTSCALE_API_VERSION
    host = None


class OutscaleNodeDriver(BaseEC2NodeDriver):
    """
    Base Outscale FCU node driver.

    Outscale per provider driver classes inherit from it.
    """

    connectionCls = OutscaleConnection
    name = 'Outscale'
    website = 'http://www.outscale.com'
    path = '/'
    signature_version = '2'

    NODE_STATE_MAP = {
        'pending': NodeState.PENDING,
        'running': NodeState.RUNNING,
        'shutting-down': NodeState.UNKNOWN,
        'terminated': NodeState.TERMINATED,
        'stopped': NodeState.STOPPED
    }

    def __init__(self, key, secret=None, secure=True, host=None, port=None,
                 region='us-east-1', region_details=None, **kwargs):
        if hasattr(self, '_region'):
            region = self._region

        if region_details is None:
            raise ValueError('Invalid region_details argument')

        if region not in region_details.keys():
            raise ValueError('Invalid region: %s' % (region))

        self.region_name = region
        self.region_details = region_details
        details = self.region_details[region]
        self.api_name = details['api_name']
        self.country = details['country']

        self.connectionCls.host = details['endpoint']

        self._not_implemented_msg =\
            'This method is not supported in the Outscale driver'

        super(BaseEC2NodeDriver, self).__init__(key=key, secret=secret,
                                                secure=secure, host=host,
                                                port=port, **kwargs)

    def create_node(self, **kwargs):
        """
        Creates a new Outscale node. The ex_iamprofile keyword
        is not supported.

        @inherits: :class:`BaseEC2NodeDriver.create_node`

        :keyword    ex_keyname: The name of the key pair
        :type       ex_keyname: ``str``

        :keyword    ex_userdata: The user data
        :type       ex_userdata: ``str``

        :keyword    ex_security_groups: A list of names of security groups to
                                        assign to the node.
        :type       ex_security_groups:   ``list``

        :keyword    ex_metadata: The Key/Value metadata to associate
                                 with a node.
        :type       ex_metadata: ``dict``

        :keyword    ex_mincount: The minimum number of nodes to launch
        :type       ex_mincount: ``int``

        :keyword    ex_maxcount: The maximum number of nodes to launch
        :type       ex_maxcount: ``int``

        :keyword    ex_clienttoken: A unique identifier to ensure idempotency
        :type       ex_clienttoken: ``str``

        :keyword    ex_blockdevicemappings: ``list`` of ``dict`` block device
                    mappings.
        :type       ex_blockdevicemappings: ``list`` of ``dict``

        :keyword    ex_ebs_optimized: EBS-Optimized if True
        :type       ex_ebs_optimized: ``bool``
        """
        if 'ex_iamprofile' in kwargs:
            raise NotImplementedError("ex_iamprofile not implemented")
        return super(OutscaleNodeDriver, self).create_node(**kwargs)

    def ex_create_network(self, cidr_block, name=None):
        """
        Creates a network/VPC. Outscale does not support instance_tenancy.

        :param      cidr_block: The CIDR block assigned to the network
        :type       cidr_block: ``str``

        :param      name: An optional name for the network
        :type       name: ``str``

        :return:    Dictionary of network properties
        :rtype:     ``dict``
        """
        return super(OutscaleNodeDriver, self).ex_create_network(cidr_block,
                                                                 name=name)

    def ex_modify_instance_attribute(self, node, disable_api_termination=None,
                                     ebs_optimized=None, group_id=None,
                                     source_dest_check=None, user_data=None,
                                     instance_type=None):
        """
        Modifies node attributes.
        Ouscale supports the following attributes:
        'DisableApiTermination.Value', 'EbsOptimized', 'GroupId.n',
        'SourceDestCheck.Value', 'UserData.Value',
        'InstanceType.Value'

        :param      node: Node instance
        :type       node: :class:`Node`

        :param      attributes: A dictionary with node attributes
        :type       attributes: ``dict``

        :return: True on success, False otherwise.
        :rtype: ``bool``
        """
        attributes = {}

        if disable_api_termination is not None:
            attributes['DisableApiTermination.Value'] = disable_api_termination
        if ebs_optimized is not None:
            attributes['EbsOptimized'] = ebs_optimized
        if group_id is not None:
            attributes['GroupId.n'] = group_id
        if source_dest_check is not None:
            attributes['SourceDestCheck.Value'] = source_dest_check
        if user_data is not None:
            attributes['UserData.Value'] = user_data
        if instance_type is not None:
            attributes['InstanceType.Value'] = instance_type

        return super(OutscaleNodeDriver, self).ex_modify_instance_attribute(
            node, attributes)

    def ex_register_image(self, name, description=None, architecture=None,
                          root_device_name=None, block_device_mapping=None):
        """
        Registers a Machine Image based off of an EBS-backed instance.
        Can also be used to create images from snapshots.

        Outscale does not support image_location, kernel_id and ramdisk_id.

        :param      name:  The name for the AMI being registered
        :type       name: ``str``

        :param      description: The description of the AMI (optional)
        :type       description: ``str``

        :param      architecture: The architecture of the AMI (i386/x86_64)
                                  (optional)
        :type       architecture: ``str``

        :param      root_device_name: The device name for the root device
                                      Required if registering an EBS-backed AMI
        :type       root_device_name: ``str``

        :param      block_device_mapping: A dictionary of the disk layout
                                          (optional)
        :type       block_device_mapping: ``dict``

        :rtype:     :class:`NodeImage`
        """
        return super(OutscaleNodeDriver, self).ex_register_image(
            name, description=description, architecture=architecture,
            root_device_name=root_device_name,
            block_device_mapping=block_device_mapping)

    def ex_copy_image(self, source_region, image, name=None, description=None):
        """
        Outscale does not support copying images.

        @inherits: :class:`EC2NodeDriver.ex_copy_image`
        """
        raise NotImplementedError(self._not_implemented_msg)

    def ex_get_limits(self):
        """
        Outscale does not support getting limits.

        @inherits: :class:`EC2NodeDriver.ex_get_limits`
        """
        raise NotImplementedError(self._not_implemented_msg)

    def ex_create_network_interface(self, subnet, name=None,
                                    description=None,
                                    private_ip_address=None):
        """
        Outscale does not support creating a network interface within a VPC.

        @inherits: :class:`EC2NodeDriver.ex_create_network_interface`
        """
        raise NotImplementedError(self._not_implemented_msg)

    def ex_delete_network_interface(self, network_interface):
        """
        Outscale does not support deleting a network interface within a VPC.

        @inherits: :class:`EC2NodeDriver.ex_delete_network_interface`
        """
        raise NotImplementedError(self._not_implemented_msg)

    def ex_attach_network_interface_to_node(self, network_interface,
                                            node, device_index):
        """
        Outscale does not support attaching a network interface.

        @inherits: :class:`EC2NodeDriver.ex_attach_network_interface_to_node`
        """
        raise NotImplementedError(self._not_implemented_msg)

    def ex_detach_network_interface(self, attachment_id, force=False):
        """
        Outscale does not support detaching a network interface

        @inherits: :class:`EC2NodeDriver.ex_detach_network_interface`
        """
        raise NotImplementedError(self._not_implemented_msg)

    def list_sizes(self, location=None):
        """
        Lists available nodes sizes.

        This overrides the EC2 default method in order to use Outscale
        information or data.

        :rtype: ``list`` of :class:`NodeSize`
        """
        available_types =\
            self.region_details[self.region_name]['instance_types']
        sizes = []

        for instance_type in available_types:
            attributes = OUTSCALE_INSTANCE_TYPES[instance_type]
            attributes = copy.deepcopy(attributes)
            price = self._get_size_price(size_id=instance_type)
            attributes.update({'price': price})
            sizes.append(NodeSize(driver=self, **attributes))
        return sizes

    def ex_modify_instance_keypair(self, instance_id, key_name=None):
        """
        Modifies the keypair associated with a specified instance.
        Once the modification is done, you must restart the instance.

        :param      instance_id: The ID of the instance
        :type       instance_id: ``string``

        :param      key_name: The name of the keypair
        :type       key_name: ``string``
        """

        params = {'Action': 'ModifyInstanceKeypair'}

        params.update({'instanceId': instance_id})

        if key_name is not None:
            params.update({'keyName': key_name})

        response = self.connection.request(self.path, params=params,
                                           method='GET').object

        return (findtext(element=response, xpath='return',
                         namespace=OUTSCALE_NAMESPACE) == 'true')

    def _to_quota(self, elem):
        """
        To Quota
        """

        quota = {}
        for reference_quota_item in findall(element=elem,
                                            xpath='referenceQuotaSet/item',
                                            namespace=OUTSCALE_NAMESPACE):
            reference = findtext(element=reference_quota_item,
                                 xpath='reference',
                                 namespace=OUTSCALE_NAMESPACE)
            quota_set = []
            for quota_item in findall(element=reference_quota_item,
                                      xpath='quotaSet/item',
                                      namespace=OUTSCALE_NAMESPACE):
                ownerId = findtext(element=quota_item,
                                   xpath='ownerId',
                                   namespace=OUTSCALE_NAMESPACE)
                name = findtext(element=quota_item,
                                xpath='name',
                                namespace=OUTSCALE_NAMESPACE)
                displayName = findtext(element=quota_item,
                                       xpath='displayName',
                                       namespace=OUTSCALE_NAMESPACE)
                description = findtext(element=quota_item,
                                       xpath='description',
                                       namespace=OUTSCALE_NAMESPACE)
                groupName = findtext(element=quota_item,
                                     xpath='groupName',
                                     namespace=OUTSCALE_NAMESPACE)
                maxQuotaValue = findtext(element=quota_item,
                                         xpath='maxQuotaValue',
                                         namespace=OUTSCALE_NAMESPACE)
                usedQuotaValue = findtext(element=quota_item,
                                          xpath='usedQuotaValue',
                                          namespace=OUTSCALE_NAMESPACE)
                quota_set.append({'ownerId': ownerId,
                                  'name': name,
                                  'displayName': displayName,
                                  'description': description,
                                  'groupName': groupName,
                                  'maxQuotaValue': maxQuotaValue,
                                  'usedQuotaValue': usedQuotaValue})
            quota[reference] = quota_set

        return quota

    def ex_describe_quotas(self, dry_run=False, filters=None,
                           max_results=None, marker=None):
        """
        Describes one or more of your quotas.

        :param      dry_run: dry_run
        :type       dry_run: ``bool``

        :param      filters: The filters so that the response returned includes
                             information for certain quotas only.
        :type       filters: ``dict``

        :param      max_results: The maximum number of items that can be
                                 returned in a single page (by default, 100)
        :type       max_results: ``int``

        :param      marker: Set quota marker
        :type       marker: ``string``

        :return:    (is_truncated, quota) tuple
        :rtype:     ``(bool, dict)``
        """

        if filters:
            raise NotImplementedError(
                'quota filters are not implemented')

        if marker:
            raise NotImplementedError(
                'quota marker is not implemented')

        params = {'Action': 'DescribeQuotas'}

        if dry_run:
            params.update({'DryRun': dry_run})

        if max_results:
            params.update({'MaxResults': max_results})

        response = self.connection.request(self.path, params=params,
                                           method='GET').object

        quota = self._to_quota(response)

        is_truncated = findtext(element=response, xpath='isTruncated',
                                namespace=OUTSCALE_NAMESPACE)

        return is_truncated, quota

    def _to_product_type(self, elem):

        productTypeId = findtext(element=elem, xpath='productTypeId',
                                 namespace=OUTSCALE_NAMESPACE)
        description = findtext(element=elem, xpath='description',
                               namespace=OUTSCALE_NAMESPACE)

        return {'productTypeId': productTypeId,
                'description': description}

    def ex_get_product_type(self, image_id, snapshot_id=None):
        """
        Gets the product type of a specified OMI or snapshot.

        :param      image_id: The ID of the OMI
        :type       image_id: ``string``

        :param      snapshot_id: The ID of the snapshot
        :type       snapshot_id: ``string``

        :return:    A product type
        :rtype:     ``dict``
        """

        params = {'Action': 'GetProductType'}

        params.update({'ImageId': image_id})
        if snapshot_id is not None:
            params.update({'SnapshotId': snapshot_id})

        response = self.connection.request(self.path, params=params,
                                           method='GET').object

        product_type = self._to_product_type(response)

        return product_type

    def _to_product_types(self, elem):

        product_types = []
        for product_types_item in findall(element=elem,
                                          xpath='productTypeSet/item',
                                          namespace=OUTSCALE_NAMESPACE):
            productTypeId = findtext(element=product_types_item,
                                     xpath='productTypeId',
                                     namespace=OUTSCALE_NAMESPACE)
            description = findtext(element=product_types_item,
                                   xpath='description',
                                   namespace=OUTSCALE_NAMESPACE)
            product_types.append({'productTypeId': productTypeId,
                                  'description': description})

        return product_types

    def ex_describe_product_types(self, filters=None):
        """
        Describes product types.

        :param      filters: The filters so that the list returned includes
                             information for certain quotas only.
        :type       filters: ``dict``

        :return:    A product types list
        :rtype:     ``list``
        """

        params = {'Action': 'DescribeProductTypes'}

        if filters:
            params.update(self._build_filters(filters))

        response = self.connection.request(self.path, params=params,
                                           method='GET').object

        product_types = self._to_product_types(response)

        return product_types

    def _to_instance_types(self, elem):

        instance_types = []
        for instance_types_item in findall(element=elem,
                                           xpath='instanceTypeSet/item',
                                           namespace=OUTSCALE_NAMESPACE):
            name = findtext(element=instance_types_item,
                            xpath='name',
                            namespace=OUTSCALE_NAMESPACE)
            vcpu = findtext(element=instance_types_item,
                            xpath='vcpu',
                            namespace=OUTSCALE_NAMESPACE)
            memory = findtext(element=instance_types_item,
                              xpath='memory',
                              namespace=OUTSCALE_NAMESPACE)
            storageSize = findtext(element=instance_types_item,
                                   xpath='storageSize',
                                   namespace=OUTSCALE_NAMESPACE)
            storageCount = findtext(element=instance_types_item,
                                    xpath='storageCount',
                                    namespace=OUTSCALE_NAMESPACE)
            maxIpAddresses = findtext(element=instance_types_item,
                                      xpath='maxIpAddresses',
                                      namespace=OUTSCALE_NAMESPACE)
            ebsOptimizedAvailable = findtext(element=instance_types_item,
                                             xpath='ebsOptimizedAvailable',
                                             namespace=OUTSCALE_NAMESPACE)
            d = {'name': name,
                 'vcpu': vcpu,
                 'memory': memory,
                 'storageSize': storageSize,
                 'storageCount': storageCount,
                 'maxIpAddresses': maxIpAddresses,
                 'ebsOptimizedAvailable': ebsOptimizedAvailable}
            instance_types.append(d)

        return instance_types

    def ex_describe_instance_types(self, filters=None):
        """
        Describes instance types.

        :param      filters: The filters so that the list returned includes
                    information for instance types only
        :type       filters: ``dict``

        :return:    A instance types list
        :rtype:     ``list``
        """

        params = {'Action': 'DescribeInstanceTypes'}

        if filters:
            params.update(self._build_filters(filters))

        response = self.connection.request(self.path, params=params,
                                           method='GET').object

        instance_types = self._to_instance_types(response)

        return instance_types


class OutscaleSASNodeDriver(OutscaleNodeDriver):
    """
    Outscale SAS node driver
    """
    name = 'Outscale SAS'
    type = Provider.OUTSCALE_SAS

    def __init__(self, key, secret=None, secure=True, host=None, port=None,
                 region='us-east-1', region_details=None, **kwargs):
        super(OutscaleSASNodeDriver, self).__init__(
            key=key, secret=secret, secure=secure, host=host, port=port,
            region=region, region_details=OUTSCALE_SAS_REGION_DETAILS,
            **kwargs)


class OutscaleINCNodeDriver(OutscaleNodeDriver):
    """
    Outscale INC node driver
    """
    name = 'Outscale INC'
    type = Provider.OUTSCALE_INC

    def __init__(self, key, secret=None, secure=True, host=None, port=None,
                 region='us-east-1', region_details=None, **kwargs):
        super(OutscaleINCNodeDriver, self).__init__(
            key=key, secret=secret, secure=secure, host=host, port=port,
            region=region, region_details=OUTSCALE_INC_REGION_DETAILS,
            **kwargs)


class EFSConnection(SignedAWSConnection):
    """
    Represents a single connection to the Amazon EFS endpoint.
    """

    version = DEFAULT_EFS_API_VERSION
    host = None
    responseCls = AWSJsonResponse
    service_name = 'elasticfilesystem'

    def request(self, action, **kwargs):
        action = os.path.join(self.version, action)
        return super(EFSConnection, self).request(action, **kwargs)


class EFSDriver(BaseDriver):
    """
    Implements Amazon Elastic File System API.

    https://docs.aws.amazon.com/efs/latest/ug/api-reference.html
    """

    connectionCls = EFSConnection
    name = 'Amazon EFS'
    signature_version = '4'

    def __init__(self, *args, **kwargs):
        self.region_name = kwargs.get('region', 'us-east-1')
        self.connectionCls.host = EFS_NAMESPACE % self.region_name
        super(EFSDriver, self).__init__(*args, **kwargs)

    def describe_mount_targets(self, file_system_id=None,
                               mount_target_id=None):
        """
        Returns the descriptions of all the current mount
        targets, or a specific mount target, for a file system.

        :param file_system_id: ID of the file system whose mount
            targets you want to list. It must be specified
            if ``mount_target_id`` is not specified. (optional)
        :type file_system_id: ``str``

        :param mount_target_id: ID of the mount target that you want
            to have described. It must be specified if ``file_system_id``
            is not specified. (optional)
        :type mount_target_id: ``str``

        :return: Returns the file system's mount targets as an array.
        :rtype: list[dict]
        """
        if file_system_id is None and mount_target_id is None:
            raise AttributeError(
                "file_system_id or mount_target_id must be specified.")

        params = {}
        if file_system_id is not None:
            params['FileSystemId'] = file_system_id
        if mount_target_id is not None:
            params['MountTargetId'] = mount_target_id

        return self.connection.request(
            'mount-targets', params=params).object['MountTargets']

    def _ex_connection_class_kwargs(self):
        kwargs = super(EFSDriver, self)._ex_connection_class_kwargs()
        kwargs['signature_version'] = self.signature_version
        return kwargs<|MERGE_RESOLUTION|>--- conflicted
+++ resolved
@@ -3138,13 +3138,7 @@
 }
 
 VALID_EC2_REGIONS = REGION_DETAILS.keys()
-<<<<<<< HEAD
-VALID_EC2_REGIONS = [
-        r for r in VALID_EC2_REGIONS if r != 'nimbus' # and r != 'cn-north-1'  #  reason: SCALRCORE-7105
-]
-=======
 VALID_EC2_REGIONS = [r for r in VALID_EC2_REGIONS if r != 'nimbus']
->>>>>>> 0c5bee8b
 VALID_VOLUME_TYPES = ['standard', 'io1', 'gp2', 'st1', 'sc1']
 
 
