--- conflicted
+++ resolved
@@ -15,6 +15,7 @@
 """
 OpenStack driver
 """
+
 from libcloud.common.exceptions import BaseHTTPError
 from libcloud.utils.iso8601 import parse_date
 
@@ -33,26 +34,19 @@
 from libcloud.utils.py3 import urlparse
 from libcloud.utils.py3 import parse_qs
 
+
 from libcloud.common.openstack import OpenStackBaseConnection
 from libcloud.common.openstack import OpenStackDriverMixin
 from libcloud.common.openstack import OpenStackException
 from libcloud.common.openstack import OpenStackResponse
 from libcloud.utils.networking import is_public_subnet
-<<<<<<< HEAD
-from libcloud.compute.base import NodeSize, NodeImage
-=======
 from libcloud.compute.base import NodeSize, NodeImage, NodeImageMember, \
     UuidMixin
->>>>>>> a1f9897c
 from libcloud.compute.base import (NodeDriver, Node, NodeLocation,
                                    StorageVolume, VolumeSnapshot)
 from libcloud.compute.base import KeyPair
 from libcloud.compute.types import NodeState, StorageVolumeState, Provider, \
-<<<<<<< HEAD
-    VolumeSnapshotState, LibcloudError
-=======
-    VolumeSnapshotState, Type
->>>>>>> a1f9897c
+    VolumeSnapshotState, LibcloudError, Type
 from libcloud.pricing import get_size_price
 from libcloud.utils.xml import findall
 from libcloud.utils.py3 import ET
@@ -78,9 +72,8 @@
 
 DEFAULT_API_VERSION = '1.1'
 
-<<<<<<< HEAD
 DEFAULT_PAGE_SIZE = 1000
-
+PAGINATION_LIMIT = 1000
 
 class OpenStackPageList(misc_utils.PageList):
     page_token_name = 'marker'
@@ -124,9 +117,6 @@
     def extract_next_page_token(self, response):
         if self.current_page and len(self.current_page) >= self.page_size:
             return self.page_num * self.page_size
-=======
-PAGINATION_LIMIT = 1000
->>>>>>> a1f9897c
 
 
 class OpenStackComputeConnection(OpenStackBaseConnection):
@@ -136,8 +126,6 @@
     service_region = 'RegionOne'
 
 
-<<<<<<< HEAD
-=======
 class OpenStackImageConnection(OpenStackBaseConnection):
     service_type = 'image'
     service_name = 'glance'
@@ -156,7 +144,6 @@
     service_region = 'RegionOne'
 
 
->>>>>>> a1f9897c
 class OpenStackNodeDriver(NodeDriver, OpenStackDriverMixin):
     """
     Base OpenStack node driver. Should not be used directly.
@@ -1427,7 +1414,7 @@
         :type       ex_metadata: ``dict``
 
         :keyword    ex_files:   File Path => File contents to create on
-                                the no  de
+                                the node
         :type       ex_files:   ``dict``
 
 
@@ -1478,19 +1465,48 @@
 
     def _to_image(self, api_image):
         server = api_image.get('server', {})
+        updated = api_image.get('updated_at') or api_image['updated']
+        created = api_image.get('created_at') or api_image['created']
+        min_ram = api_image.get('min_ram')
+
+        if min_ram is None:
+            min_ram = api_image.get('minRam')
+
+        min_disk = api_image.get('min_disk')
+
+        if min_disk is None:
+            min_disk = api_image.get('minDisk')
+
         return NodeImage(
             id=api_image['id'],
             name=api_image['name'],
             driver=self,
             extra=dict(
-                updated=api_image['updated'],
-                created=api_image['created'],
+                visibility=api_image.get('visibility'),
+                updated=updated,
+                created=created,
                 status=api_image['status'],
                 progress=api_image.get('progress'),
                 metadata=api_image.get('metadata'),
+                os_type=api_image.get('os_type'),
                 serverId=server.get('id'),
-                minDisk=api_image.get('minDisk'),
-                minRam=api_image.get('minRam'),
+                minDisk=min_disk,
+                minRam=min_ram,
+            )
+        )
+
+    def _to_image_member(self, api_image_member):
+        created = api_image_member['created_at']
+        updated = api_image_member.get('updated_at')
+        return NodeImageMember(
+            id=api_image_member['member_id'],
+            image_id=api_image_member['image_id'],
+            state=api_image_member['status'],
+            created=created,
+            driver=self,
+            extra=dict(
+                schema=api_image_member.get('schema'),
+                updated=updated,
             )
         )
 
@@ -1614,7 +1630,7 @@
         :type       ex_metadata: ``dict``
 
         :keyword    ex_files:   File Path => File contents to create on
-                                the no  de
+                                the node
         :type       ex_files:   ``dict``
 
         :keyword    ex_keyname:  Name of existing public key to inject into
@@ -1867,10 +1883,6 @@
             page_size=ex_page_size,
             process_fn=lambda response: self._to_snapshots(response.object))
         return snapshot_paginator
-
-    def ex_get_snapshot(self, snapshotId):
-        return self._to_snapshot(
-            self.connection.request('/os-snapshots/%s' % snapshotId).object)
 
     def list_volume_snapshots(self, volume):
         return [snapshot for snapshot in self.ex_iterate_snapshots()
@@ -2670,8 +2682,6 @@
         return json.dumps(data)
 
 
-<<<<<<< HEAD
-=======
 class OpenStack_2_ImageConnection(OpenStackImageConnection):
     responseCls = OpenStack_1_1_Response
     accept_format = 'application/json'
@@ -2709,14 +2719,11 @@
     UNKNOWN = 'unknown'
 
 
->>>>>>> a1f9897c
 class OpenStack_2_NodeDriver(OpenStack_1_1_NodeDriver):
     """
     OpenStack node driver.
     """
     connectionCls = OpenStack_2_Connection
-<<<<<<< HEAD
-=======
 
     # Previously all image functionality was available through the
     # compute API. This deprecated proxied API does not offer all
@@ -2757,7 +2764,6 @@
     volumev2_connectionCls = OpenStack_2_VolumeV2Connection
     volumev2_connection = None
 
->>>>>>> a1f9897c
     type = Provider.OPENSTACK
 
     features = {"create_node": ["generates_password"]}
@@ -2772,14 +2778,11 @@
     }
 
     def __init__(self, *args, **kwargs):
+        original_connectionCls = self.connectionCls
         self._ex_force_api_version = str(kwargs.pop('ex_force_api_version',
                                                     None))
         if 'ex_force_auth_version' not in kwargs:
             kwargs['ex_force_auth_version'] = '3.x_password'
-<<<<<<< HEAD
-        super(OpenStack_2_NodeDriver, self).__init__(*args, **kwargs)
-
-=======
 
         original_ex_force_base_url = kwargs.get('ex_force_base_url')
 
@@ -3516,7 +3519,6 @@
                                             '=True&fields=id&fields='
                                             'name').object)
 
->>>>>>> a1f9897c
 
 class OpenStack_1_1_FloatingIpPool(object):
     """
