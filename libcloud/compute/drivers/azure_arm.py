--- conflicted
+++ resolved
@@ -1488,7 +1488,6 @@
         :return: A list of NICs.
         :rtype: ``list`` of :class:`.AzureNic`
         """
-<<<<<<< HEAD
         if resource_group is None:
             action = "/subscriptions/%s/providers/Microsoft.Network" \
                      "/networkInterfaces" % self.subscription_id
@@ -1496,17 +1495,8 @@
             action = "/subscriptions/%s/resourceGroups/%s/providers" \
                      "/Microsoft.Network/networkInterfaces" % \
                      (self.subscription_id, resource_group)
-        r = self.connection.request(
-            action,
-            params={"api-version": RESOURCE_API_VERSION})
-=======
-
-        action = "/subscriptions/%s/resourceGroups/%s" \
-                 "/providers/Microsoft.Network/networkInterfaces" % \
-                 (self.subscription_id, resource_group)
         r = self.connection.request(action,
-                                    params={"api-version": "2015-06-15"})
->>>>>>> 55e5e82d
+                                    params={"api-version": RESOURCE_API_VERSION})
         return [self._to_nic(net) for net in r.object["value"]]
 
     def ex_get_nic(self, id):
