--- conflicted
+++ resolved
@@ -532,31 +532,11 @@
         """
         return list(self.iterate_volumes())
 
-<<<<<<< HEAD
     def iterate_volumes(self, node=None):
         """
         Iterate available volumes (on all datastores).
         """
         virtual_machine = self.ex_get_vm(node) if node is not None else None
-=======
-        # Search for *.vmdk files, clusterwide or on specified node
-        if node is None:
-            vmdk_files = self._query_datastore_files(vim.VmDiskFileQuery())
-        else:
-            vmdk_files = {disk[0].file_info for disk in vm_disks.values()}
-
-        # Create ``StorageVolume`` objects
-        volumes = [
-            self._to_volume(vmdk_file, devices=vm_disks.get(vmdk_file.path))
-            for vmdk_file in vmdk_files]
-
-        # Update ``StorageVolume`` creation timestamps
-        creation_times = self._query_volume_creation_times(
-            volumes,
-            virtual_machine=virtual_machines[0] if node is not None else None)
-        for volume in volumes:
-            volume.extra['created_at'] = creation_times.get(volume.id)
->>>>>>> f703583d
 
         # querying the virtual disks of node(s)
         virtual_disks = collections.defaultdict(list)
