--- conflicted
+++ resolved
@@ -20,11 +20,8 @@
 import atexit
 import collections
 import ipaddress
-<<<<<<< HEAD
 import time
-=======
 import re
->>>>>>> fe4d4795
 import ssl
 
 try:
@@ -34,11 +31,8 @@
 
 try:
     from pyVim import connect
-<<<<<<< HEAD
     from pyVim import task as vmware_task
     from pyVmomi import vmodl
-=======
->>>>>>> fe4d4795
     from pyVmomi import vim
 except ImportError:
     raise ImportError('Missing "pyvmomi" dependency. You can install it '
@@ -690,100 +684,6 @@
         :returns: Storage volume snapthot.
         :rtype: :class:`VolumeSnapshot`
         """
-<<<<<<< HEAD
-        return StorageVolume(id=disk['device']['key'],
-                             name=disk['label'],
-                             size=int(disk['capacity']),
-                             driver=self,
-                             extra=disk)
-
-    def list_volumes_(self):
-        self._file_query()
-        return
-
-        files = []  # type: list[vim.host.DatastoreBrowser.VmDiskInfo]
-        for dc in content.rootFolder.childEntity:
-            for ds in dc.datastore:
-                print(dc, ds)
-                search_task =  ds.browser.SearchSubFolders("[%s]" % ds.name, search_spec)
-
-                print('wait...')
-                vmware_task.WaitForTask(search_task)
-                # vim.host.DatastoreBrowser.SearchResults
-
-                for result in search_task.info.result:
-                    # type: vim.host.DatastoreBrowser.FileInfo
-                    for f in result.file:
-                        files.append({
-                            'path': '{}/{}'.format(result.folderPath, f.path),
-                            'size': f.fileSize,
-                            'modification': f.modification,
-                            'owner': f.owner,
-                        })
-                break
-            break
-
-        print(len(files))
-        for f in files:
-            print(f)
-
-    def _file_query(self):
-        """
-
-        :param details: This object comprises a set of booleans that describe 
-            what details to return for each file. The file level details apply
-            globally to all matched files.
-
-        :param sort_folders_first: By default, files are sorted in alphabetical
-            order regardless of file type. If this flag is set to ``True``,
-            folders are placed at the start of the list of results in 
-            alphabetical order. The remaining files follow in alphabetical 
-            order.
-        :type sort_folders_first: bool
-
-        See:
-         - https://pubs.vmware.com/vsphere-51/topic/com.vmware.wssdk.apiref.doc/vim.host.DatastoreBrowser.SearchSpec.html
-        """
-        content = self.connection.client.RetrieveContent()
-
-        filter_query_flags = vim.FileQueryFlags(
-            fileSize=True,
-            fileType=True,
-            fileOwner=False,
-            modification=True)
-
-        search_spec = vim.HostDatastoreBrowserSearchSpec(
-            query=[vim.VmDiskFileQuery()], # VmSnapshotFileQuery
-            details=filter_query_flags,
-            sortFoldersFirst=True
-        )
-        # FileQuery
-
-        files = []  # type: list[vim.host.DatastoreBrowser.VmDiskInfo]
-
-        def run(d):
-            print('runnung...')
-            print(d.SearchDatastoreSubFolders)
-
-            # return datastore.browser.SearchSubFolders("[%s]" % datastore.name, search_spec)
-
-        pages = False
-        tasks = (
-            run(datacenter)
-            for datacenter in content.rootFolder.childEntity
-            for datastore in datacenter.datastore
-        )  # Task for each datastore
-
-        if pages:
-            # runs all tasks at one time
-            tasks = tuple(tasks)
-
-        # for task in tasks:
-        #     print('wait...')
-        #     vmware_task.WaitForTask(task, raiseOnError=True)
-
-        # task.info.result
-=======
         layout = snapshot_tree.vm.layoutEx
         snapshot = snapshot_tree.snapshot
         extra = {
@@ -822,4 +722,60 @@
                 'managed_object_id': virtual_machine._GetMoId(),
             },
             driver=self)
->>>>>>> fe4d4795
+
+    def list_volumes_(self):
+        vols = self._file_query()
+        for folderPath, f in vols:
+            print({
+                'path': '{}/{}'.format(folderPath, f.path),
+                'size': f.fileSize,
+                'modification': f.modification,
+                'owner': f.owner,
+            }['path'])
+
+    def _file_query(self, batch_run=False):
+        """
+
+        :param details: This object comprises a set of booleans that describe 
+            what details to return for each file. The file level details apply
+            globally to all matched files.
+
+        :param sort_folders_first: By default, files are sorted in alphabetical
+            order regardless of file type. If this flag is set to ``True``,
+            folders are placed at the start of the list of results in 
+            alphabetical order. The remaining files follow in alphabetical 
+            order.
+        :type sort_folders_first: bool
+
+        See:
+         - https://pubs.vmware.com/vsphere-51/topic/com.vmware.wssdk.apiref.doc/vim.host.DatastoreBrowser.SearchSpec.html
+        """
+        filter_query_flags = vim.FileQueryFlags(
+            fileSize=True,
+            fileType=True,
+            fileOwner=False,
+            modification=True)
+
+        search_spec = vim.HostDatastoreBrowserSearchSpec(
+            query=[vim.VmDiskFileQuery()], # VmSnapshotFileQuery # FileQuery
+            details=filter_query_flags,
+            sortFoldersFirst=True
+        )
+
+        # vim.host.DatastoreBrowser.SearchResults
+        # type: list[vim.host.DatastoreBrowser.VmDiskInfo]
+        # type: vim.host.DatastoreBrowser.FileInfo
+        results = []  # type: list[vim.host.DatastoreBrowser.VmDiskInfo]
+        query_tasks = (
+            (datastore, datastore.browser.SearchSubFolders(
+                "[{}]".format(datastore.name),
+                search_spec))
+            for datastore in [self._list_datastores()[0]])
+
+        if batch_run:  # runs all tasks at one time
+            query_tasks = tuple(query_tasks)
+        for datastore, task in query_tasks:
+            vmware_task.WaitForTask(task, raiseOnError=True)
+            for result in task.info.result:
+                results.extend([(result.folderPath, f) for f in result.file])
+        return results