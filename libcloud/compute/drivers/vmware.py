# Licensed to the Apache Software Foundation (ASF) under one or more
# contributor license agreements.  See the NOTICE file distributed with
# this work for additional information regarding copyright ownership.
# The ASF licenses this file to You under the Apache License, Version 2.0
# (the "License"); you may not use this file except in compliance with
# the License.  You may obtain a copy of the License at
#
#     http://www.apache.org/licenses/LICENSE-2.0
#
# Unless required by applicable law or agreed to in writing, software
# distributed under the License is distributed on an "AS IS" BASIS,
# WITHOUT WARRANTIES OR CONDITIONS OF ANY KIND, either express or implied.
# See the License for the specific language governing permissions and
# limitations under the License.

"""
VMware vSphere driver using pyvmomi - https://github.com/vmware/pyvmomi
"""

import atexit
import collections
import ipaddress
import re
import ssl
import os

try:
    import urlparse
except ImportError:
    import urllib.parse as urlparse

try:
    from pyVim import connect
    from pyVim import task as vmware_task
    from pyVmomi import vmodl
    from pyVmomi import vim
    from pyVmomi import vmodl
except ImportError:
    raise ImportError('Missing "pyvmomi" dependency. You can install it '
                      'using pip - pip install pyvmomi')

from libcloud.common.base import ConnectionUserAndKey
from libcloud.common.types import InvalidCredsError
from libcloud.common.types import LibcloudError
from libcloud.compute.base import Node
from libcloud.compute.base import NodeDriver
from libcloud.compute.base import NodeImage
from libcloud.compute.base import StorageVolume
from libcloud.compute.base import VolumeSnapshot
from libcloud.compute.types import NodeState
from libcloud.compute.types import Provider
from libcloud.utils.networking import is_public_subnet
from libcloud.utils import misc as misc_utils


__all__ = [
    'VSphereNodeDriver',
]


DEFAULT_CONNECTION_TIMEOUT = 5  # default connection timeout in seconds
DEFAULT_PAGE_SIZE = 5


class VMwarePropertyCollectorPaginator(misc_utils.PageList):
    """
    The paginator for the PropertyCollector.

    See:
     - http://pubs.vmware.com/vsphere-50/index.jsp#com.vmware.wssdk.pg.doc_50/PG_Ch5_PropertyCollector.7.2.html
    """

    def __init__(
            self, connection, object_cls, path_set,
            process_fn=None, page_size=DEFAULT_PAGE_SIZE):
        """
        :param connection: The connection to VSphere.
        :type connection: :class:`VSphereConnection`

        :param object_cls: Type of managed object.
        :type object_cls: :class:`vim.ManagedEntity`

        :param path_set: List of properties to retrieve.
        :type path_set: list

        :param page_size: [description], defaults to None.
        :param page_size: int, optional

        :param process_fn: [description], defaults to None.
        :param process_fn: callable, optional
        """
        self._connection = connection
        self._object_cls = object_cls
        self._path_set = path_set
        self._collector = None

        def _process_fn(result):
            """Convert result to dict before processing."""
            result = {
                prop.obj: {prop.name: prop.val for prop in prop.propSet}
                for prop in result.objects}
            return process_fn(result) if process_fn else result

        super(VMwarePropertyCollectorPaginator, self).__init__(
            request_fn=self._retrieve_properties,
            process_fn=_process_fn,
            page_size=page_size,
            request_args=[],
            request_kwargs={})

    def extract_next_page_token(self, response):
        """
        :type response: :class:`vmodl.query.PropertyCollector.RetrieveResult`
        """
        return response.token

    def _retrieve_properties(self):
        if self.next_page_token is None:
            self._collector, retrieve_args = self._create_property_collector()
            return self._collector.RetrievePropertiesEx(*retrieve_args)
        return self._collector.ContinueRetrievePropertiesEx(
            token=self.next_page_token)

    def _create_property_collector(self):
        """
        Initializes the property collector.

        :return: The property collector and paramaters for
            :meth:`vmodl.query.PropertyCollector.RetrieveProperties` method.
        :rtype: tulpe(:class:`vmodl.query.PropertyCollector`, tuple)
        """
        if not self._path_set:
            raise ValueError("Empty 'path_set' is specified")

        content = self._connection.client.RetrieveContent()
        collector = content.propertyCollector
        container_view = content.viewManager.CreateContainerView(
            container=content.rootFolder,
            type=[self._object_cls],
            recursive=True,
        )  # type: vim.view.ContainerView

        # Create a traversal specification to identify the path for
        # collection
        traversal_spec = vmodl.query.PropertyCollector.TraversalSpec(
            name='traverseEntities',
            path='view',
            skip=False,
            type=container_view.__class__)

        # Create an object specification to define the starting point
        # for inventory navigation
        object_spec = vmodl.query.PropertyCollector.ObjectSpec(
            obj=container_view,
            skip=True,
            selectSet=[traversal_spec])

        # Identify the properties to the retrieved
        property_spec = vmodl.query.PropertyCollector.PropertySpec(
            type=self._object_cls,
            pathSet=self._path_set)

        # Add the object and property specification to the property
        # filter specification
        filter_spec = vmodl.query.PropertyCollector.FilterSpec(
            objectSet=[object_spec],
            propSet=[property_spec])

        # Configure max page size
        options = vmodl.query.PropertyCollector.RetrieveOptions(
            maxObjects=self.page_size)

        return collector, ([filter_spec], options)


class _FileInfo(object):
    """
    Stores info about the VMware file.
    """

    def __init__(self, path, size=None, owner=None, modification=None):
        """
        :param str path: The path to the file.
        :param int size: The size of the file in kilobytes.
        :param str owner: The user name of the owner of the file.
        :param :class:`datetime.datetime` modification: The last date and time
            the file was modified.
        """
        self.path = path
        self.size = size
        self.owner = owner
        self.modification = modification

    def __repr__(self):
        return (
            "<vmware.FileInfo: path={}, size={}>"
        ).format(self.path, self.size)


class _VMDiskInfo(object):
    """
    Stores info about the VMware virtual disk.
    """

    def __init__(
            self, disk_id, owner_id, file_path,
            size=None, label=None, summary=None, sharing=None, disk_mode=None,
            scsi_host=None, scsi_bus=None, scsi_target=None, scsi_lun=None):
        """
        :param str disk_id: Virtual disk durable and unmutable identifier.
        :param str owner_id: ID of the owner VM.
        :param str file_path : Path to the host file used in disk backing.
        :param int size: Capacity of this virtual disk in kilobytes.
        :type label: str
        :type summary: str
        :type sharing: bool
        :type disk_mode: str
        :type scsi_host int:
        :type scsi_bus: int
        :type scsi_target int
        :type scsi_lun: int
        """
        self.disk_id = disk_id
        self.owner_id = owner_id
        self.file_path = file_path
        self.label = label
        self.size = size
        self.summary = summary
        self.sharing = sharing
        self.disk_mode = disk_mode
        self.scsi_host = scsi_host
        self.scsi_bus = scsi_bus
        self.scsi_target = scsi_target
        self.scsi_lun = scsi_lun

    @property
    def file_info(self):
        return _FileInfo(self.file_path, size=self.size)

    def __repr__(self):
        return (
            "<vmware._VMDiskInfo: disk_id={}, owner_id={}, file_path={}>"
        ).format(self.disk_id, self.owner_id, self.file_path)


class VSphereConnection(ConnectionUserAndKey):

    def __init__(self, user_id, key, secure=True,
                 host=None, port=None, url=None, timeout=None, **kwargs):
        if host and url:
            raise ValueError('host and url arguments are mutually exclusive.')
        if not host and not url:
            raise ValueError('Either host or url argument is required.')

        if url:
            host = urlparse.urlparse(url).netloc
        if not host:
            raise ValueError('Either "host" or "url" argument must be '
                             'provided')
        self.client = None
        super(VSphereConnection, self).__init__(
            user_id=user_id,
            key=key, secure=secure,
            host=host, port=port,
            timeout=timeout, **kwargs)

    def connect(self, **kwargs):
        kwargs.pop('secure', None)
        kwargs.pop('timeout', None)
        kwargs.pop('proxy_url', None)
        kwargs.pop('retry_delay', None)
        kwargs.pop('backoff', None)
        if 'host' not in kwargs:
            kwargs['host'] = self.host
        if 'user' not in kwargs:
            kwargs['user'] = self.user_id
        if 'pwd' not in kwargs:
            kwargs['pwd'] = self.key
        if 'sslContext' not in kwargs:
            kwargs['sslContext'] = ssl._create_unverified_context()

        try:
            self.client = connect.SmartConnect(**kwargs)
        except Exception as e:
            message = '{}'.format(e)
            if 'incorrect user name' in message:
                raise InvalidCredsError('Check that your username and '
                                        'password are valid.')
            if 'connection refused' in message \
                    or 'is not a vim server' in message:
                raise LibcloudError('Check that the host provided is a '
                                    'vSphere installation.')
            if 'name or service not known' in message:
                raise LibcloudError('Check that the vSphere host is accessible.')

        atexit.register(connect.Disconnect, self.client)


class VSphereNodeDriver(NodeDriver):
    name = 'VMware vSphere'
    website = 'http://www.vmware.com/products/vsphere/'
    type = Provider.VSPHERE
    connectionCls = VSphereConnection

    NODE_STATE_MAP = {
        'poweredOn': NodeState.RUNNING,
        'poweredOff': NodeState.STOPPED,
        'suspended': NodeState.SUSPENDED,
    }

    def __init__(self, username, password, secure=True,
                 host=None, port=None, url=None, timeout=None, **kwargs):
        self.url = url
        super(VSphereNodeDriver, self).__init__(
            key=username, secret=password,
            secure=secure, host=host,
            port=port, url=url,
            timeout=timeout, **kwargs)

    def _ex_connection_class_kwargs(self):
        kwargs = {
            'url': self.url
        }

        return kwargs

    def list_nodes(self, ex_page_size=None):
        """
        Lists available nodes (excluding templates).
        """
        return list(self.iterate_nodes(
            ex_page_size=ex_page_size,
        ))

    def iterate_nodes(self, ex_page_size=None):
        """
        Iterate available nodes (excluding templates).
        """
        creation_times = self._query_node_creation_times()

        def result_to_nodes(result):
            for vm_entity, vm_properties in result.items():
                if vm_properties['summary.config'].template is True:
                    continue
                node = self._to_node(vm_entity, vm_properties)
                node.created_at = creation_times.get(node.id)
                yield node

        return VMwarePropertyCollectorPaginator(
            self.connection,
            object_cls=vim.VirtualMachine,
            path_set=[
                'summary',
                'summary.config',
                'summary.runtime',
                'summary.guest',
            ],
            process_fn=result_to_nodes,
            page_size=ex_page_size,
        )

    def list_images(self, ex_page_size=None):
        """
        List available images (templates).
        """
        return list(self.iterate_images(
            ex_page_size=ex_page_size,
        ))

    def iterate_images(self, ex_page_size=None):
        """
        Iterate available images (templates).
        """
        creation_times = self._query_node_creation_times()

        def result_to_images(result):
            for vm_entity, vm_properties in result.items():
                if vm_properties['summary.config'].template is False:
                    continue
                image = self._to_image(vm_entity, vm_properties)
                image.created_at = creation_times.get(image.id)
                yield image

        return VMwarePropertyCollectorPaginator(
            self.connection,
            object_cls=vim.VirtualMachine,
            path_set=[
                'summary.config',
            ],
            process_fn=result_to_images,
            page_size=ex_page_size,
        )

    def list_volumes(self, node=None):
        """
        List available volumes (on all datastores).
        """
        if node is None:
            virtual_machines = self._list_virtual_machines()
        else:
            virtual_machines = [self.ex_get_vm(node)]

        # Search for VM's virtual disks
        vm_disks = collections.defaultdict(list)
        for vm_disk in self._query_vm_virtual_disks(virtual_machines):
            vm_disks[vm_disk.file_path].append(vm_disk)

        # Search for *.vmdk files, clusterwide or on specified node
        if node is None:
            vmkd_files = self._query_datastore_files(vim.VmDiskFileQuery())
        else:
            vmkd_files = {disk[0].file_info for disk in vm_disks.values()}

        # Create ``StorageVolume`` objects
        volumes = [
            self._to_volume(vmkd_file, devices=vm_disks.get(vmkd_file.path))
            for vmkd_file in vmkd_files]

        # Update ``StorageVolume`` creation timestamps
        creation_times = self._query_volume_creation_times(
            volumes,
            virtual_machine=virtual_machines[0] if node is not None else None)
        for volume in volumes:
            volume.extra['created_at'] = creation_times.get(volume.id)

        return volumes

    def iterate_volumes(self, ex_page_size=None):
        raise NotImplementedError()

    def list_snapshots(self, ex_page_size=None):
        """
        List available snapshots.
        """
        return list(self.iterate_snapshots(
            ex_page_size=ex_page_size,
        ))

    def iterate_snapshots(self, ex_page_size=None):
        """
        Iterate available snapshots.
        """
        def result_to_snapshots(result):
            for vm_properties in result.values():
                snapshot_trees = vm_properties.get('snapshot.rootSnapshotList')
                for snapshot_tree in self._walk_snapshot_tree(snapshot_trees):
                    yield self._to_snapshot(snapshot_tree, vm_properties)

        return VMwarePropertyCollectorPaginator(
            self.connection,
            object_cls=vim.VirtualMachine,
            path_set=[
                'snapshot.rootSnapshotList',
                'layoutEx.snapshot',
                'layoutEx.file',
            ],
            process_fn=result_to_snapshots,
            page_size=ex_page_size,
        )

    def _walk_snapshot_tree(self, snapshot_tree):
        """
        :param snapshot_tree: vim.vm.SnapshotTree

        :rtype: list[:class:`vim.vm.SnapshotTree`]
        """
        snapshot_data = []
        for item in snapshot_tree or []:
            snapshot_data.append(item)
            child_tree = item.childSnapshotList
            snapshot_data.extend(self._walk_snapshot_tree(child_tree))
        return snapshot_data

    def _query_node_creation_times(self, virtual_machine=None):
        """
        Fetches the creation dates of the VMs from the event history.

        :type virtual_machine: :class:`vim.VirtualMachine`
        :rtype: dict[str, :class:`datetime.datetime`]
        """
        created_events = self._query_events(
            event_type_id=[
                'VmBeingDeployedEvent',
                'VmCreatedEvent',
                'VmRegisteredEvent',
                'VmClonedEvent'],
            entity=virtual_machine)  # type: list[vim.Event]
        return {
            # pylint: disable=protected-access
            event.vm.vm._GetMoId(): event.createdTime
            for event in created_events}

    def _query_volume_creation_times(self, volumes, virtual_machine=None):
        """
        Fetches the creation dates of the volumes from the event history.

        :type volumes: list[:class:`Volumes`]
        :type virtual_machine: :class:`vim.VirtualMachine`
        :rtype: dict[str, :class:`datetime.datetime`]
        """
        reconfigure_events = self._query_events(
            event_type_id='VmReconfiguredEvent',
            entity=virtual_machine,
        )  # type: list[vim.Event]

        volume_creation_times = {}  # type: dict[str, datetime.datetime]
        node_creation_times = self._query_node_creation_times(
            virtual_machine=virtual_machine,
        )  # type: list[vim.Event]

        # 1. Root volumes
        #
        # The default SCSI controller is numbered as 0. When you create a
        # virtual machine, the default hard disk is assigned to the default
        # SCSI controller 0 at bus node (0:0).
        # By default, the SCSI controller is assigned to virtual device
        # node (z:7).
        for volume in volumes:
            volume_file = volume.extra['file_path']
            for node_id, node_devices in volume.extra['devices'].items():
                for device in node_devices:
                    if device['scsi_host'] == 7 \
                            and device['scsi_bus'] == 0 \
                            and device['scsi_lun'] == 0:
                        volume_creation_times[volume_file] = node_creation_times.get(node_id)
                        continue

        # 2. Extra volumes
        for event in reconfigure_events:  # lazy iterator with API pagination
            created_files = (
                change.device.backing.fileName
                for change in event.configSpec.deviceChange
                if isinstance(change.device, vim.vm.device.VirtualDisk) \
                    and change.operation == 'add' \
                    and change.fileOperation == 'create')

            for created_file in created_files:
                volume_creation_times.update({
                    volume.extra['file_path']: event.createdTime
                    for volume in volumes
                    if volume.extra['file_path'] == created_file})

        return volume_creation_times

    def _query_vm_virtual_disks(self, virtual_machines=None):
        """
        Return properties of :class:`vim.vm.device.VirtualDisk`.
        See:
         - https://pubs.vmware.com/vi3/sdk/ReferenceGuide/vim.vm.device.VirtualDisk.html
        :param virtual_machine: The virtual machine.
        :type virtual_machine: :class:`vim.VirtualMachine`
        :rtype: list[:class:`_VMDiskInfo`]
        """
        # TODO: use property collector
        virtual_machines = virtual_machines or self._list_virtual_machines()
        datastores_info = [ds.info for ds in self._list_datastores()]

        result = []
        for virtual_machine in virtual_machines:
            # pylint: disable=protected-access
            vm_id = virtual_machine._GetMoId()
            vm_config = virtual_machine.config
            if not vm_config:
                continue

            vm_devices = vm_config.hardware.device
            vm_disks = {
                entity for entity in vm_devices
                if isinstance(entity, vim.vm.device.VirtualDisk)}
            scsi_controller_to_device_map = {
                device: {
                    'unit_number': entity.scsiCtlrUnitNumber,
                    'bus_number': entity.busNumber}
                for entity in vm_devices
                if isinstance(entity, vim.vm.device.VirtualSCSIController)
                for device in entity.device}

            for disk in vm_disks:
                backing = disk.backing
                device_info = disk.deviceInfo
                if not isinstance(backing, vim.vm.device.VirtualDevice.FileBackingInfo):
                    continue

                file_path = self._file_name_to_path(
                    backing.fileName,
                    datastores_info=datastores_info)
                disk_info = _VMDiskInfo(
                    disk_id=disk.diskObjectId,
                    owner_id=vm_id,
                    file_path=file_path,
                    size=disk.capacityInKB,
                    label=device_info.label if device_info else None,
                    summary=device_info.summary if device_info else None,
                    sharing=backing.sharing == 'sharingMultiWriter',
                    disk_mode=backing.diskMode)
                if disk.key in scsi_controller_to_device_map:
                    scsi_controller = scsi_controller_to_device_map[disk.key]
                    disk_info.scsi_host = scsi_controller['unit_number']
                    disk_info.scsi_bus = scsi_controller['bus_number']
                    disk_info.scsi_target = disk.controllerKey
                    disk_info.scsi_lun = disk.unitNumber

                result.append(disk_info)
        return result

    def ex_get_vm(self, node_or_uuid):
        """
        Searches VMs for a given instance_uuid or Node object.

        :type node_or_uuid: :class:`Node` | str
        :rtype: :class:`vim.VirtualMachine`
        """
        if isinstance(node_or_uuid, Node):
            node_or_uuid = node_or_uuid.extra['instance_uuid']
        content = self._retrieve_content()
        vm = content.searchIndex.FindByUuid(
            None, node_or_uuid, True, True)
        if not vm:
            raise LibcloudError("Unable to locate VirtualMachine.")
        return vm

    def _walk_folder(self, folder):
        """
        Recursively walks the specified folder and return a flat list of
        all files found.

        :type folder: :class:`vim.Folder`
        :rtype: list
        """
        result = []
        for item in folder.childEntity:
            if isinstance(item, vim.Folder):
                result.extend(self._walk_folder(item))
            else:
                result.append(item)
        return result

    def _list_datacenters(self):
        """
        Returns list of datacenters.

        See: https://pubs.vmware.com/vi3/sdk/ReferenceGuide/vim.Datacenter.html

        :rtype: list[:class:`vim.Datacenter`]
        """
        content = self._retrieve_content()
        return [
            entity for entity in content.rootFolder.childEntity
            if isinstance(entity, vim.Datacenter)]

    def _list_datastores(self):
        """
        Returns the list of datastores.

        See: https://pubs.vmware.com/vi3/sdk/ReferenceGuide/vim.Datastore.html

        :rtype: list[:class:`vim.Datastore`]
        """
        return [
            entity for datacenter in self._list_datacenters()
            for entity in datacenter.datastore
            if isinstance(entity, vim.Datastore)]

    def _retrieve_content(self):
        """
        Retrieves the properties of the service instance.

        See: https://pubs.vmware.com/vi3/sdk/ReferenceGuide/vim.ServiceInstanceContent.html

        :rtype: :class:`vim.ServiceInstanceContent`
        """
        return self.connection.client.RetrieveContent()

    def _file_name_to_path(self, name, datastores_info=None):
        """
        Converts file name to full path.

        :type name: str
        :type datastores: list[:class:`vim.Datastore`]
        """
        match = re.match(r'^\[(.*?)\] ((\w|\W)*)$', name)
        if not match:
            raise LibcloudError("Unecpected file name format: {}".format(name))
        datastore_name, file_path = match.group(1, 2)

        if datastores_info is None:
            datastores_info = [ds.info for ds in self._list_datastores()]

        for datastore_info in datastores_info:
            if datastore_info.name == datastore_name:
                return '{}{}'.format(datastore_info.url, file_path)

        raise LibcloudError((
            "VMWare datastore '{}' not found."
        ).format(datastore_name))

    def _query_events(
            self,
            event_type_id=None,
            entity=None,
            begin_time=None,
            end_time=None,
            userlist=None,
            system_user=None):
        """
        Returns the events in specified filter. Returns empty array when
        there are not any events qualified.

        Note: vCenter Server stores events in the database for a limited period.
            The default number of days to retain event messages in the database
            is 30.

        :param event_type_id: This property, if set, limits the set of collected
            events to those specified types. (optional)
        :type event_type_id: str | list[str]

        :param entity: The filter specification for retrieving events by managed
            entity. If the property is not set, then events attached to all
            managed entities are collected. (optional)
        :type entity: :class:`vim.ManagedEntity`

        :param begin_time: The beginning of the time range. If this property is
            not set, then events are collected from the earliest
            time in the database. (optional)
        :type begin_time: :class:`datatime.datatime`

        :param end_time: The end of the time range. If this property is not
            specified, then events are collected up to the latest
            time in the database. (optional)
        :type end_time: :class:`datatime.datatime`

        :param userlist: This option specifies users used to filter event
            history. (optional)
        :type userlist: str | list[str]

        :param system_user: Filter by system user true for system user
            event. (optional)
        :type system_user: bool

        :rtype: list[:class:`vim.Event`]
        """
        filter_spec = vim.event.EventFilterSpec(eventTypeId=event_type_id)
        if entity is not None:
            filter_spec.entity = vim.event.EventFilterSpec.ByEntity(
                entity=entity,
                recursion='self')
        if begin_time is not None or end_time is not None:
            filter_spec.time = vim.event.EventFilterSpec.ByTime(
                beginTime=begin_time,
                endTime=end_time)
        if userlist is not None or system_user is not None:
            filter_spec.userName = vim.event.EventFilterSpec.ByUsername(
                userList=userlist,
                systemUser=system_user or False)

        content = self._retrieve_content()
        history_collector = content.eventManager.CreateCollectorForEvents(
            filter_spec)  # type: vim.event.EventHistoryCollector
        history_collector.SetCollectorPageSize(DEFAULT_PAGE_SIZE)
        history_collector.ResetCollector()

        events = history_collector.latestPage
        while events:
            for event in events:
                yield event
            events = history_collector.ReadPreviousEvents(DEFAULT_PAGE_SIZE)

    def _query_datastore_files(
            self,
            file_query,
            datastores=None,
            sort_folders_first=True,
            raise_on_error=True):
        """
        Returns the information for the files that match the given search
        criteria.

        :param datastores: Search for the files, across specified datastores.
        :type datastores: list[:class:`vim.Datastore`]

        :param file_query: The set of file types to match, search criteria
            specific to the file type, and the amount of detail for a file.
            This parameter must be a subclass of :class:`vim.FileQuery`
            (:class:`vim.VmDiskFileQuery`, :class:`vim.VmSnapshotFileQuery`,
            :class:`vim.VmConfigFileQuery` etc.).
        :type file_query: :class:`vim.FileQuery`

        :param sort_folders_first: By default, files are sorted in alphabetical
            order regardless of file type. If this flag is set to ``True``,
            folders are placed at the start of the list of results in
            alphabetical order. The remaining files follow in alphabetical
            order. (``True`` by default)
        :type sort_folders_first: bool

        :param raise_on_error: Any exception from VMware task thrown is
            thrown up to the caller if ``raise_on_error`` is set to ``True``.
            (``True`` by default)
        :type raise_on_error: bool

        See:
         - http://pubs.vmware.com/vi30/sdk/ReferenceGuide/vim.host.DatastoreBrowser.html
         - https://pubs.vmware.com/vsphere-51/topic/com.vmware.wssdk.apiref.doc/vim.host.DatastoreBrowser.SearchSpec.html

        :rtype: list[:class:`_FileInfo`]
        """
        if not isinstance(file_query, vim.FileQuery):
            raise Exception("Unknown type of the file query")
        if file_query.__class__ is vim.FileQuery:
            raise Exception("Too broad type of the file query")

        datastores = datastores or self._list_datastores()
        datastores_info = [
            datastore.info for datastore in datastores
        ]  # type: list[vim.host.VmfsDatastoreInfo]

        filter_query_flags = vim.FileQueryFlags(
            fileSize=True,
            fileType=True,
            fileOwner=True,
            modification=True)
        search_spec = vim.HostDatastoreBrowserSearchSpec(
            query=[file_query],
            details=filter_query_flags,
            sortFoldersFirst=sort_folders_first)
        search_tasks = (
            ds.browser.SearchSubFolders("[{}]".format(ds.name), search_spec)
            for ds in datastores)

        result = []  # type: list[_FileInfo]
        for task in search_tasks:
            vmware_task.WaitForTask(task, raiseOnError=raise_on_error)

            files = (
                (files.folderPath, info)
                for files in task.info.result
                for info in files.file)
            for folder_path, file_info in files:
                full_path = self._file_name_to_path(
                    '{}{}'.format(folder_path, file_info.path),
                    datastores_info=datastores_info)
                result.append(_FileInfo(
                    path=full_path,
                    size=int(file_info.fileSize) / 1024,
                    owner=file_info.owner,
                    modification=file_info.modification))
        return result

    def _query_vm_virtual_disks(self, virtual_machines=None):
        """
        Return properties of :class:`vim.vm.device.VirtualDisk`.

        See:
         - https://pubs.vmware.com/vi3/sdk/ReferenceGuide/vim.vm.device.VirtualDisk.html

        :param virtual_machine: The virtual machine.
        :type virtual_machine: :class:`vim.VirtualMachine`

        :rtype: list[:class:`_VMDiskInfo`]
        """
        # TODO: use property collector
        virtual_machines = virtual_machines or self._list_virtual_machines()
        datastores_info = [ds.info for ds in self._list_datastores()]

        result = []
        for virtual_machine in virtual_machines:
            # pylint: disable=protected-access
            vm_id = virtual_machine._GetMoId()
            vm_config = virtual_machine.config
            if not vm_config:
                continue

            vm_devices = vm_config.hardware.device
            vm_disks = {
                entity for entity in vm_devices
                if isinstance(entity, vim.vm.device.VirtualDisk)}
            scsi_controller_to_device_map = {
                device: {
                    'unit_number': entity.scsiCtlrUnitNumber,
                    'bus_number': entity.busNumber}
                for entity in vm_devices
                if isinstance(entity, vim.vm.device.VirtualSCSIController)
                for device in entity.device}

            for disk in vm_disks:
                backing = disk.backing
                device_info = disk.deviceInfo
                if not isinstance(backing, vim.vm.device.VirtualDevice.FileBackingInfo):
                    continue

                file_path = self._file_name_to_path(
                    backing.fileName,
                    datastores_info=datastores_info)
                disk_info = _VMDiskInfo(
                    disk_id=disk.diskObjectId,
                    owner_id=vm_id,
                    file_path=file_path,
                    size=disk.capacityInKB,
                    label=device_info.label if device_info else None,
                    summary=device_info.summary if device_info else None,
                    sharing=backing.sharing == 'sharingMultiWriter',
                    disk_mode=backing.diskMode)
                if disk.key in scsi_controller_to_device_map:
                    scsi_controller = scsi_controller_to_device_map[disk.key]
                    disk_info.scsi_host = scsi_controller['unit_number']
                    disk_info.scsi_bus = scsi_controller['bus_number']
                    disk_info.scsi_target = disk.controllerKey
                    disk_info.scsi_lun = disk.unitNumber

                result.append(disk_info)
        return result

    def ex_get_node_by_uuid(self, uuid):
        """
        Searches Node for a given ``uuid``.

        :rtype: :class:`Node`
        """
        return self._to_node(vm_entity=self.ex_get_vm(uuid))

    def _to_node(self, vm_entity, vm_properties=None):
        """
        Creates :class:`Node` object from :class:`vim.VirtualMachine`.
        """
        if vm_properties is None:
            vm_properties = {}
        summary = vm_properties.get('summary') or vm_entity.summary
        config = vm_properties.get('summary.config') or vm_entity.config
        runtime = vm_properties.get('summary.runtime') or vm_entity.runtime
        guest = vm_properties.get('summary.guest') or vm_entity.guest

        extra = {
            'uuid': config.uuid,
            'instance_uuid': config.instanceUuid,
            'path': config.vmPathName,
            'guest_id': config.guestId,
            'template': config.template,
            'overall_status': str(summary.overallStatus),
            'operating_system': config.guestFullName,
            'cpus': config.numCpu,
            'memory_mb': config.memorySizeMB,
            'boot_time': None,
            'annotation': None,
        }

        boot_time = runtime.bootTime
        if boot_time:
            extra['boot_time'] = boot_time.isoformat()

        annotation = config.annotation
        if annotation:
            extra['annotation'] = annotation

        public_ips = []
        private_ips = []
        if guest is not None and guest.ipAddress is not None:
            ip_addr = ipaddress.ip_address(u'{}'.format(guest.ipAddress))
            if isinstance(ip_addr, ipaddress.IPv4Address):
                ip_addr = str(ip_addr)
                if is_public_subnet(ip_addr):
                    public_ips.append(ip_addr)
                else:
                    private_ips.append(ip_addr)

        state = self.NODE_STATE_MAP.get(
            runtime.powerState,
            NodeState.UNKNOWN)

        node = Node(
            id=vm_entity._GetMoId(),
            name=summary.config.name,
            state=state,
            public_ips=public_ips,
            private_ips=private_ips,
            driver=self,
            extra=extra)
        return node

<<<<<<< HEAD
    def _to_image(self, vm_entity, vm_properties=None):
        """
        Creates :class:`NodeImage` object from :class:`vim.VirtualMachine`.
        """
        if vm_properties is None:
            vm_properties = {}
        config = vm_properties.get('summary.config') or vm_entity.summary.config

        return NodeImage(
            id=config.uuid,
            name=config.name,
            extra={
                # pylint: disable=protected-access
                'managed_object_id': vm_entity._GetMoId(),
            },
            driver=self)

    def _to_volume(self, disks, datastores_info):
=======
    def _to_volume(self, file_info, devices=None):
>>>>>>> 50411165
        """
        Creates :class:`StorageVolume` object from :class:`_FileInfo`.

        The volume ID format: `ds:///vmfs/volumes/<store-id>/<volume-path>.vmdk`

        The extra dict format:
         - file_path: ``str``
         - last_modified: ``None`` | :class:`datetime.datetime`
         - created_at: ``None`` | :class:`datetime.datetime`
         - devices: ``dict[str, list[dict]]``

        :param file_info: The VMDK file.
        :type file_info: :class:`_FileInfo`.
        :param devices: The list of attached devices.
        :type devices: list[:class:`_VMDiskInfo`]

        :rtype: :class:`StorageVolume`
        """
        devices = devices or []
        if len(devices) > 1 \
                and not all(device.sharing is True for device in devices):
            disks_ids = [device.disk_id for device in devices]
            raise LibcloudError((
                "Unable to create StorageVolume with multiple non-shared "
                "devices: {}."
            ).format(', '.join(disks_ids)))

        extra = {
            'file_path': file_info.path,
            'last_modified': file_info.modification,
            'created_at': None,
            'devices': collections.defaultdict(list),
        }
        for device in devices:
            extra['devices'][device.owner_id].append(device.__dict__)

        return StorageVolume(
            id=file_info.path,
            name=os.path.basename(file_info.path),
            size=file_info.size,
            driver=self,
            extra=extra)

    def _to_snapshot(self, snapshot_tree, vm_properties=None):
        """
        Creates :class:`VolumeSnapshot` object from :class:`vim.vm.SnapshotTree`.

        See:
          - https://pubs.vmware.com/vi3/sdk/ReferenceGuide/vim.vm.SnapshotTree.html
          - https://pubs.vmware.com/vi3/sdk/ReferenceGuide/vim.vm.Snapshot.html

        :type snapshot_tree: :class:`vim.vm.SnapshotTree`
        :type snapshot_layout: :class:`vim.vm.FileLayoutEx.SnapshotLayout`
        :type file_layout: :class:`vim.vm.FileLayoutEx.FileInfo`

        :returns: Storage volume snapthot.
        :rtype: :class:`VolumeSnapshot`
        """
        if vm_properties is None:
            vm_properties = {}

        vm_entity = snapshot_tree.vm
        snapshot_layout = vm_properties.get('layoutEx.snapshot')
        file_layout = vm_properties.get('layoutEx.file')
        if snapshot_layout is None or file_layout is None:
            layout_ex = vm_entity.layoutEx
            snapshot_layout = snapshot_layout or layout_ex.snapshot
            file_layout = file_layout or layout_ex.file

        extra = {
            'name': snapshot_tree.name,
            'description': snapshot_tree.description,
            'created_at': snapshot_tree.createTime,
            'quiesced': snapshot_tree.quiesced,
            'backup_manifest': snapshot_tree.backupManifest,
            'replay_supported': snapshot_tree.replaySupported,
            'owner_state': snapshot_tree.state,
            # pylint: disable=protected-access
            'owner_id': snapshot_tree.vm._GetMoId()
        }

        if snapshot_layout is None or file_layout is None:
            capacity_in_kb = None
        else:
            snapshot = snapshot_tree.snapshot
            snapshot_data_keys = [
                item.dataKey for item in snapshot_layout
                if item.key == snapshot]
            capacity_in_kb = sum(
                disk.size for disk in file_layout
                if disk.key in snapshot_data_keys and disk.type == 'snapshotData'
            ) / 1024.0

        return VolumeSnapshot(
            id=snapshot_tree.id,
            name=snapshot_tree.name,
            driver=self,
            size=int(capacity_in_kb),
            extra=extra,
            created=snapshot_tree.createTime,
            state=None)<|MERGE_RESOLUTION|>--- conflicted
+++ resolved
@@ -975,7 +975,6 @@
             extra=extra)
         return node
 
-<<<<<<< HEAD
     def _to_image(self, vm_entity, vm_properties=None):
         """
         Creates :class:`NodeImage` object from :class:`vim.VirtualMachine`.
@@ -993,10 +992,7 @@
             },
             driver=self)
 
-    def _to_volume(self, disks, datastores_info):
-=======
     def _to_volume(self, file_info, devices=None):
->>>>>>> 50411165
         """
         Creates :class:`StorageVolume` object from :class:`_FileInfo`.
 
